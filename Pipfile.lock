{
    "_meta": {
        "hash": {
<<<<<<< HEAD
            "sha256": "730a4fbf30256ef55371e4e231d761a67a94f6fb455806d02e7d2cfee1d63b49"
=======
            "sha256": "448222c4e20879aaf372818e4e208c55cba24c271d839e6168bbac33c791e64d"
>>>>>>> a9a56ee0
        },
        "pipfile-spec": 6,
        "requires": {},
        "sources": [
            {
                "name": "pypi",
                "url": "https://pypi.python.org/simple",
                "verify_ssl": true
            }
        ]
    },
    "default": {
        "alabaster": {
            "hashes": [
                "sha256:c00dca57bca26fa62a6d7d0a9fcce65f3e026e9bfe33e9c538fd3fbb2144fd9e",
                "sha256:fc6786402dc3fcb2de3cabd5fe455a2db534b371124f1f21de8731783dec828b"
            ],
            "markers": "python_version >= '3.10'",
            "version": "==1.0.0"
        },
        "anyio": {
            "hashes": [
                "sha256:673c0c244e15788651a4ff38710fea9675823028a6f08a5eda409e0c9840a028",
                "sha256:9f76d541cad6e36af7beb62e978876f3b41e3e04f2c1fbf0884604c0a9c4d93c"
            ],
            "markers": "python_version >= '3.9'",
            "version": "==4.9.0"
        },
        "babel": {
            "hashes": [
<<<<<<< HEAD
                "sha256:368b5b98b37c06b7daf6696391c3240c938b37767d4584413e8438c5c435fa8b",
                "sha256:d1f3554ca26605fe173f3de0c65f750f5a42f924499bf134de6423582298e316"
            ],
            "markers": "python_version >= '3.8'",
            "version": "==2.16.0"
=======
                "sha256:0c54cffb19f690cdcc52a3b50bcbf71e07a808d1c80d549f2459b9d2cf0afb9d",
                "sha256:4d0b53093fdfb4b21c92b5213dba5a1b23885afa8383709427046b21c366e5f2"
            ],
            "markers": "python_version >= '3.8'",
            "version": "==2.17.0"
>>>>>>> a9a56ee0
        },
        "beautifulsoup4": {
            "hashes": [
                "sha256:9bbbb14bfde9d79f38b8cd5f8c7c85f4b8f2523190ebed90e950a8dea4cb1c4b",
                "sha256:dbb3c4e1ceae6aefebdaf2423247260cd062430a410e38c66f2baa50a8437195"
            ],
            "markers": "python_full_version >= '3.7.0'",
            "version": "==4.13.4"
        },
        "certifi": {
            "hashes": [
<<<<<<< HEAD
                "sha256:922820b53db7a7257ffbda3f597266d435245903d80737e34f8a45ff3e3230d8",
                "sha256:bec941d2aa8195e248a60b31ff9f0558284cf01a52591ceda73ea9afffd69fd9"
            ],
            "markers": "python_version >= '3.6'",
            "version": "==2024.8.30"
        },
        "charset-normalizer": {
            "hashes": [
                "sha256:0099d79bdfcf5c1f0c2c72f91516702ebf8b0b8ddd8905f97a8aecf49712c621",
                "sha256:0713f3adb9d03d49d365b70b84775d0a0d18e4ab08d12bc46baa6132ba78aaf6",
                "sha256:07afec21bbbbf8a5cc3651aa96b980afe2526e7f048fdfb7f1014d84acc8b6d8",
                "sha256:0b309d1747110feb25d7ed6b01afdec269c647d382c857ef4663bbe6ad95a912",
                "sha256:0d99dd8ff461990f12d6e42c7347fd9ab2532fb70e9621ba520f9e8637161d7c",
                "sha256:0de7b687289d3c1b3e8660d0741874abe7888100efe14bd0f9fd7141bcbda92b",
                "sha256:1110e22af8ca26b90bd6364fe4c763329b0ebf1ee213ba32b68c73de5752323d",
                "sha256:130272c698667a982a5d0e626851ceff662565379baf0ff2cc58067b81d4f11d",
                "sha256:136815f06a3ae311fae551c3df1f998a1ebd01ddd424aa5603a4336997629e95",
                "sha256:14215b71a762336254351b00ec720a8e85cada43b987da5a042e4ce3e82bd68e",
                "sha256:1db4e7fefefd0f548d73e2e2e041f9df5c59e178b4c72fbac4cc6f535cfb1565",
                "sha256:1ffd9493de4c922f2a38c2bf62b831dcec90ac673ed1ca182fe11b4d8e9f2a64",
                "sha256:2006769bd1640bdf4d5641c69a3d63b71b81445473cac5ded39740a226fa88ab",
                "sha256:20587d20f557fe189b7947d8e7ec5afa110ccf72a3128d61a2a387c3313f46be",
                "sha256:223217c3d4f82c3ac5e29032b3f1c2eb0fb591b72161f86d93f5719079dae93e",
                "sha256:27623ba66c183eca01bf9ff833875b459cad267aeeb044477fedac35e19ba907",
                "sha256:285e96d9d53422efc0d7a17c60e59f37fbf3dfa942073f666db4ac71e8d726d0",
                "sha256:2de62e8801ddfff069cd5c504ce3bc9672b23266597d4e4f50eda28846c322f2",
                "sha256:2f6c34da58ea9c1a9515621f4d9ac379871a8f21168ba1b5e09d74250de5ad62",
                "sha256:309a7de0a0ff3040acaebb35ec45d18db4b28232f21998851cfa709eeff49d62",
                "sha256:35c404d74c2926d0287fbd63ed5d27eb911eb9e4a3bb2c6d294f3cfd4a9e0c23",
                "sha256:3710a9751938947e6327ea9f3ea6332a09bf0ba0c09cae9cb1f250bd1f1549bc",
                "sha256:3d59d125ffbd6d552765510e3f31ed75ebac2c7470c7274195b9161a32350284",
                "sha256:40d3ff7fc90b98c637bda91c89d51264a3dcf210cade3a2c6f838c7268d7a4ca",
                "sha256:425c5f215d0eecee9a56cdb703203dda90423247421bf0d67125add85d0c4455",
                "sha256:43193c5cda5d612f247172016c4bb71251c784d7a4d9314677186a838ad34858",
                "sha256:44aeb140295a2f0659e113b31cfe92c9061622cadbc9e2a2f7b8ef6b1e29ef4b",
                "sha256:47334db71978b23ebcf3c0f9f5ee98b8d65992b65c9c4f2d34c2eaf5bcaf0594",
                "sha256:4796efc4faf6b53a18e3d46343535caed491776a22af773f366534056c4e1fbc",
                "sha256:4a51b48f42d9358460b78725283f04bddaf44a9358197b889657deba38f329db",
                "sha256:4b67fdab07fdd3c10bb21edab3cbfe8cf5696f453afce75d815d9d7223fbe88b",
                "sha256:4ec9dd88a5b71abfc74e9df5ebe7921c35cbb3b641181a531ca65cdb5e8e4dea",
                "sha256:4f9fc98dad6c2eaa32fc3af1417d95b5e3d08aff968df0cd320066def971f9a6",
                "sha256:54b6a92d009cbe2fb11054ba694bc9e284dad30a26757b1e372a1fdddaf21920",
                "sha256:55f56e2ebd4e3bc50442fbc0888c9d8c94e4e06a933804e2af3e89e2f9c1c749",
                "sha256:5726cf76c982532c1863fb64d8c6dd0e4c90b6ece9feb06c9f202417a31f7dd7",
                "sha256:5d447056e2ca60382d460a604b6302d8db69476fd2015c81e7c35417cfabe4cd",
                "sha256:5ed2e36c3e9b4f21dd9422f6893dec0abf2cca553af509b10cd630f878d3eb99",
                "sha256:5ff2ed8194587faf56555927b3aa10e6fb69d931e33953943bc4f837dfee2242",
                "sha256:62f60aebecfc7f4b82e3f639a7d1433a20ec32824db2199a11ad4f5e146ef5ee",
                "sha256:63bc5c4ae26e4bc6be6469943b8253c0fd4e4186c43ad46e713ea61a0ba49129",
                "sha256:6b40e8d38afe634559e398cc32b1472f376a4099c75fe6299ae607e404c033b2",
                "sha256:6b493a043635eb376e50eedf7818f2f322eabbaa974e948bd8bdd29eb7ef2a51",
                "sha256:6dba5d19c4dfab08e58d5b36304b3f92f3bd5d42c1a3fa37b5ba5cdf6dfcbcee",
                "sha256:6fd30dc99682dc2c603c2b315bded2799019cea829f8bf57dc6b61efde6611c8",
                "sha256:707b82d19e65c9bd28b81dde95249b07bf9f5b90ebe1ef17d9b57473f8a64b7b",
                "sha256:7706f5850360ac01d80c89bcef1640683cc12ed87f42579dab6c5d3ed6888613",
                "sha256:7782afc9b6b42200f7362858f9e73b1f8316afb276d316336c0ec3bd73312742",
                "sha256:79983512b108e4a164b9c8d34de3992f76d48cadc9554c9e60b43f308988aabe",
                "sha256:7f683ddc7eedd742e2889d2bfb96d69573fde1d92fcb811979cdb7165bb9c7d3",
                "sha256:82357d85de703176b5587dbe6ade8ff67f9f69a41c0733cf2425378b49954de5",
                "sha256:84450ba661fb96e9fd67629b93d2941c871ca86fc38d835d19d4225ff946a631",
                "sha256:86f4e8cca779080f66ff4f191a685ced73d2f72d50216f7112185dc02b90b9b7",
                "sha256:8cda06946eac330cbe6598f77bb54e690b4ca93f593dee1568ad22b04f347c15",
                "sha256:8ce7fd6767a1cc5a92a639b391891bf1c268b03ec7e021c7d6d902285259685c",
                "sha256:8ff4e7cdfdb1ab5698e675ca622e72d58a6fa2a8aa58195de0c0061288e6e3ea",
                "sha256:9289fd5dddcf57bab41d044f1756550f9e7cf0c8e373b8cdf0ce8773dc4bd417",
                "sha256:92a7e36b000bf022ef3dbb9c46bfe2d52c047d5e3f3343f43204263c5addc250",
                "sha256:92db3c28b5b2a273346bebb24857fda45601aef6ae1c011c0a997106581e8a88",
                "sha256:95c3c157765b031331dd4db3c775e58deaee050a3042fcad72cbc4189d7c8dca",
                "sha256:980b4f289d1d90ca5efcf07958d3eb38ed9c0b7676bf2831a54d4f66f9c27dfa",
                "sha256:9ae4ef0b3f6b41bad6366fb0ea4fc1d7ed051528e113a60fa2a65a9abb5b1d99",
                "sha256:9c98230f5042f4945f957d006edccc2af1e03ed5e37ce7c373f00a5a4daa6149",
                "sha256:9fa2566ca27d67c86569e8c85297aaf413ffab85a8960500f12ea34ff98e4c41",
                "sha256:a14969b8691f7998e74663b77b4c36c0337cb1df552da83d5c9004a93afdb574",
                "sha256:a8aacce6e2e1edcb6ac625fb0f8c3a9570ccc7bfba1f63419b3769ccf6a00ed0",
                "sha256:a8e538f46104c815be19c975572d74afb53f29650ea2025bbfaef359d2de2f7f",
                "sha256:aa41e526a5d4a9dfcfbab0716c7e8a1b215abd3f3df5a45cf18a12721d31cb5d",
                "sha256:aa693779a8b50cd97570e5a0f343538a8dbd3e496fa5dcb87e29406ad0299654",
                "sha256:ab22fbd9765e6954bc0bcff24c25ff71dcbfdb185fcdaca49e81bac68fe724d3",
                "sha256:ab2e5bef076f5a235c3774b4f4028a680432cded7cad37bba0fd90d64b187d19",
                "sha256:ab973df98fc99ab39080bfb0eb3a925181454d7c3ac8a1e695fddfae696d9e90",
                "sha256:af73657b7a68211996527dbfeffbb0864e043d270580c5aef06dc4b659a4b578",
                "sha256:b197e7094f232959f8f20541ead1d9862ac5ebea1d58e9849c1bf979255dfac9",
                "sha256:b295729485b06c1a0683af02a9e42d2caa9db04a373dc38a6a58cdd1e8abddf1",
                "sha256:b8831399554b92b72af5932cdbbd4ddc55c55f631bb13ff8fe4e6536a06c5c51",
                "sha256:b8dcd239c743aa2f9c22ce674a145e0a25cb1566c495928440a181ca1ccf6719",
                "sha256:bcb4f8ea87d03bc51ad04add8ceaf9b0f085ac045ab4d74e73bbc2dc033f0236",
                "sha256:bd7af3717683bea4c87acd8c0d3d5b44d56120b26fd3f8a692bdd2d5260c620a",
                "sha256:bf4475b82be41b07cc5e5ff94810e6a01f276e37c2d55571e3fe175e467a1a1c",
                "sha256:c3e446d253bd88f6377260d07c895816ebf33ffffd56c1c792b13bff9c3e1ade",
                "sha256:c57516e58fd17d03ebe67e181a4e4e2ccab1168f8c2976c6a334d4f819fe5944",
                "sha256:c94057af19bc953643a33581844649a7fdab902624d2eb739738a30e2b3e60fc",
                "sha256:cab5d0b79d987c67f3b9e9c53f54a61360422a5a0bc075f43cab5621d530c3b6",
                "sha256:ce031db0408e487fd2775d745ce30a7cd2923667cf3b69d48d219f1d8f5ddeb6",
                "sha256:cee4373f4d3ad28f1ab6290684d8e2ebdb9e7a1b74fdc39e4c211995f77bec27",
                "sha256:d5b054862739d276e09928de37c79ddeec42a6e1bfc55863be96a36ba22926f6",
                "sha256:dbe03226baf438ac4fda9e2d0715022fd579cb641c4cf639fa40d53b2fe6f3e2",
                "sha256:dc15e99b2d8a656f8e666854404f1ba54765871104e50c8e9813af8a7db07f12",
                "sha256:dcaf7c1524c0542ee2fc82cc8ec337f7a9f7edee2532421ab200d2b920fc97cf",
                "sha256:dd4eda173a9fcccb5f2e2bd2a9f423d180194b1bf17cf59e3269899235b2a114",
                "sha256:dd9a8bd8900e65504a305bf8ae6fa9fbc66de94178c420791d0293702fce2df7",
                "sha256:de7376c29d95d6719048c194a9cf1a1b0393fbe8488a22008610b0361d834ecf",
                "sha256:e7fdd52961feb4c96507aa649550ec2a0d527c086d284749b2f582f2d40a2e0d",
                "sha256:e91f541a85298cf35433bf66f3fab2a4a2cff05c127eeca4af174f6d497f0d4b",
                "sha256:e9e3c4c9e1ed40ea53acf11e2a386383c3304212c965773704e4603d589343ed",
                "sha256:ee803480535c44e7f5ad00788526da7d85525cfefaf8acf8ab9a310000be4b03",
                "sha256:f09cb5a7bbe1ecae6e87901a2eb23e0256bb524a79ccc53eb0b7629fbe7677c4",
                "sha256:f19c1585933c82098c2a520f8ec1227f20e339e33aca8fa6f956f6691b784e67",
                "sha256:f1a2f519ae173b5b6a2c9d5fa3116ce16e48b3462c8b96dfdded11055e3d6365",
                "sha256:f28f891ccd15c514a0981f3b9db9aa23d62fe1a99997512b0491d2ed323d229a",
                "sha256:f3e73a4255342d4eb26ef6df01e3962e73aa29baa3124a8e824c5d3364a65748",
                "sha256:f606a1881d2663630ea5b8ce2efe2111740df4b687bd78b34a8131baa007f79b",
                "sha256:fe9f97feb71aa9896b81973a7bbada8c49501dc73e58a10fcef6663af95e5079",
                "sha256:ffc519621dce0c767e96b9c53f09c5d215578e10b02c285809f76509a3931482"
            ],
            "markers": "python_full_version >= '3.7.0'",
            "version": "==3.4.0"
=======
                "sha256:0a816057ea3cdefcef70270d2c515e4506bbc954f417fa5ade2021213bb8f0c6",
                "sha256:30350364dfe371162649852c63336a15c70c6510c2ad5015b21c2345311805f3"
            ],
            "markers": "python_version >= '3.6'",
            "version": "==2025.4.26"
        },
        "charset-normalizer": {
            "hashes": [
                "sha256:005fa3432484527f9732ebd315da8da8001593e2cf46a3d817669f062c3d9ed4",
                "sha256:046595208aae0120559a67693ecc65dd75d46f7bf687f159127046628178dc45",
                "sha256:0c29de6a1a95f24b9a1aa7aefd27d2487263f00dfd55a77719b530788f75cff7",
                "sha256:0c8c57f84ccfc871a48a47321cfa49ae1df56cd1d965a09abe84066f6853b9c0",
                "sha256:0f5d9ed7f254402c9e7d35d2f5972c9bbea9040e99cd2861bd77dc68263277c7",
                "sha256:18dd2e350387c87dabe711b86f83c9c78af772c748904d372ade190b5c7c9d4d",
                "sha256:1b1bde144d98e446b056ef98e59c256e9294f6b74d7af6846bf5ffdafd687a7d",
                "sha256:1c95a1e2902a8b722868587c0e1184ad5c55631de5afc0eb96bc4b0d738092c0",
                "sha256:1cad5f45b3146325bb38d6855642f6fd609c3f7cad4dbaf75549bf3b904d3184",
                "sha256:21b2899062867b0e1fde9b724f8aecb1af14f2778d69aacd1a5a1853a597a5db",
                "sha256:24498ba8ed6c2e0b56d4acbf83f2d989720a93b41d712ebd4f4979660db4417b",
                "sha256:25a23ea5c7edc53e0f29bae2c44fcb5a1aa10591aae107f2a2b2583a9c5cbc64",
                "sha256:289200a18fa698949d2b39c671c2cc7a24d44096784e76614899a7ccf2574b7b",
                "sha256:28a1005facc94196e1fb3e82a3d442a9d9110b8434fc1ded7a24a2983c9888d8",
                "sha256:32fc0341d72e0f73f80acb0a2c94216bd704f4f0bce10aedea38f30502b271ff",
                "sha256:36b31da18b8890a76ec181c3cf44326bf2c48e36d393ca1b72b3f484113ea344",
                "sha256:3c21d4fca343c805a52c0c78edc01e3477f6dd1ad7c47653241cf2a206d4fc58",
                "sha256:3fddb7e2c84ac87ac3a947cb4e66d143ca5863ef48e4a5ecb83bd48619e4634e",
                "sha256:43e0933a0eff183ee85833f341ec567c0980dae57c464d8a508e1b2ceb336471",
                "sha256:4a476b06fbcf359ad25d34a057b7219281286ae2477cc5ff5e3f70a246971148",
                "sha256:4e594135de17ab3866138f496755f302b72157d115086d100c3f19370839dd3a",
                "sha256:50bf98d5e563b83cc29471fa114366e6806bc06bc7a25fd59641e41445327836",
                "sha256:5a9979887252a82fefd3d3ed2a8e3b937a7a809f65dcb1e068b090e165bbe99e",
                "sha256:5baececa9ecba31eff645232d59845c07aa030f0c81ee70184a90d35099a0e63",
                "sha256:5bf4545e3b962767e5c06fe1738f951f77d27967cb2caa64c28be7c4563e162c",
                "sha256:6333b3aa5a12c26b2a4d4e7335a28f1475e0e5e17d69d55141ee3cab736f66d1",
                "sha256:65c981bdbd3f57670af8b59777cbfae75364b483fa8a9f420f08094531d54a01",
                "sha256:68a328e5f55ec37c57f19ebb1fdc56a248db2e3e9ad769919a58672958e8f366",
                "sha256:6a0289e4589e8bdfef02a80478f1dfcb14f0ab696b5a00e1f4b8a14a307a3c58",
                "sha256:6b66f92b17849b85cad91259efc341dce9c1af48e2173bf38a85c6329f1033e5",
                "sha256:6c9379d65defcab82d07b2a9dfbfc2e95bc8fe0ebb1b176a3190230a3ef0e07c",
                "sha256:6fc1f5b51fa4cecaa18f2bd7a003f3dd039dd615cd69a2afd6d3b19aed6775f2",
                "sha256:70f7172939fdf8790425ba31915bfbe8335030f05b9913d7ae00a87d4395620a",
                "sha256:721c76e84fe669be19c5791da68232ca2e05ba5185575086e384352e2c309597",
                "sha256:7222ffd5e4de8e57e03ce2cef95a4c43c98fcb72ad86909abdfc2c17d227fc1b",
                "sha256:75d10d37a47afee94919c4fab4c22b9bc2a8bf7d4f46f87363bcf0573f3ff4f5",
                "sha256:76af085e67e56c8816c3ccf256ebd136def2ed9654525348cfa744b6802b69eb",
                "sha256:770cab594ecf99ae64c236bc9ee3439c3f46be49796e265ce0cc8bc17b10294f",
                "sha256:7a6ab32f7210554a96cd9e33abe3ddd86732beeafc7a28e9955cdf22ffadbab0",
                "sha256:7c48ed483eb946e6c04ccbe02c6b4d1d48e51944b6db70f697e089c193404941",
                "sha256:7f56930ab0abd1c45cd15be65cc741c28b1c9a34876ce8c17a2fa107810c0af0",
                "sha256:8075c35cd58273fee266c58c0c9b670947c19df5fb98e7b66710e04ad4e9ff86",
                "sha256:8272b73e1c5603666618805fe821edba66892e2870058c94c53147602eab29c7",
                "sha256:82d8fd25b7f4675d0c47cf95b594d4e7b158aca33b76aa63d07186e13c0e0ab7",
                "sha256:844da2b5728b5ce0e32d863af26f32b5ce61bc4273a9c720a9f3aa9df73b1455",
                "sha256:8755483f3c00d6c9a77f490c17e6ab0c8729e39e6390328e42521ef175380ae6",
                "sha256:915f3849a011c1f593ab99092f3cecfcb4d65d8feb4a64cf1bf2d22074dc0ec4",
                "sha256:926ca93accd5d36ccdabd803392ddc3e03e6d4cd1cf17deff3b989ab8e9dbcf0",
                "sha256:982bb1e8b4ffda883b3d0a521e23abcd6fd17418f6d2c4118d257a10199c0ce3",
                "sha256:98f862da73774290f251b9df8d11161b6cf25b599a66baf087c1ffe340e9bfd1",
                "sha256:9cbfacf36cb0ec2897ce0ebc5d08ca44213af24265bd56eca54bee7923c48fd6",
                "sha256:a370b3e078e418187da8c3674eddb9d983ec09445c99a3a263c2011993522981",
                "sha256:a955b438e62efdf7e0b7b52a64dc5c3396e2634baa62471768a64bc2adb73d5c",
                "sha256:aa6af9e7d59f9c12b33ae4e9450619cf2488e2bbe9b44030905877f0b2324980",
                "sha256:aa88ca0b1932e93f2d961bf3addbb2db902198dca337d88c89e1559e066e7645",
                "sha256:aaeeb6a479c7667fbe1099af9617c83aaca22182d6cf8c53966491a0f1b7ffb7",
                "sha256:aaf27faa992bfee0264dc1f03f4c75e9fcdda66a519db6b957a3f826e285cf12",
                "sha256:b2680962a4848b3c4f155dc2ee64505a9c57186d0d56b43123b17ca3de18f0fa",
                "sha256:b2d318c11350e10662026ad0eb71bb51c7812fc8590825304ae0bdd4ac283acd",
                "sha256:b33de11b92e9f75a2b545d6e9b6f37e398d86c3e9e9653c4864eb7e89c5773ef",
                "sha256:b3daeac64d5b371dea99714f08ffc2c208522ec6b06fbc7866a450dd446f5c0f",
                "sha256:be1e352acbe3c78727a16a455126d9ff83ea2dfdcbc83148d2982305a04714c2",
                "sha256:bee093bf902e1d8fc0ac143c88902c3dfc8941f7ea1d6a8dd2bcb786d33db03d",
                "sha256:c72fbbe68c6f32f251bdc08b8611c7b3060612236e960ef848e0a517ddbe76c5",
                "sha256:c9e36a97bee9b86ef9a1cf7bb96747eb7a15c2f22bdb5b516434b00f2a599f02",
                "sha256:cddf7bd982eaa998934a91f69d182aec997c6c468898efe6679af88283b498d3",
                "sha256:cf713fe9a71ef6fd5adf7a79670135081cd4431c2943864757f0fa3a65b1fafd",
                "sha256:d11b54acf878eef558599658b0ffca78138c8c3655cf4f3a4a673c437e67732e",
                "sha256:d41c4d287cfc69060fa91cae9683eacffad989f1a10811995fa309df656ec214",
                "sha256:d524ba3f1581b35c03cb42beebab4a13e6cdad7b36246bd22541fa585a56cccd",
                "sha256:daac4765328a919a805fa5e2720f3e94767abd632ae410a9062dff5412bae65a",
                "sha256:db4c7bf0e07fc3b7d89ac2a5880a6a8062056801b83ff56d8464b70f65482b6c",
                "sha256:dc7039885fa1baf9be153a0626e337aa7ec8bf96b0128605fb0d77788ddc1681",
                "sha256:dccab8d5fa1ef9bfba0590ecf4d46df048d18ffe3eec01eeb73a42e0d9e7a8ba",
                "sha256:dedb8adb91d11846ee08bec4c8236c8549ac721c245678282dcb06b221aab59f",
                "sha256:e45ba65510e2647721e35323d6ef54c7974959f6081b58d4ef5d87c60c84919a",
                "sha256:e53efc7c7cee4c1e70661e2e112ca46a575f90ed9ae3fef200f2a25e954f4b28",
                "sha256:e635b87f01ebc977342e2697d05b56632f5f879a4f15955dfe8cef2448b51691",
                "sha256:e70e990b2137b29dc5564715de1e12701815dacc1d056308e2b17e9095372a82",
                "sha256:e8082b26888e2f8b36a042a58307d5b917ef2b1cacab921ad3323ef91901c71a",
                "sha256:e8323a9b031aa0393768b87f04b4164a40037fb2a3c11ac06a03ffecd3618027",
                "sha256:e92fca20c46e9f5e1bb485887d074918b13543b1c2a1185e69bb8d17ab6236a7",
                "sha256:eb30abc20df9ab0814b5a2524f23d75dcf83cde762c161917a2b4b7b55b1e518",
                "sha256:eba9904b0f38a143592d9fc0e19e2df0fa2e41c3c3745554761c5f6447eedabf",
                "sha256:ef8de666d6179b009dce7bcb2ad4c4a779f113f12caf8dc77f0162c29d20490b",
                "sha256:efd387a49825780ff861998cd959767800d54f8308936b21025326de4b5a42b9",
                "sha256:f0aa37f3c979cf2546b73e8222bbfa3dc07a641585340179d768068e3455e544",
                "sha256:f4074c5a429281bf056ddd4c5d3b740ebca4d43ffffe2ef4bf4d2d05114299da",
                "sha256:f69a27e45c43520f5487f27627059b64aaf160415589230992cec34c5e18a509",
                "sha256:fb707f3e15060adf5b7ada797624a6c6e0138e2a26baa089df64c68ee98e040f",
                "sha256:fcbe676a55d7445b22c10967bceaaf0ee69407fbe0ece4d032b6eb8d4565982a",
                "sha256:fdb20a30fe1175ecabed17cbf7812f7b804b8a315a25f24678bcdf120a90077f"
            ],
            "markers": "python_version >= '3.7'",
            "version": "==3.4.2"
        },
        "click": {
            "hashes": [
                "sha256:6b303f0b2aa85f1cb4e5303078fadcbcd4e476f114fab9b5007005711839325c",
                "sha256:f5452aeddd9988eefa20f90f05ab66f17fce1ee2a36907fd30b05bbb5953814d"
            ],
            "markers": "python_version >= '3.10'",
            "version": "==8.2.0"
>>>>>>> a9a56ee0
        },
        "colorama": {
            "hashes": [
                "sha256:08695f5cb7ed6e0531a20572697297273c47b8cae5a63ffc6d6ed5c201be6e44",
                "sha256:4f1d9991f5acc0ca119f9d443620b77f9d6b33703e51011c16baf57afb285fc6"
            ],
            "markers": "sys_platform == 'win32'",
            "version": "==0.4.6"
        },
        "docutils": {
            "hashes": [
                "sha256:3a6b18732edf182daa3cd12775bbb338cf5691468f91eeeb109deff6ebfa986f",
                "sha256:dafca5b9e384f0e419294eb4d2ff9fa826435bf15f15b7bd45723e8ad76811b2"
            ],
            "markers": "python_version >= '3.9'",
            "version": "==0.21.2"
        },
        "furo": {
            "hashes": [
                "sha256:6cd97c58b47813d3619e63e9081169880fbe331f0ca883c871ff1f3f11814f5c",
                "sha256:b63e4cee8abfc3136d3bc03a3d45a76a850bada4d6374d24c1716b0e01394a01"
            ],
            "index": "pypi",
            "markers": "python_version >= '3.8'",
            "version": "==2024.8.6"
        },
        "h11": {
            "hashes": [
                "sha256:4e35b956cf45792e4caa5885e69fba00bdbc6ffafbfa020300e549b208ee5ff1",
                "sha256:63cf8bbe7522de3bf65932fda1d9c2772064ffb3dae62d55932da54b31cb6c86"
            ],
            "markers": "python_version >= '3.8'",
            "version": "==0.16.0"
        },
        "idna": {
            "hashes": [
                "sha256:12f65c9b470abda6dc35cf8e63cc574b1c52b11df2c86030af0ac09b01b13ea9",
                "sha256:946d195a0d259cbba61165e88e65941f16e9b36ea6ddb97f00452bae8b1287d3"
            ],
            "markers": "python_version >= '3.6'",
            "version": "==3.10"
        },
        "imagesize": {
            "hashes": [
                "sha256:0d8d18d08f840c19d0ee7ca1fd82490fdc3729b7ac93f49870406ddde8ef8d8b",
                "sha256:69150444affb9cb0d5cc5a92b3676f0b2fb7cd9ae39e947a5e11a36b4497cd4a"
            ],
            "markers": "python_version >= '2.7' and python_version not in '3.0, 3.1, 3.2, 3.3'",
            "version": "==1.4.1"
        },
        "jinja2": {
            "hashes": [
                "sha256:0137fb05990d35f1275a587e9aee6d56da821fc83491a0fb838183be43f66d6d",
                "sha256:85ece4451f492d0c13c5dd7c13a64681a86afae63a5f347908daf103ce6d2f67"
            ],
            "markers": "python_version >= '3.7'",
            "version": "==3.1.6"
        },
        "markdown-it-py": {
            "hashes": [
                "sha256:355216845c60bd96232cd8d8c40e8f9765cc86f46880e43a8fd22dc1a1a8cab1",
                "sha256:e3f60a94fa066dc52ec76661e37c851cb232d92f9886b15cb560aaada2df8feb"
            ],
            "markers": "python_version >= '3.8'",
            "version": "==3.0.0"
        },
        "markupsafe": {
            "hashes": [
                "sha256:0bff5e0ae4ef2e1ae4fdf2dfd5b76c75e5c2fa4132d05fc1b0dabcd20c7e28c4",
                "sha256:0f4ca02bea9a23221c0182836703cbf8930c5e9454bacce27e767509fa286a30",
                "sha256:1225beacc926f536dc82e45f8a4d68502949dc67eea90eab715dea3a21c1b5f0",
                "sha256:131a3c7689c85f5ad20f9f6fb1b866f402c445b220c19fe4308c0b147ccd2ad9",
                "sha256:15ab75ef81add55874e7ab7055e9c397312385bd9ced94920f2802310c930396",
                "sha256:1a9d3f5f0901fdec14d8d2f66ef7d035f2157240a433441719ac9a3fba440b13",
                "sha256:1c99d261bd2d5f6b59325c92c73df481e05e57f19837bdca8413b9eac4bd8028",
                "sha256:1e084f686b92e5b83186b07e8a17fc09e38fff551f3602b249881fec658d3eca",
                "sha256:2181e67807fc2fa785d0592dc2d6206c019b9502410671cc905d132a92866557",
                "sha256:2cb8438c3cbb25e220c2ab33bb226559e7afb3baec11c4f218ffa7308603c832",
                "sha256:3169b1eefae027567d1ce6ee7cae382c57fe26e82775f460f0b2778beaad66c0",
                "sha256:3809ede931876f5b2ec92eef964286840ed3540dadf803dd570c3b7e13141a3b",
                "sha256:38a9ef736c01fccdd6600705b09dc574584b89bea478200c5fbf112a6b0d5579",
                "sha256:3d79d162e7be8f996986c064d1c7c817f6df3a77fe3d6859f6f9e7be4b8c213a",
                "sha256:444dcda765c8a838eaae23112db52f1efaf750daddb2d9ca300bcae1039adc5c",
                "sha256:48032821bbdf20f5799ff537c7ac3d1fba0ba032cfc06194faffa8cda8b560ff",
                "sha256:4aa4e5faecf353ed117801a068ebab7b7e09ffb6e1d5e412dc852e0da018126c",
                "sha256:52305740fe773d09cffb16f8ed0427942901f00adedac82ec8b67752f58a1b22",
                "sha256:569511d3b58c8791ab4c2e1285575265991e6d8f8700c7be0e88f86cb0672094",
                "sha256:57cb5a3cf367aeb1d316576250f65edec5bb3be939e9247ae594b4bcbc317dfb",
                "sha256:5b02fb34468b6aaa40dfc198d813a641e3a63b98c2b05a16b9f80b7ec314185e",
                "sha256:6381026f158fdb7c72a168278597a5e3a5222e83ea18f543112b2662a9b699c5",
                "sha256:6af100e168aa82a50e186c82875a5893c5597a0c1ccdb0d8b40240b1f28b969a",
                "sha256:6c89876f41da747c8d3677a2b540fb32ef5715f97b66eeb0c6b66f5e3ef6f59d",
                "sha256:6e296a513ca3d94054c2c881cc913116e90fd030ad1c656b3869762b754f5f8a",
                "sha256:70a87b411535ccad5ef2f1df5136506a10775d267e197e4cf531ced10537bd6b",
                "sha256:7e94c425039cde14257288fd61dcfb01963e658efbc0ff54f5306b06054700f8",
                "sha256:846ade7b71e3536c4e56b386c2a47adf5741d2d8b94ec9dc3e92e5e1ee1e2225",
                "sha256:88416bd1e65dcea10bc7569faacb2c20ce071dd1f87539ca2ab364bf6231393c",
                "sha256:88b49a3b9ff31e19998750c38e030fc7bb937398b1f78cfa599aaef92d693144",
                "sha256:8c4e8c3ce11e1f92f6536ff07154f9d49677ebaaafc32db9db4620bc11ed480f",
                "sha256:8e06879fc22a25ca47312fbe7c8264eb0b662f6db27cb2d3bbbc74b1df4b9b87",
                "sha256:9025b4018f3a1314059769c7bf15441064b2207cb3f065e6ea1e7359cb46db9d",
                "sha256:93335ca3812df2f366e80509ae119189886b0f3c2b81325d39efdb84a1e2ae93",
                "sha256:9778bd8ab0a994ebf6f84c2b949e65736d5575320a17ae8984a77fab08db94cf",
                "sha256:9e2d922824181480953426608b81967de705c3cef4d1af983af849d7bd619158",
                "sha256:a123e330ef0853c6e822384873bef7507557d8e4a082961e1defa947aa59ba84",
                "sha256:a904af0a6162c73e3edcb969eeeb53a63ceeb5d8cf642fade7d39e7963a22ddb",
                "sha256:ad10d3ded218f1039f11a75f8091880239651b52e9bb592ca27de44eed242a48",
                "sha256:b424c77b206d63d500bcb69fa55ed8d0e6a3774056bdc4839fc9298a7edca171",
                "sha256:b5a6b3ada725cea8a5e634536b1b01c30bcdcd7f9c6fff4151548d5bf6b3a36c",
                "sha256:ba8062ed2cf21c07a9e295d5b8a2a5ce678b913b45fdf68c32d95d6c1291e0b6",
                "sha256:ba9527cdd4c926ed0760bc301f6728ef34d841f405abf9d4f959c478421e4efd",
                "sha256:bbcb445fa71794da8f178f0f6d66789a28d7319071af7a496d4d507ed566270d",
                "sha256:bcf3e58998965654fdaff38e58584d8937aa3096ab5354d493c77d1fdd66d7a1",
                "sha256:c0ef13eaeee5b615fb07c9a7dadb38eac06a0608b41570d8ade51c56539e509d",
                "sha256:cabc348d87e913db6ab4aa100f01b08f481097838bdddf7c7a84b7575b7309ca",
                "sha256:cdb82a876c47801bb54a690c5ae105a46b392ac6099881cdfb9f6e95e4014c6a",
                "sha256:cfad01eed2c2e0c01fd0ecd2ef42c492f7f93902e39a42fc9ee1692961443a29",
                "sha256:d16a81a06776313e817c951135cf7340a3e91e8c1ff2fac444cfd75fffa04afe",
                "sha256:d8213e09c917a951de9d09ecee036d5c7d36cb6cb7dbaece4c71a60d79fb9798",
                "sha256:e07c3764494e3776c602c1e78e298937c3315ccc9043ead7e685b7f2b8d47b3c",
                "sha256:e17c96c14e19278594aa4841ec148115f9c7615a47382ecb6b82bd8fea3ab0c8",
                "sha256:e444a31f8db13eb18ada366ab3cf45fd4b31e4db1236a4448f68778c1d1a5a2f",
                "sha256:e6a2a455bd412959b57a172ce6328d2dd1f01cb2135efda2e4576e8a23fa3b0f",
                "sha256:eaa0a10b7f72326f1372a713e73c3f739b524b3af41feb43e4921cb529f5929a",
                "sha256:eb7972a85c54febfb25b5c4b4f3af4dcc731994c7da0d8a0b4a6eb0640e1d178",
                "sha256:ee55d3edf80167e48ea11a923c7386f4669df67d7994554387f84e7d8b0a2bf0",
                "sha256:f3818cb119498c0678015754eba762e0d61e5b52d34c8b13d770f0719f7b1d79",
                "sha256:f8b3d067f2e40fe93e1ccdd6b2e1d16c43140e76f02fb1319a05cf2b79d99430",
                "sha256:fcabf5ff6eea076f859677f5f0b6b5c1a51e70a376b0579e0eadef8db48c6b50"
            ],
            "markers": "python_version >= '3.9'",
            "version": "==3.0.2"
        },
        "mdit-py-plugins": {
            "hashes": [
                "sha256:0c673c3f889399a33b95e88d2f0d111b4447bdfea7f237dab2d488f459835636",
                "sha256:5f2cd1fdb606ddf152d37ec30e46101a60512bc0e5fa1a7002c36647b09e26b5"
            ],
            "markers": "python_version >= '3.8'",
            "version": "==0.4.2"
        },
        "mdurl": {
            "hashes": [
                "sha256:84008a41e51615a49fc9966191ff91509e3c40b939176e643fd50a5c2196b8f8",
                "sha256:bb413d29f5eea38f31dd4754dd7377d4465116fb207585f97bf925588687c1ba"
            ],
            "markers": "python_version >= '3.7'",
            "version": "==0.1.2"
        },
        "myst-parser": {
            "hashes": [
                "sha256:5cfea715e4f3574138aecbf7d54132296bfd72bb614d31168f48c477a830a7c4",
                "sha256:9134e88959ec3b5780aedf8a99680ea242869d012e8821db3126d427edc9c95d"
            ],
            "index": "pypi",
            "markers": "python_version >= '3.10'",
            "version": "==4.0.1"
        },
        "packaging": {
            "hashes": [
                "sha256:29572ef2b1f17581046b3a2227d5c611fb25ec70ca1ba8554b24b0e69331a484",
                "sha256:d443872c98d677bf60f6a1f2f8c1cb748e8fe762d2bf9d3148b5599295b0fc4f"
            ],
            "markers": "python_version >= '3.8'",
            "version": "==25.0"
        },
        "pygments": {
            "hashes": [
                "sha256:61c16d2a8576dc0649d9f39e089b5f02bcd27fba10d8fb4dcc28173f7a45151f",
                "sha256:9ea1544ad55cecf4b8242fab6dd35a93bbce657034b0611ee383099054ab6d8c"
            ],
            "markers": "python_version >= '3.8'",
            "version": "==2.19.1"
        },
        "pyyaml": {
            "hashes": [
                "sha256:01179a4a8559ab5de078078f37e5c1a30d76bb88519906844fd7bdea1b7729ff",
                "sha256:0833f8694549e586547b576dcfaba4a6b55b9e96098b36cdc7ebefe667dfed48",
                "sha256:0a9a2848a5b7feac301353437eb7d5957887edbf81d56e903999a75a3d743086",
                "sha256:0b69e4ce7a131fe56b7e4d770c67429700908fc0752af059838b1cfb41960e4e",
                "sha256:0ffe8360bab4910ef1b9e87fb812d8bc0a308b0d0eef8c8f44e0254ab3b07133",
                "sha256:11d8f3dd2b9c1207dcaf2ee0bbbfd5991f571186ec9cc78427ba5bd32afae4b5",
                "sha256:17e311b6c678207928d649faa7cb0d7b4c26a0ba73d41e99c4fff6b6c3276484",
                "sha256:1e2120ef853f59c7419231f3bf4e7021f1b936f6ebd222406c3b60212205d2ee",
                "sha256:1f71ea527786de97d1a0cc0eacd1defc0985dcf6b3f17bb77dcfc8c34bec4dc5",
                "sha256:23502f431948090f597378482b4812b0caae32c22213aecf3b55325e049a6c68",
                "sha256:24471b829b3bf607e04e88d79542a9d48bb037c2267d7927a874e6c205ca7e9a",
                "sha256:29717114e51c84ddfba879543fb232a6ed60086602313ca38cce623c1d62cfbf",
                "sha256:2e99c6826ffa974fe6e27cdb5ed0021786b03fc98e5ee3c5bfe1fd5015f42b99",
                "sha256:39693e1f8320ae4f43943590b49779ffb98acb81f788220ea932a6b6c51004d8",
                "sha256:3ad2a3decf9aaba3d29c8f537ac4b243e36bef957511b4766cb0057d32b0be85",
                "sha256:3b1fdb9dc17f5a7677423d508ab4f243a726dea51fa5e70992e59a7411c89d19",
                "sha256:41e4e3953a79407c794916fa277a82531dd93aad34e29c2a514c2c0c5fe971cc",
                "sha256:43fa96a3ca0d6b1812e01ced1044a003533c47f6ee8aca31724f78e93ccc089a",
                "sha256:50187695423ffe49e2deacb8cd10510bc361faac997de9efef88badc3bb9e2d1",
                "sha256:5ac9328ec4831237bec75defaf839f7d4564be1e6b25ac710bd1a96321cc8317",
                "sha256:5d225db5a45f21e78dd9358e58a98702a0302f2659a3c6cd320564b75b86f47c",
                "sha256:6395c297d42274772abc367baaa79683958044e5d3835486c16da75d2a694631",
                "sha256:688ba32a1cffef67fd2e9398a2efebaea461578b0923624778664cc1c914db5d",
                "sha256:68ccc6023a3400877818152ad9a1033e3db8625d899c72eacb5a668902e4d652",
                "sha256:70b189594dbe54f75ab3a1acec5f1e3faa7e8cf2f1e08d9b561cb41b845f69d5",
                "sha256:797b4f722ffa07cc8d62053e4cff1486fa6dc094105d13fea7b1de7d8bf71c9e",
                "sha256:7c36280e6fb8385e520936c3cb3b8042851904eba0e58d277dca80a5cfed590b",
                "sha256:7e7401d0de89a9a855c839bc697c079a4af81cf878373abd7dc625847d25cbd8",
                "sha256:80bab7bfc629882493af4aa31a4cfa43a4c57c83813253626916b8c7ada83476",
                "sha256:82d09873e40955485746739bcb8b4586983670466c23382c19cffecbf1fd8706",
                "sha256:8388ee1976c416731879ac16da0aff3f63b286ffdd57cdeb95f3f2e085687563",
                "sha256:8824b5a04a04a047e72eea5cec3bc266db09e35de6bdfe34c9436ac5ee27d237",
                "sha256:8b9c7197f7cb2738065c481a0461e50ad02f18c78cd75775628afb4d7137fb3b",
                "sha256:9056c1ecd25795207ad294bcf39f2db3d845767be0ea6e6a34d856f006006083",
                "sha256:936d68689298c36b53b29f23c6dbb74de12b4ac12ca6cfe0e047bedceea56180",
                "sha256:9b22676e8097e9e22e36d6b7bda33190d0d400f345f23d4065d48f4ca7ae0425",
                "sha256:a4d3091415f010369ae4ed1fc6b79def9416358877534caf6a0fdd2146c87a3e",
                "sha256:a8786accb172bd8afb8be14490a16625cbc387036876ab6ba70912730faf8e1f",
                "sha256:a9f8c2e67970f13b16084e04f134610fd1d374bf477b17ec1599185cf611d725",
                "sha256:bc2fa7c6b47d6bc618dd7fb02ef6fdedb1090ec036abab80d4681424b84c1183",
                "sha256:c70c95198c015b85feafc136515252a261a84561b7b1d51e3384e0655ddf25ab",
                "sha256:cc1c1159b3d456576af7a3e4d1ba7e6924cb39de8f67111c735f6fc832082774",
                "sha256:ce826d6ef20b1bc864f0a68340c8b3287705cae2f8b4b1d932177dcc76721725",
                "sha256:d584d9ec91ad65861cc08d42e834324ef890a082e591037abe114850ff7bbc3e",
                "sha256:d7fded462629cfa4b685c5416b949ebad6cec74af5e2d42905d41e257e0869f5",
                "sha256:d84a1718ee396f54f3a086ea0a66d8e552b2ab2017ef8b420e92edbc841c352d",
                "sha256:d8e03406cac8513435335dbab54c0d385e4a49e4945d2909a581c83647ca0290",
                "sha256:e10ce637b18caea04431ce14fabcf5c64a1c61ec9c56b071a4b7ca131ca52d44",
                "sha256:ec031d5d2feb36d1d1a24380e4db6d43695f3748343d99434e6f5f9156aaa2ed",
                "sha256:ef6107725bd54b262d6dedcc2af448a266975032bc85ef0172c5f059da6325b4",
                "sha256:efdca5630322a10774e8e98e1af481aad470dd62c3170801852d752aa7a783ba",
                "sha256:f753120cb8181e736c57ef7636e83f31b9c0d1722c516f7e86cf15b7aa57ff12",
                "sha256:ff3824dc5261f50c9b0dfb3be22b4567a6f938ccce4587b38952d85fd9e9afe4"
            ],
            "markers": "python_version >= '3.8'",
            "version": "==6.0.2"
        },
        "requests": {
            "hashes": [
                "sha256:55365417734eb18255590a9ff9eb97e9e1da868d4ccd6402399eaf68af20a760",
                "sha256:70761cfe03c773ceb22aa2f671b4757976145175cdfca038c02654d061d6dcc6"
            ],
            "markers": "python_version >= '3.8'",
            "version": "==2.32.3"
        },
        "roman-numerals-py": {
            "hashes": [
<<<<<<< HEAD
                "sha256:54faa7f2e8d2d11bcd2c07bed282eef1046b5c080d1c32add737d7b5817b1ad4",
                "sha256:f211a66637b8fa059bb28183da127d4e86396c991a942b028c6650d4319c3fd0"
            ],
            "index": "pypi",
            "markers": "python_version >= '3.8'",
            "version": "==70.0.0"
=======
                "sha256:9da2ad2fb670bcf24e81070ceb3be72f6c11c440d73bd579fbeca1e9f330954c",
                "sha256:be4bf804f083a4ce001b5eb7e3c0862479d10f94c936f6c4e5f250aa5ff5bd2d"
            ],
            "markers": "python_version >= '3.9'",
            "version": "==3.1.0"
        },
        "sniffio": {
            "hashes": [
                "sha256:2f6da418d1f1e0fddd844478f41680e794e6051915791a034ff65e5f100525a2",
                "sha256:f4324edc670a0f49750a81b895f35c3adb843cca46f0530f79fc1babb23789dc"
            ],
            "markers": "python_version >= '3.7'",
            "version": "==1.3.1"
>>>>>>> a9a56ee0
        },
        "snowballstemmer": {
            "hashes": [
                "sha256:6cd7b3897da8d6c9ffb968a6781fa6532dce9c3618a4b127d920dab764a19064",
                "sha256:6d5eeeec8e9f84d4d56b847692bacf79bc2c8e90c7f80ca4444ff8b6f2e52895"
            ],
            "markers": "python_version not in '3.0, 3.1, 3.2'",
            "version": "==3.0.1"
        },
        "soupsieve": {
            "hashes": [
<<<<<<< HEAD
                "sha256:e2e68417777af359ec65daac1057404a3c8a5455bb8abc36f1a9866ab1a51abb",
                "sha256:e72c4ff06e4fb6e4b5a9f0f55fe6e81514581fca1515028625d0f299c602ccc9"
            ],
            "markers": "python_version >= '3.8'",
            "version": "==2.6"
=======
                "sha256:6e60cc5c1ffaf1cebcc12e8188320b72071e922c2e897f737cadce79ad5d30c4",
                "sha256:ad282f9b6926286d2ead4750552c8a6142bc4c783fd66b0293547c8fe6ae126a"
            ],
            "markers": "python_version >= '3.8'",
            "version": "==2.7"
>>>>>>> a9a56ee0
        },
        "sphinx": {
            "hashes": [
                "sha256:398ad29dee7f63a75888314e9424d40f52ce5a6a87ae88e7071e80af296ec348",
                "sha256:4405915165f13521d875a8c29c8970800a0141c14cc5416a38feca4ea5d9b9c3"
            ],
            "index": "pypi",
            "markers": "python_version >= '3.11'",
            "version": "==8.2.3"
        },
        "sphinx-autobuild": {
            "hashes": [
                "sha256:158e16c36f9d633e613c9aaf81c19b0fc458ca78b112533b20dafcda430d60fa",
                "sha256:248150f8f333e825107b6d4b86113ab28fa51750e5f9ae63b59dc339be951fb1"
            ],
            "index": "pypi",
            "markers": "python_version >= '3.9'",
            "version": "==2024.10.3"
        },
        "sphinx-basic-ng": {
            "hashes": [
                "sha256:9ec55a47c90c8c002b5960c57492ec3021f5193cb26cebc2dc4ea226848651c9",
                "sha256:eb09aedbabfb650607e9b4b68c9d240b90b1e1be221d6ad71d61c52e29f7932b"
            ],
            "markers": "python_version >= '3.7'",
            "version": "==1.0.0b2"
        },
        "sphinx-copybutton": {
            "hashes": [
                "sha256:4cf17c82fb9646d1bc9ca92ac280813a3b605d8c421225fd9913154103ee1fbd",
                "sha256:fb543fd386d917746c9a2c50360c7905b605726b9355cd26e9974857afeae06e"
            ],
            "index": "pypi",
            "markers": "python_version >= '3.7'",
            "version": "==0.5.2"
        },
        "sphinxcontrib-applehelp": {
            "hashes": [
                "sha256:2f29ef331735ce958efa4734873f084941970894c6090408b079c61b2e1c06d1",
                "sha256:4cd3f0ec4ac5dd9c17ec65e9ab272c9b867ea77425228e68ecf08d6b28ddbdb5"
            ],
            "markers": "python_version >= '3.9'",
            "version": "==2.0.0"
        },
        "sphinxcontrib-devhelp": {
            "hashes": [
                "sha256:411f5d96d445d1d73bb5d52133377b4248ec79db5c793ce7dbe59e074b4dd1ad",
                "sha256:aefb8b83854e4b0998877524d1029fd3e6879210422ee3780459e28a1f03a8a2"
            ],
            "markers": "python_version >= '3.9'",
            "version": "==2.0.0"
        },
        "sphinxcontrib-htmlhelp": {
            "hashes": [
                "sha256:166759820b47002d22914d64a075ce08f4c46818e17cfc9470a9786b759b19f8",
                "sha256:c9e2916ace8aad64cc13a0d233ee22317f2b9025b9cf3295249fa985cc7082e9"
            ],
            "markers": "python_version >= '3.9'",
            "version": "==2.1.0"
        },
        "sphinxcontrib-jsmath": {
            "hashes": [
                "sha256:2ec2eaebfb78f3f2078e73666b1415417a116cc848b72e5172e596c871103178",
                "sha256:a9925e4a4587247ed2191a22df5f6970656cb8ca2bd6284309578f2153e0c4b8"
            ],
            "markers": "python_version >= '3.5'",
            "version": "==1.0.1"
        },
        "sphinxcontrib-mermaid": {
            "hashes": [
                "sha256:2e8ab67d3e1e2816663f9347d026a8dee4a858acdd4ad32dd1c808893db88146",
                "sha256:60b72710ea02087f212028feb09711225fbc2e343a10d34822fe787510e1caa3"
            ],
            "index": "pypi",
            "markers": "python_version >= '3.8'",
            "version": "==1.0.0"
        },
        "sphinxcontrib-qthelp": {
            "hashes": [
                "sha256:4fe7d0ac8fc171045be623aba3e2a8f613f8682731f9153bb2e40ece16b9bbab",
                "sha256:b18a828cdba941ccd6ee8445dbe72ffa3ef8cbe7505d8cd1fa0d42d3f2d5f3eb"
            ],
            "markers": "python_version >= '3.9'",
            "version": "==2.0.0"
        },
        "sphinxcontrib-serializinghtml": {
            "hashes": [
                "sha256:6e2cb0eef194e10c27ec0023bfeb25badbbb5868244cf5bc5bdc04e4464bf331",
                "sha256:e9d912827f872c029017a53f0ef2180b327c3f7fd23c87229f7a8e8b70031d4d"
            ],
            "markers": "python_version >= '3.9'",
            "version": "==2.0.0"
        },
<<<<<<< HEAD
        "tornado": {
            "hashes": [
                "sha256:163b0aafc8e23d8cdc3c9dfb24c5368af84a81e3364745ccb4427669bf84aec8",
                "sha256:25486eb223babe3eed4b8aecbac33b37e3dd6d776bc730ca14e1bf93888b979f",
                "sha256:454db8a7ecfcf2ff6042dde58404164d969b6f5d58b926da15e6b23817950fc4",
                "sha256:613bf4ddf5c7a95509218b149b555621497a6cc0d46ac341b30bd9ec19eac7f3",
                "sha256:6d5ce3437e18a2b66fbadb183c1d3364fb03f2be71299e7d10dbeeb69f4b2a14",
                "sha256:8ae50a504a740365267b2a8d1a90c9fbc86b780a39170feca9bcc1787ff80842",
                "sha256:92d3ab53183d8c50f8204a51e6f91d18a15d5ef261e84d452800d4ff6fc504e9",
                "sha256:a02a08cc7a9314b006f653ce40483b9b3c12cda222d6a46d4ac63bb6c9057698",
                "sha256:b24b8982ed444378d7f21d563f4180a2de31ced9d8d84443907a0a64da2072e7",
                "sha256:d9a566c40b89757c9aa8e6f032bcdb8ca8795d7c1a9762910c722b1635c9de4d",
                "sha256:e2e20b9113cd7293f164dc46fffb13535266e713cdb87bd2d15ddb336e96cfc4"
=======
        "starlette": {
            "hashes": [
                "sha256:595633ce89f8ffa71a015caed34a5b2dc1c0cdb3f0f1fbd1e69339cf2abeec35",
                "sha256:7f7361f34eed179294600af672f565727419830b54b7b084efe44bb82d2fccd5"
            ],
            "markers": "python_version >= '3.9'",
            "version": "==0.46.2"
        },
        "typing-extensions": {
            "hashes": [
                "sha256:a439e7c04b49fec3e5d3e2beaa21755cadbbdc391694e28ccdd36ca4a1408f8c",
                "sha256:e6c81219bd689f51865d9e372991c540bda33a0379d5573cddb9a3a23f7caaef"
>>>>>>> a9a56ee0
            ],
            "markers": "python_version >= '3.8'",
            "version": "==4.13.2"
        },
        "urllib3": {
            "hashes": [
<<<<<<< HEAD
                "sha256:ca899ca043dcb1bafa3e262d73aa25c465bfb49e0bd9dd5d59f1d0acba2f8fac",
                "sha256:e7d814a81dad81e6caf2ec9fdedb284ecc9c73076b62654547cc64ccdcae26e9"
            ],
            "markers": "python_version >= '3.8'",
            "version": "==2.2.3"
=======
                "sha256:414bc6535b787febd7567804cc015fee39daab8ad86268f1310a9250697de466",
                "sha256:4e16665048960a0900c702d4a66415956a584919c03361cac9f1df5c5dd7e813"
            ],
            "markers": "python_version >= '3.9'",
            "version": "==2.4.0"
>>>>>>> a9a56ee0
        },
        "uvicorn": {
            "hashes": [
<<<<<<< HEAD
                "sha256:a817ac80d6cf4b23bf7f2828b7cabf326f15a001bea8b1f9b49631780ba28350",
                "sha256:bc9eb26f4506fda01b81bcde0ca78103b6e62f991b381fec825435c836edbc29"
            ],
            "markers": "python_version >= '3.8'",
            "version": "==3.20.2"
=======
                "sha256:0e929828f6186353a80b58ea719861d2629d766293b6d19baf086ba31d4f3328",
                "sha256:deb49af569084536d269fe0a6d67e3754f104cf03aba7c11c40f01aadf33c403"
            ],
            "markers": "python_version >= '3.9'",
            "version": "==0.34.2"
        },
        "watchfiles": {
            "hashes": [
                "sha256:0125f91f70e0732a9f8ee01e49515c35d38ba48db507a50c5bdcad9503af5827",
                "sha256:0a04059f4923ce4e856b4b4e5e783a70f49d9663d22a4c3b3298165996d1377f",
                "sha256:0b289572c33a0deae62daa57e44a25b99b783e5f7aed81b314232b3d3c81a11d",
                "sha256:10f6ae86d5cb647bf58f9f655fcf577f713915a5d69057a0371bc257e2553234",
                "sha256:13bb21f8ba3248386337c9fa51c528868e6c34a707f729ab041c846d52a0c69a",
                "sha256:15ac96dd567ad6c71c71f7b2c658cb22b7734901546cd50a475128ab557593ca",
                "sha256:18b3bd29954bc4abeeb4e9d9cf0b30227f0f206c86657674f544cb032296acd5",
                "sha256:1909e0a9cd95251b15bff4261de5dd7550885bd172e3536824bf1cf6b121e200",
                "sha256:1a2902ede862969077b97523987c38db28abbe09fb19866e711485d9fbf0d417",
                "sha256:1a7bac2bde1d661fb31f4d4e8e539e178774b76db3c2c17c4bb3e960a5de07a2",
                "sha256:237f9be419e977a0f8f6b2e7b0475ababe78ff1ab06822df95d914a945eac827",
                "sha256:266710eb6fddc1f5e51843c70e3bebfb0f5e77cf4f27129278c70554104d19ed",
                "sha256:29c7fd632ccaf5517c16a5188e36f6612d6472ccf55382db6c7fe3fcccb7f59f",
                "sha256:2b7a21715fb12274a71d335cff6c71fe7f676b293d322722fe708a9ec81d91f5",
                "sha256:2cfb371be97d4db374cba381b9f911dd35bb5f4c58faa7b8b7106c8853e5d225",
                "sha256:2cfcb3952350e95603f232a7a15f6c5f86c5375e46f0bd4ae70d43e3e063c13d",
                "sha256:2f1fefb2e90e89959447bc0420fddd1e76f625784340d64a2f7d5983ef9ad246",
                "sha256:360a398c3a19672cf93527f7e8d8b60d8275119c5d900f2e184d32483117a705",
                "sha256:3e380c89983ce6e6fe2dd1e1921b9952fb4e6da882931abd1824c092ed495dec",
                "sha256:4a8ec1e4e16e2d5bafc9ba82f7aaecfeec990ca7cd27e84fb6f191804ed2fcfc",
                "sha256:4ab626da2fc1ac277bbf752446470b367f84b50295264d2d313e28dc4405d663",
                "sha256:4b6227351e11c57ae997d222e13f5b6f1f0700d84b8c52304e8675d33a808382",
                "sha256:554389562c29c2c182e3908b149095051f81d28c2fec79ad6c8997d7d63e0009",
                "sha256:5c40fe7dd9e5f81e0847b1ea64e1f5dd79dd61afbedb57759df06767ac719b40",
                "sha256:68b2dddba7a4e6151384e252a5632efcaa9bc5d1c4b567f3cb621306b2ca9f63",
                "sha256:7ee32c9a9bee4d0b7bd7cbeb53cb185cf0b622ac761efaa2eba84006c3b3a614",
                "sha256:830aa432ba5c491d52a15b51526c29e4a4b92bf4f92253787f9726fe01519487",
                "sha256:832ccc221927c860e7286c55c9b6ebcc0265d5e072f49c7f6456c7798d2b39aa",
                "sha256:839ebd0df4a18c5b3c1b890145b5a3f5f64063c2a0d02b13c76d78fe5de34936",
                "sha256:852de68acd6212cd6d33edf21e6f9e56e5d98c6add46f48244bd479d97c967c6",
                "sha256:85fbb6102b3296926d0c62cfc9347f6237fb9400aecd0ba6bbda94cae15f2b3b",
                "sha256:86c0df05b47a79d80351cd179893f2f9c1b1cae49d96e8b3290c7f4bd0ca0a92",
                "sha256:894342d61d355446d02cd3988a7326af344143eb33a2fd5d38482a92072d9563",
                "sha256:8c0db396e6003d99bb2d7232c957b5f0b5634bbd1b24e381a5afcc880f7373fb",
                "sha256:8e637810586e6fe380c8bc1b3910accd7f1d3a9a7262c8a78d4c8fb3ba6a2b3d",
                "sha256:9475b0093767e1475095f2aeb1d219fb9664081d403d1dff81342df8cd707034",
                "sha256:95cf944fcfc394c5f9de794ce581914900f82ff1f855326f25ebcf24d5397418",
                "sha256:974866e0db748ebf1eccab17862bc0f0303807ed9cda465d1324625b81293a18",
                "sha256:9848b21ae152fe79c10dd0197304ada8f7b586d3ebc3f27f43c506e5a52a863c",
                "sha256:9f4571a783914feda92018ef3901dab8caf5b029325b5fe4558c074582815249",
                "sha256:a056c2f692d65bf1e99c41045e3bdcaea3cb9e6b5a53dcaf60a5f3bd95fc9763",
                "sha256:a0dbcb1c2d8f2ab6e0a81c6699b236932bd264d4cef1ac475858d16c403de74d",
                "sha256:a16512051a822a416b0d477d5f8c0e67b67c1a20d9acecb0aafa3aa4d6e7d256",
                "sha256:a2014a2b18ad3ca53b1f6c23f8cd94a18ce930c1837bd891262c182640eb40a6",
                "sha256:a3904d88955fda461ea2531fcf6ef73584ca921415d5cfa44457a225f4a42bc1",
                "sha256:a74add8d7727e6404d5dc4dcd7fac65d4d82f95928bbee0cf5414c900e86773e",
                "sha256:ab44e1580924d1ffd7b3938e02716d5ad190441965138b4aa1d1f31ea0877f04",
                "sha256:b551d4fb482fc57d852b4541f911ba28957d051c8776e79c3b4a51eb5e2a1b11",
                "sha256:b5eb568c2aa6018e26da9e6c86f3ec3fd958cee7f0311b35c2630fa4217d17f2",
                "sha256:b659576b950865fdad31fa491d31d37cf78b27113a7671d39f919828587b429b",
                "sha256:b6e76ceb1dd18c8e29c73f47d41866972e891fc4cc7ba014f487def72c1cf096",
                "sha256:b7529b5dcc114679d43827d8c35a07c493ad6f083633d573d81c660abc5979e9",
                "sha256:b9dca99744991fc9850d18015c4f0438865414e50069670f5f7eee08340d8b40",
                "sha256:ba5552a1b07c8edbf197055bc9d518b8f0d98a1c6a73a293bc0726dce068ed01",
                "sha256:bfe0cbc787770e52a96c6fda6726ace75be7f840cb327e1b08d7d54eadc3bc85",
                "sha256:c0901429650652d3f0da90bad42bdafc1f9143ff3605633c455c999a2d786cac",
                "sha256:cb1489f25b051a89fae574505cc26360c8e95e227a9500182a7fe0afcc500ce0",
                "sha256:cd47d063fbeabd4c6cae1d4bcaa38f0902f8dc5ed168072874ea11d0c7afc1ff",
                "sha256:d363152c5e16b29d66cbde8fa614f9e313e6f94a8204eaab268db52231fe5358",
                "sha256:d5730f3aa35e646103b53389d5bc77edfbf578ab6dab2e005142b5b80a35ef25",
                "sha256:d6f9367b132078b2ceb8d066ff6c93a970a18c3029cea37bfd7b2d3dd2e5db8f",
                "sha256:dfd6ae1c385ab481766b3c61c44aca2b3cd775f6f7c0fa93d979ddec853d29d5",
                "sha256:e0da39ff917af8b27a4bdc5a97ac577552a38aac0d260a859c1517ea3dc1a7c4",
                "sha256:ecf6cd9f83d7c023b1aba15d13f705ca7b7d38675c121f3cc4a6e25bd0857ee9",
                "sha256:ee0822ce1b8a14fe5a066f93edd20aada932acfe348bede8aa2149f1a4489512",
                "sha256:f2e55a9b162e06e3f862fb61e399fe9f05d908d019d87bf5b496a04ef18a970a",
                "sha256:f436601594f15bf406518af922a89dcaab416568edb6f65c4e5bbbad1ea45c11",
                "sha256:f59b870db1f1ae5a9ac28245707d955c8721dd6565e7f411024fa374b5362d1d",
                "sha256:fc533aa50664ebd6c628b2f30591956519462f5d27f951ed03d6c82b2dfd9965",
                "sha256:fe43139b2c0fdc4a14d4f8d5b5d967f7a2777fd3d38ecf5b1ec669b0d7e43c21",
                "sha256:fed1cd825158dcaae36acce7b2db33dcbfd12b30c34317a88b8ed80f0541cc57"
            ],
            "markers": "python_version >= '3.9'",
            "version": "==1.0.5"
        },
        "websockets": {
            "hashes": [
                "sha256:0701bc3cfcb9164d04a14b149fd74be7347a530ad3bbf15ab2c678a2cd3dd9a2",
                "sha256:0a34631031a8f05657e8e90903e656959234f3a04552259458aac0b0f9ae6fd9",
                "sha256:0af68c55afbd5f07986df82831c7bff04846928ea8d1fd7f30052638788bc9b5",
                "sha256:0c9e74d766f2818bb95f84c25be4dea09841ac0f734d1966f415e4edfc4ef1c3",
                "sha256:0f3c1e2ab208db911594ae5b4f79addeb3501604a165019dd221c0bdcabe4db8",
                "sha256:0fdfe3e2a29e4db3659dbd5bbf04560cea53dd9610273917799f1cde46aa725e",
                "sha256:1009ee0c7739c08a0cd59de430d6de452a55e42d6b522de7aa15e6f67db0b8e1",
                "sha256:1234d4ef35db82f5446dca8e35a7da7964d02c127b095e172e54397fb6a6c256",
                "sha256:16b6c1b3e57799b9d38427dda63edcbe4926352c47cf88588c0be4ace18dac85",
                "sha256:2034693ad3097d5355bfdacfffcbd3ef5694f9718ab7f29c29689a9eae841880",
                "sha256:21c1fa28a6a7e3cbdc171c694398b6df4744613ce9b36b1a498e816787e28123",
                "sha256:229cf1d3ca6c1804400b0a9790dc66528e08a6a1feec0d5040e8b9eb14422375",
                "sha256:27ccee0071a0e75d22cb35849b1db43f2ecd3e161041ac1ee9d2352ddf72f065",
                "sha256:363c6f671b761efcb30608d24925a382497c12c506b51661883c3e22337265ed",
                "sha256:39c1fec2c11dc8d89bba6b2bf1556af381611a173ac2b511cf7231622058af41",
                "sha256:3b1ac0d3e594bf121308112697cf4b32be538fb1444468fb0a6ae4feebc83411",
                "sha256:3be571a8b5afed347da347bfcf27ba12b069d9d7f42cb8c7028b5e98bbb12597",
                "sha256:3c714d2fc58b5ca3e285461a4cc0c9a66bd0e24c5da9911e30158286c9b5be7f",
                "sha256:3d00075aa65772e7ce9e990cab3ff1de702aa09be3940d1dc88d5abf1ab8a09c",
                "sha256:3e90baa811a5d73f3ca0bcbf32064d663ed81318ab225ee4f427ad4e26e5aff3",
                "sha256:47819cea040f31d670cc8d324bb6435c6f133b8c7a19ec3d61634e62f8d8f9eb",
                "sha256:47b099e1f4fbc95b701b6e85768e1fcdaf1630f3cbe4765fa216596f12310e2e",
                "sha256:4a9fac8e469d04ce6c25bb2610dc535235bd4aa14996b4e6dbebf5e007eba5ee",
                "sha256:4b826973a4a2ae47ba357e4e82fa44a463b8f168e1ca775ac64521442b19e87f",
                "sha256:4c2529b320eb9e35af0fa3016c187dffb84a3ecc572bcee7c3ce302bfeba52bf",
                "sha256:54479983bd5fb469c38f2f5c7e3a24f9a4e70594cd68cd1fa6b9340dadaff7cf",
                "sha256:558d023b3df0bffe50a04e710bc87742de35060580a293c2a984299ed83bc4e4",
                "sha256:5756779642579d902eed757b21b0164cd6fe338506a8083eb58af5c372e39d9a",
                "sha256:592f1a9fe869c778694f0aa806ba0374e97648ab57936f092fd9d87f8bc03665",
                "sha256:595b6c3969023ecf9041b2936ac3827e4623bfa3ccf007575f04c5a6aa318c22",
                "sha256:5a939de6b7b4e18ca683218320fc67ea886038265fd1ed30173f5ce3f8e85675",
                "sha256:5d54b09eba2bada6011aea5375542a157637b91029687eb4fdb2dab11059c1b4",
                "sha256:5df592cd503496351d6dc14f7cdad49f268d8e618f80dce0cd5a36b93c3fc08d",
                "sha256:5f4c04ead5aed67c8a1a20491d54cdfba5884507a48dd798ecaf13c74c4489f5",
                "sha256:64dee438fed052b52e4f98f76c5790513235efaa1ef7f3f2192c392cd7c91b65",
                "sha256:66dd88c918e3287efc22409d426c8f729688d89a0c587c88971a0faa2c2f3792",
                "sha256:678999709e68425ae2593acf2e3ebcbcf2e69885a5ee78f9eb80e6e371f1bf57",
                "sha256:67f2b6de947f8c757db2db9c71527933ad0019737ec374a8a6be9a956786aaf9",
                "sha256:693f0192126df6c2327cce3baa7c06f2a117575e32ab2308f7f8216c29d9e2e3",
                "sha256:746ee8dba912cd6fc889a8147168991d50ed70447bf18bcda7039f7d2e3d9151",
                "sha256:756c56e867a90fb00177d530dca4b097dd753cde348448a1012ed6c5131f8b7d",
                "sha256:76d1f20b1c7a2fa82367e04982e708723ba0e7b8d43aa643d3dcd404d74f1475",
                "sha256:7f493881579c90fc262d9cdbaa05a6b54b3811c2f300766748db79f098db9940",
                "sha256:823c248b690b2fd9303ba00c4f66cd5e2d8c3ba4aa968b2779be9532a4dad431",
                "sha256:82544de02076bafba038ce055ee6412d68da13ab47f0c60cab827346de828dee",
                "sha256:8dd8327c795b3e3f219760fa603dcae1dcc148172290a8ab15158cf85a953413",
                "sha256:8fdc51055e6ff4adeb88d58a11042ec9a5eae317a0a53d12c062c8a8865909e8",
                "sha256:a625e06551975f4b7ea7102bc43895b90742746797e2e14b70ed61c43a90f09b",
                "sha256:abdc0c6c8c648b4805c5eacd131910d2a7f6455dfd3becab248ef108e89ab16a",
                "sha256:ac017dd64572e5c3bd01939121e4d16cf30e5d7e110a119399cf3133b63ad054",
                "sha256:ac1e5c9054fe23226fb11e05a6e630837f074174c4c2f0fe442996112a6de4fb",
                "sha256:ac60e3b188ec7574cb761b08d50fcedf9d77f1530352db4eef1707fe9dee7205",
                "sha256:b359ed09954d7c18bbc1680f380c7301f92c60bf924171629c5db97febb12f04",
                "sha256:b7643a03db5c95c799b89b31c036d5f27eeb4d259c798e878d6937d71832b1e4",
                "sha256:ba9e56e8ceeeedb2e080147ba85ffcd5cd0711b89576b83784d8605a7df455fa",
                "sha256:c338ffa0520bdb12fbc527265235639fb76e7bc7faafbb93f6ba80d9c06578a9",
                "sha256:cad21560da69f4ce7658ca2cb83138fb4cf695a2ba3e475e0559e05991aa8122",
                "sha256:d08eb4c2b7d6c41da6ca0600c077e93f5adcfd979cd777d747e9ee624556da4b",
                "sha256:d50fd1ee42388dcfb2b3676132c78116490976f1300da28eb629272d5d93e905",
                "sha256:d591f8de75824cbb7acad4e05d2d710484f15f29d4a915092675ad3456f11770",
                "sha256:d5f6b181bb38171a8ad1d6aa58a67a6aa9d4b38d0f8c5f496b9e42561dfc62fe",
                "sha256:d63efaa0cd96cf0c5fe4d581521d9fa87744540d4bc999ae6e08595a1014b45b",
                "sha256:d99e5546bf73dbad5bf3547174cd6cb8ba7273062a23808ffea025ecb1cf8562",
                "sha256:e09473f095a819042ecb2ab9465aee615bd9c2028e4ef7d933600a8401c79561",
                "sha256:e8b56bdcdb4505c8078cb6c7157d9811a85790f2f2b3632c7d1462ab5783d215",
                "sha256:ee443ef070bb3b6ed74514f5efaa37a252af57c90eb33b956d35c8e9c10a1931",
                "sha256:f29d80eb9a9263b8d109135351caf568cc3f80b9928bccde535c235de55c22d9",
                "sha256:f7a866fbc1e97b5c617ee4116daaa09b722101d4a3c170c787450ba409f9736f",
                "sha256:fcd5cf9e305d7b8338754470cf69cf81f420459dbae8a3b40cee57417f4614a7"
            ],
            "markers": "python_version >= '3.9'",
            "version": "==15.0.1"
>>>>>>> a9a56ee0
        }
    },
    "develop": {
        "awscli": {
            "hashes": [
                "sha256:1e1bb8bc2217e5e4d155a362193736fa83ad5ad7bb6b66ec3277d310f4755263",
                "sha256:d9f3660fb4e373eb18b0992a7107c5f767ad6d84b0078b765070cc98dfcbf8f6"
            ],
            "index": "pypi",
            "markers": "python_version >= '3.9'",
            "version": "==1.40.7"
        },
        "black": {
            "hashes": [
<<<<<<< HEAD
                "sha256:2818cf72dfd5d289e48f37ccfa08b460bf469e67fb7c4abb07edc2e9f16fb63f",
                "sha256:41622020d7120e01d377f74249e677039d20e6344ff5851de8a10f11f513bf93",
                "sha256:4acf672def7eb1725f41f38bf6bf425c8237248bb0804faa3965c036f7672d11",
                "sha256:4be5bb28e090456adfc1255e03967fb67ca846a03be7aadf6249096100ee32d0",
                "sha256:4f1373a7808a8f135b774039f61d59e4be7eb56b2513d3d2f02a8b9365b8a8a9",
                "sha256:56f52cfbd3dabe2798d76dbdd299faa046a901041faf2cf33288bc4e6dae57b5",
                "sha256:65b76c275e4c1c5ce6e9870911384bff5ca31ab63d19c76811cb1fb162678213",
                "sha256:65c02e4ea2ae09d16314d30912a58ada9a5c4fdfedf9512d23326128ac08ac3d",
                "sha256:6905238a754ceb7788a73f02b45637d820b2f5478b20fec82ea865e4f5d4d9f7",
                "sha256:79dcf34b33e38ed1b17434693763301d7ccbd1c5860674a8f871bd15139e7837",
                "sha256:7bb041dca0d784697af4646d3b62ba4a6b028276ae878e53f6b4f74ddd6db99f",
                "sha256:7d5e026f8da0322b5662fa7a8e752b3fa2dac1c1cbc213c3d7ff9bdd0ab12395",
                "sha256:9f50ea1132e2189d8dff0115ab75b65590a3e97de1e143795adb4ce317934995",
                "sha256:a0c9c4a0771afc6919578cec71ce82a3e31e054904e7197deacbc9382671c41f",
                "sha256:aadf7a02d947936ee418777e0247ea114f78aff0d0959461057cae8a04f20597",
                "sha256:b5991d523eee14756f3c8d5df5231550ae8993e2286b8014e2fdea7156ed0959",
                "sha256:bf21b7b230718a5f08bd32d5e4f1db7fc8788345c8aea1d155fc17852b3410f5",
                "sha256:c45f8dff244b3c431b36e3224b6be4a127c6aca780853574c00faf99258041eb",
                "sha256:c7ed6668cbbfcd231fa0dc1b137d3e40c04c7f786e626b405c62bcd5db5857e4",
                "sha256:d7de8d330763c66663661a1ffd432274a2f92f07feeddd89ffd085b5744f85e7",
                "sha256:e19cb1c6365fd6dc38a6eae2dcb691d7d83935c10215aef8e6c38edee3f77abd",
                "sha256:e2af80566f43c85f5797365077fb64a393861a3730bd110971ab7a0c94e873e7"
            ],
            "index": "pypi",
            "markers": "python_version >= '3.8'",
            "version": "==24.3.0"
=======
                "sha256:030b9759066a4ee5e5aca28c3c77f9c64789cdd4de8ac1df642c40b708be6171",
                "sha256:055e59b198df7ac0b7efca5ad7ff2516bca343276c466be72eb04a3bcc1f82d7",
                "sha256:0e519ecf93120f34243e6b0054db49c00a35f84f195d5bce7e9f5cfc578fc2da",
                "sha256:172b1dbff09f86ce6f4eb8edf9dede08b1fce58ba194c87d7a4f1a5aa2f5b3c2",
                "sha256:1e2978f6df243b155ef5fa7e558a43037c3079093ed5d10fd84c43900f2d8ecc",
                "sha256:33496d5cd1222ad73391352b4ae8da15253c5de89b93a80b3e2c8d9a19ec2666",
                "sha256:3b48735872ec535027d979e8dcb20bf4f70b5ac75a8ea99f127c106a7d7aba9f",
                "sha256:4b60580e829091e6f9238c848ea6750efed72140b91b048770b64e74fe04908b",
                "sha256:759e7ec1e050a15f89b770cefbf91ebee8917aac5c20483bc2d80a6c3a04df32",
                "sha256:8f0b18a02996a836cc9c9c78e5babec10930862827b1b724ddfe98ccf2f2fe4f",
                "sha256:95e8176dae143ba9097f351d174fdaf0ccd29efb414b362ae3fd72bf0f710717",
                "sha256:96c1c7cd856bba8e20094e36e0f948718dc688dba4a9d78c3adde52b9e6c2299",
                "sha256:a1ee0a0c330f7b5130ce0caed9936a904793576ef4d2b98c40835d6a65afa6a0",
                "sha256:a22f402b410566e2d1c950708c77ebf5ebd5d0d88a6a2e87c86d9fb48afa0d18",
                "sha256:a39337598244de4bae26475f77dda852ea00a93bd4c728e09eacd827ec929df0",
                "sha256:afebb7098bfbc70037a053b91ae8437c3857482d3a690fefc03e9ff7aa9a5fd3",
                "sha256:bacabb307dca5ebaf9c118d2d2f6903da0d62c9faa82bd21a33eecc319559355",
                "sha256:bce2e264d59c91e52d8000d507eb20a9aca4a778731a08cfff7e5ac4a4bb7096",
                "sha256:d9e6827d563a2c820772b32ce8a42828dc6790f095f441beef18f96aa6f8294e",
                "sha256:db8ea9917d6f8fc62abd90d944920d95e73c83a5ee3383493e35d271aca872e9",
                "sha256:ea0213189960bda9cf99be5b8c8ce66bb054af5e9e861249cd23471bd7b0b3ba",
                "sha256:f3df5f1bf91d36002b0a75389ca8663510cf0531cca8aa5c1ef695b46d98655f"
            ],
            "index": "pypi",
            "markers": "python_version >= '3.9'",
            "version": "==25.1.0"
>>>>>>> a9a56ee0
        },
        "botocore": {
            "hashes": [
                "sha256:68d739300cc94232373517b27c5570de6ae6d809a2db644f30219f5c8e0371ce",
                "sha256:f6ae08a56fe94e18d2aa223611a3b5e94123315d0cb3cb85764b029b2326c710"
            ],
            "markers": "python_version >= '3.9'",
            "version": "==1.38.8"
        },
        "click": {
            "hashes": [
                "sha256:6b303f0b2aa85f1cb4e5303078fadcbcd4e476f114fab9b5007005711839325c",
                "sha256:f5452aeddd9988eefa20f90f05ab66f17fce1ee2a36907fd30b05bbb5953814d"
            ],
            "markers": "python_version >= '3.10'",
            "version": "==8.2.0"
        },
        "colorama": {
            "hashes": [
                "sha256:08695f5cb7ed6e0531a20572697297273c47b8cae5a63ffc6d6ed5c201be6e44",
                "sha256:4f1d9991f5acc0ca119f9d443620b77f9d6b33703e51011c16baf57afb285fc6"
            ],
            "markers": "sys_platform == 'win32'",
            "version": "==0.4.6"
        },
        "docutils": {
            "hashes": [
                "sha256:3a6b18732edf182daa3cd12775bbb338cf5691468f91eeeb109deff6ebfa986f",
                "sha256:dafca5b9e384f0e419294eb4d2ff9fa826435bf15f15b7bd45723e8ad76811b2"
            ],
            "markers": "python_version >= '3.9'",
            "version": "==0.21.2"
        },
        "docutils-stubs": {
            "hashes": [
                "sha256:157807309de24e8c96af9a13afe207410f1fc6e5aab5d974fd6b9191f04de327",
                "sha256:1736d9650cfc20cff8c72582806c33a5c642694e2df9e430717e7da7e73efbdf"
            ],
            "index": "pypi",
            "markers": "python_version >= '3.5'",
            "version": "==0.0.22"
        },
        "exceptiongroup": {
            "hashes": [
                "sha256:3111b9d131c238bec2f8f516e123e14ba243563fb135d3fe885990585aa7795b",
                "sha256:47c2edf7c6738fafb49fd34290706d1a1a2f4d1c6df275526b62cbb4aa5393cc"
            ],
            "markers": "python_version < '3.11'",
            "version": "==1.2.2"
        },
        "iniconfig": {
            "hashes": [
                "sha256:3abbd2e30b36733fee78f9c7f7308f2d0050e88f0087fd25c2645f63c773e1c7",
                "sha256:9deba5723312380e77435581c6bf4935c94cbfab9b1ed33ef8d238ea168eb760"
            ],
            "markers": "python_version >= '3.8'",
            "version": "==2.1.0"
        },
        "jmespath": {
            "hashes": [
                "sha256:02e2e4cc71b5bcab88332eebf907519190dd9e6e82107fa7f83b1003a6252980",
                "sha256:90261b206d6defd58fdd5e85f478bf633a2901798906be2ad389150c5c60edbe"
            ],
            "markers": "python_version >= '3.7'",
            "version": "==1.0.1"
        },
        "mypy-extensions": {
            "hashes": [
                "sha256:1be4cccdb0f2482337c4743e60421de3a356cd97508abadd57d47403e94f5505",
                "sha256:52e68efc3284861e772bbcd66823fde5ae21fd2fdb51c62a211403730b916558"
            ],
            "markers": "python_version >= '3.8'",
            "version": "==1.1.0"
        },
        "packaging": {
            "hashes": [
                "sha256:29572ef2b1f17581046b3a2227d5c611fb25ec70ca1ba8554b24b0e69331a484",
                "sha256:d443872c98d677bf60f6a1f2f8c1cb748e8fe762d2bf9d3148b5599295b0fc4f"
            ],
            "markers": "python_version >= '3.8'",
            "version": "==25.0"
        },
        "pathspec": {
            "hashes": [
                "sha256:a0d503e138a4c123b27490a4f7beda6a01c6f288df0e4a8b79c7eb0dc7b4cc08",
                "sha256:a482d51503a1ab33b1c67a6c3813a26953dbdc71c31dacaef9a838c4e29f5712"
            ],
            "markers": "python_version >= '3.8'",
            "version": "==0.12.1"
        },
        "platformdirs": {
            "hashes": [
<<<<<<< HEAD
                "sha256:357fb2acbc885b0419afd3ce3ed34564c13c9b95c89360cd9563f73aa5e2b907",
                "sha256:73e575e1408ab8103900836b97580d5307456908a03e92031bab39e4554cc3fb"
            ],
            "markers": "python_version >= '3.8'",
            "version": "==4.3.6"
=======
                "sha256:3d512d96e16bcb959a814c9f348431070822a6496326a4be0911c40b5a74c2bc",
                "sha256:ff7059bb7eb1179e2685604f4aaf157cfd9535242bd23742eadc3c13542139b4"
            ],
            "markers": "python_version >= '3.9'",
            "version": "==4.3.8"
>>>>>>> a9a56ee0
        },
        "pluggy": {
            "hashes": [
                "sha256:7dcc130b76258d33b90f61b658791dede3486c3e6bfb003ee5c9bfb396dd22f3",
                "sha256:e920276dd6813095e9377c0bc5566d94c932c33b27a3e3945d8389c374dd4746"
            ],
            "markers": "python_version >= '3.9'",
            "version": "==1.6.0"
        },
        "pyasn1": {
            "hashes": [
                "sha256:0d632f46f2ba09143da3a8afe9e33fb6f92fa2320ab7e886e2d0f7672af84629",
                "sha256:6f580d2bdd84365380830acf45550f2511469f673cb4a5ae3857a3170128b034"
            ],
            "markers": "python_version >= '3.8'",
            "version": "==0.6.1"
        },
        "pytest": {
            "hashes": [
                "sha256:c69214aa47deac29fad6c2a4f590b9c4a9fdb16a403176fe154b79c0b4d4d820",
                "sha256:f4efe70cc14e511565ac476b57c279e12a855b11f48f212af1080ef2263d3845"
            ],
            "index": "pypi",
            "markers": "python_version >= '3.8'",
            "version": "==8.3.5"
        },
        "python-dateutil": {
            "hashes": [
                "sha256:37dd54208da7e1cd875388217d5e00ebd4179249f90fb72437e91a35459a0ad3",
                "sha256:a8b2bc7bffae282281c8140a97d3aa9c14da0b136dfe83f850eea9a5f7470427"
            ],
            "markers": "python_version >= '2.7' and python_version not in '3.0, 3.1, 3.2'",
            "version": "==2.9.0.post0"
        },
        "pyyaml": {
            "hashes": [
                "sha256:01179a4a8559ab5de078078f37e5c1a30d76bb88519906844fd7bdea1b7729ff",
                "sha256:0833f8694549e586547b576dcfaba4a6b55b9e96098b36cdc7ebefe667dfed48",
                "sha256:0a9a2848a5b7feac301353437eb7d5957887edbf81d56e903999a75a3d743086",
                "sha256:0b69e4ce7a131fe56b7e4d770c67429700908fc0752af059838b1cfb41960e4e",
                "sha256:0ffe8360bab4910ef1b9e87fb812d8bc0a308b0d0eef8c8f44e0254ab3b07133",
                "sha256:11d8f3dd2b9c1207dcaf2ee0bbbfd5991f571186ec9cc78427ba5bd32afae4b5",
                "sha256:17e311b6c678207928d649faa7cb0d7b4c26a0ba73d41e99c4fff6b6c3276484",
                "sha256:1e2120ef853f59c7419231f3bf4e7021f1b936f6ebd222406c3b60212205d2ee",
                "sha256:1f71ea527786de97d1a0cc0eacd1defc0985dcf6b3f17bb77dcfc8c34bec4dc5",
                "sha256:23502f431948090f597378482b4812b0caae32c22213aecf3b55325e049a6c68",
                "sha256:24471b829b3bf607e04e88d79542a9d48bb037c2267d7927a874e6c205ca7e9a",
                "sha256:29717114e51c84ddfba879543fb232a6ed60086602313ca38cce623c1d62cfbf",
                "sha256:2e99c6826ffa974fe6e27cdb5ed0021786b03fc98e5ee3c5bfe1fd5015f42b99",
                "sha256:39693e1f8320ae4f43943590b49779ffb98acb81f788220ea932a6b6c51004d8",
                "sha256:3ad2a3decf9aaba3d29c8f537ac4b243e36bef957511b4766cb0057d32b0be85",
                "sha256:3b1fdb9dc17f5a7677423d508ab4f243a726dea51fa5e70992e59a7411c89d19",
                "sha256:41e4e3953a79407c794916fa277a82531dd93aad34e29c2a514c2c0c5fe971cc",
                "sha256:43fa96a3ca0d6b1812e01ced1044a003533c47f6ee8aca31724f78e93ccc089a",
                "sha256:50187695423ffe49e2deacb8cd10510bc361faac997de9efef88badc3bb9e2d1",
                "sha256:5ac9328ec4831237bec75defaf839f7d4564be1e6b25ac710bd1a96321cc8317",
                "sha256:5d225db5a45f21e78dd9358e58a98702a0302f2659a3c6cd320564b75b86f47c",
                "sha256:6395c297d42274772abc367baaa79683958044e5d3835486c16da75d2a694631",
                "sha256:688ba32a1cffef67fd2e9398a2efebaea461578b0923624778664cc1c914db5d",
                "sha256:68ccc6023a3400877818152ad9a1033e3db8625d899c72eacb5a668902e4d652",
                "sha256:70b189594dbe54f75ab3a1acec5f1e3faa7e8cf2f1e08d9b561cb41b845f69d5",
                "sha256:797b4f722ffa07cc8d62053e4cff1486fa6dc094105d13fea7b1de7d8bf71c9e",
                "sha256:7c36280e6fb8385e520936c3cb3b8042851904eba0e58d277dca80a5cfed590b",
                "sha256:7e7401d0de89a9a855c839bc697c079a4af81cf878373abd7dc625847d25cbd8",
                "sha256:80bab7bfc629882493af4aa31a4cfa43a4c57c83813253626916b8c7ada83476",
                "sha256:82d09873e40955485746739bcb8b4586983670466c23382c19cffecbf1fd8706",
                "sha256:8388ee1976c416731879ac16da0aff3f63b286ffdd57cdeb95f3f2e085687563",
                "sha256:8824b5a04a04a047e72eea5cec3bc266db09e35de6bdfe34c9436ac5ee27d237",
                "sha256:8b9c7197f7cb2738065c481a0461e50ad02f18c78cd75775628afb4d7137fb3b",
                "sha256:9056c1ecd25795207ad294bcf39f2db3d845767be0ea6e6a34d856f006006083",
                "sha256:936d68689298c36b53b29f23c6dbb74de12b4ac12ca6cfe0e047bedceea56180",
                "sha256:9b22676e8097e9e22e36d6b7bda33190d0d400f345f23d4065d48f4ca7ae0425",
                "sha256:a4d3091415f010369ae4ed1fc6b79def9416358877534caf6a0fdd2146c87a3e",
                "sha256:a8786accb172bd8afb8be14490a16625cbc387036876ab6ba70912730faf8e1f",
                "sha256:a9f8c2e67970f13b16084e04f134610fd1d374bf477b17ec1599185cf611d725",
                "sha256:bc2fa7c6b47d6bc618dd7fb02ef6fdedb1090ec036abab80d4681424b84c1183",
                "sha256:c70c95198c015b85feafc136515252a261a84561b7b1d51e3384e0655ddf25ab",
                "sha256:cc1c1159b3d456576af7a3e4d1ba7e6924cb39de8f67111c735f6fc832082774",
                "sha256:ce826d6ef20b1bc864f0a68340c8b3287705cae2f8b4b1d932177dcc76721725",
                "sha256:d584d9ec91ad65861cc08d42e834324ef890a082e591037abe114850ff7bbc3e",
                "sha256:d7fded462629cfa4b685c5416b949ebad6cec74af5e2d42905d41e257e0869f5",
                "sha256:d84a1718ee396f54f3a086ea0a66d8e552b2ab2017ef8b420e92edbc841c352d",
                "sha256:d8e03406cac8513435335dbab54c0d385e4a49e4945d2909a581c83647ca0290",
                "sha256:e10ce637b18caea04431ce14fabcf5c64a1c61ec9c56b071a4b7ca131ca52d44",
                "sha256:ec031d5d2feb36d1d1a24380e4db6d43695f3748343d99434e6f5f9156aaa2ed",
                "sha256:ef6107725bd54b262d6dedcc2af448a266975032bc85ef0172c5f059da6325b4",
                "sha256:efdca5630322a10774e8e98e1af481aad470dd62c3170801852d752aa7a783ba",
                "sha256:f753120cb8181e736c57ef7636e83f31b9c0d1722c516f7e86cf15b7aa57ff12",
                "sha256:ff3824dc5261f50c9b0dfb3be22b4567a6f938ccce4587b38952d85fd9e9afe4"
            ],
            "markers": "python_version >= '3.8'",
            "version": "==6.0.2"
        },
        "rsa": {
            "hashes": [
                "sha256:78f9a9bf4e7be0c5ded4583326e7461e3a3c5aae24073648b4bdfa797d78c9d2",
                "sha256:9d689e6ca1b3038bc82bf8d23e944b6b6037bc02301a574935b2dd946e0353b9"
            ],
            "markers": "python_version >= '3.5' and python_version < '4'",
            "version": "==4.7.2"
        },
        "s3transfer": {
            "hashes": [
<<<<<<< HEAD
                "sha256:263ed587a5803c6c708d3ce44dc4dfedaab4c1a32e8329bab818933d79ddcf5d",
                "sha256:4f50ed74ab84d474ce614475e0b8d5047ff080810aac5d01ea25231cfc944b0c"
            ],
            "markers": "python_version >= '3.8'",
            "version": "==0.10.3"
=======
                "sha256:35b314d7d82865756edab59f7baebc6b477189e6ab4c53050e28c1de4d9cce18",
                "sha256:8ac58bc1989a3fdb7c7f3ee0918a66b160d038a147c7b5db1500930a607e9a1c"
            ],
            "markers": "python_version >= '3.9'",
            "version": "==0.12.0"
>>>>>>> a9a56ee0
        },
        "six": {
            "hashes": [
                "sha256:4721f391ed90541fddacab5acf947aa0d3dc7d27b2e1e8eda2be8970586c3274",
                "sha256:ff70335d468e7eb6ec65b95b99d3a2836546063f63acc5171de367e834932a81"
            ],
<<<<<<< HEAD
            "markers": "python_version >= '2.7' and python_version not in '3.0, 3.1, 3.2, 3.3'",
            "version": "==1.16.0"
        },
        "urllib3": {
            "hashes": [
                "sha256:ca899ca043dcb1bafa3e262d73aa25c465bfb49e0bd9dd5d59f1d0acba2f8fac",
                "sha256:e7d814a81dad81e6caf2ec9fdedb284ecc9c73076b62654547cc64ccdcae26e9"
            ],
            "markers": "python_version >= '3.8'",
            "version": "==2.2.3"
=======
            "markers": "python_version >= '2.7' and python_version not in '3.0, 3.1, 3.2'",
            "version": "==1.17.0"
        },
        "urllib3": {
            "hashes": [
                "sha256:414bc6535b787febd7567804cc015fee39daab8ad86268f1310a9250697de466",
                "sha256:4e16665048960a0900c702d4a66415956a584919c03361cac9f1df5c5dd7e813"
            ],
            "markers": "python_version >= '3.9'",
            "version": "==2.4.0"
>>>>>>> a9a56ee0
        }
    }
}<|MERGE_RESOLUTION|>--- conflicted
+++ resolved
@@ -1,11 +1,7 @@
 {
     "_meta": {
         "hash": {
-<<<<<<< HEAD
-            "sha256": "730a4fbf30256ef55371e4e231d761a67a94f6fb455806d02e7d2cfee1d63b49"
-=======
             "sha256": "448222c4e20879aaf372818e4e208c55cba24c271d839e6168bbac33c791e64d"
->>>>>>> a9a56ee0
         },
         "pipfile-spec": 6,
         "requires": {},
@@ -36,19 +32,11 @@
         },
         "babel": {
             "hashes": [
-<<<<<<< HEAD
-                "sha256:368b5b98b37c06b7daf6696391c3240c938b37767d4584413e8438c5c435fa8b",
-                "sha256:d1f3554ca26605fe173f3de0c65f750f5a42f924499bf134de6423582298e316"
-            ],
-            "markers": "python_version >= '3.8'",
-            "version": "==2.16.0"
-=======
                 "sha256:0c54cffb19f690cdcc52a3b50bcbf71e07a808d1c80d549f2459b9d2cf0afb9d",
                 "sha256:4d0b53093fdfb4b21c92b5213dba5a1b23885afa8383709427046b21c366e5f2"
             ],
             "markers": "python_version >= '3.8'",
             "version": "==2.17.0"
->>>>>>> a9a56ee0
         },
         "beautifulsoup4": {
             "hashes": [
@@ -60,124 +48,6 @@
         },
         "certifi": {
             "hashes": [
-<<<<<<< HEAD
-                "sha256:922820b53db7a7257ffbda3f597266d435245903d80737e34f8a45ff3e3230d8",
-                "sha256:bec941d2aa8195e248a60b31ff9f0558284cf01a52591ceda73ea9afffd69fd9"
-            ],
-            "markers": "python_version >= '3.6'",
-            "version": "==2024.8.30"
-        },
-        "charset-normalizer": {
-            "hashes": [
-                "sha256:0099d79bdfcf5c1f0c2c72f91516702ebf8b0b8ddd8905f97a8aecf49712c621",
-                "sha256:0713f3adb9d03d49d365b70b84775d0a0d18e4ab08d12bc46baa6132ba78aaf6",
-                "sha256:07afec21bbbbf8a5cc3651aa96b980afe2526e7f048fdfb7f1014d84acc8b6d8",
-                "sha256:0b309d1747110feb25d7ed6b01afdec269c647d382c857ef4663bbe6ad95a912",
-                "sha256:0d99dd8ff461990f12d6e42c7347fd9ab2532fb70e9621ba520f9e8637161d7c",
-                "sha256:0de7b687289d3c1b3e8660d0741874abe7888100efe14bd0f9fd7141bcbda92b",
-                "sha256:1110e22af8ca26b90bd6364fe4c763329b0ebf1ee213ba32b68c73de5752323d",
-                "sha256:130272c698667a982a5d0e626851ceff662565379baf0ff2cc58067b81d4f11d",
-                "sha256:136815f06a3ae311fae551c3df1f998a1ebd01ddd424aa5603a4336997629e95",
-                "sha256:14215b71a762336254351b00ec720a8e85cada43b987da5a042e4ce3e82bd68e",
-                "sha256:1db4e7fefefd0f548d73e2e2e041f9df5c59e178b4c72fbac4cc6f535cfb1565",
-                "sha256:1ffd9493de4c922f2a38c2bf62b831dcec90ac673ed1ca182fe11b4d8e9f2a64",
-                "sha256:2006769bd1640bdf4d5641c69a3d63b71b81445473cac5ded39740a226fa88ab",
-                "sha256:20587d20f557fe189b7947d8e7ec5afa110ccf72a3128d61a2a387c3313f46be",
-                "sha256:223217c3d4f82c3ac5e29032b3f1c2eb0fb591b72161f86d93f5719079dae93e",
-                "sha256:27623ba66c183eca01bf9ff833875b459cad267aeeb044477fedac35e19ba907",
-                "sha256:285e96d9d53422efc0d7a17c60e59f37fbf3dfa942073f666db4ac71e8d726d0",
-                "sha256:2de62e8801ddfff069cd5c504ce3bc9672b23266597d4e4f50eda28846c322f2",
-                "sha256:2f6c34da58ea9c1a9515621f4d9ac379871a8f21168ba1b5e09d74250de5ad62",
-                "sha256:309a7de0a0ff3040acaebb35ec45d18db4b28232f21998851cfa709eeff49d62",
-                "sha256:35c404d74c2926d0287fbd63ed5d27eb911eb9e4a3bb2c6d294f3cfd4a9e0c23",
-                "sha256:3710a9751938947e6327ea9f3ea6332a09bf0ba0c09cae9cb1f250bd1f1549bc",
-                "sha256:3d59d125ffbd6d552765510e3f31ed75ebac2c7470c7274195b9161a32350284",
-                "sha256:40d3ff7fc90b98c637bda91c89d51264a3dcf210cade3a2c6f838c7268d7a4ca",
-                "sha256:425c5f215d0eecee9a56cdb703203dda90423247421bf0d67125add85d0c4455",
-                "sha256:43193c5cda5d612f247172016c4bb71251c784d7a4d9314677186a838ad34858",
-                "sha256:44aeb140295a2f0659e113b31cfe92c9061622cadbc9e2a2f7b8ef6b1e29ef4b",
-                "sha256:47334db71978b23ebcf3c0f9f5ee98b8d65992b65c9c4f2d34c2eaf5bcaf0594",
-                "sha256:4796efc4faf6b53a18e3d46343535caed491776a22af773f366534056c4e1fbc",
-                "sha256:4a51b48f42d9358460b78725283f04bddaf44a9358197b889657deba38f329db",
-                "sha256:4b67fdab07fdd3c10bb21edab3cbfe8cf5696f453afce75d815d9d7223fbe88b",
-                "sha256:4ec9dd88a5b71abfc74e9df5ebe7921c35cbb3b641181a531ca65cdb5e8e4dea",
-                "sha256:4f9fc98dad6c2eaa32fc3af1417d95b5e3d08aff968df0cd320066def971f9a6",
-                "sha256:54b6a92d009cbe2fb11054ba694bc9e284dad30a26757b1e372a1fdddaf21920",
-                "sha256:55f56e2ebd4e3bc50442fbc0888c9d8c94e4e06a933804e2af3e89e2f9c1c749",
-                "sha256:5726cf76c982532c1863fb64d8c6dd0e4c90b6ece9feb06c9f202417a31f7dd7",
-                "sha256:5d447056e2ca60382d460a604b6302d8db69476fd2015c81e7c35417cfabe4cd",
-                "sha256:5ed2e36c3e9b4f21dd9422f6893dec0abf2cca553af509b10cd630f878d3eb99",
-                "sha256:5ff2ed8194587faf56555927b3aa10e6fb69d931e33953943bc4f837dfee2242",
-                "sha256:62f60aebecfc7f4b82e3f639a7d1433a20ec32824db2199a11ad4f5e146ef5ee",
-                "sha256:63bc5c4ae26e4bc6be6469943b8253c0fd4e4186c43ad46e713ea61a0ba49129",
-                "sha256:6b40e8d38afe634559e398cc32b1472f376a4099c75fe6299ae607e404c033b2",
-                "sha256:6b493a043635eb376e50eedf7818f2f322eabbaa974e948bd8bdd29eb7ef2a51",
-                "sha256:6dba5d19c4dfab08e58d5b36304b3f92f3bd5d42c1a3fa37b5ba5cdf6dfcbcee",
-                "sha256:6fd30dc99682dc2c603c2b315bded2799019cea829f8bf57dc6b61efde6611c8",
-                "sha256:707b82d19e65c9bd28b81dde95249b07bf9f5b90ebe1ef17d9b57473f8a64b7b",
-                "sha256:7706f5850360ac01d80c89bcef1640683cc12ed87f42579dab6c5d3ed6888613",
-                "sha256:7782afc9b6b42200f7362858f9e73b1f8316afb276d316336c0ec3bd73312742",
-                "sha256:79983512b108e4a164b9c8d34de3992f76d48cadc9554c9e60b43f308988aabe",
-                "sha256:7f683ddc7eedd742e2889d2bfb96d69573fde1d92fcb811979cdb7165bb9c7d3",
-                "sha256:82357d85de703176b5587dbe6ade8ff67f9f69a41c0733cf2425378b49954de5",
-                "sha256:84450ba661fb96e9fd67629b93d2941c871ca86fc38d835d19d4225ff946a631",
-                "sha256:86f4e8cca779080f66ff4f191a685ced73d2f72d50216f7112185dc02b90b9b7",
-                "sha256:8cda06946eac330cbe6598f77bb54e690b4ca93f593dee1568ad22b04f347c15",
-                "sha256:8ce7fd6767a1cc5a92a639b391891bf1c268b03ec7e021c7d6d902285259685c",
-                "sha256:8ff4e7cdfdb1ab5698e675ca622e72d58a6fa2a8aa58195de0c0061288e6e3ea",
-                "sha256:9289fd5dddcf57bab41d044f1756550f9e7cf0c8e373b8cdf0ce8773dc4bd417",
-                "sha256:92a7e36b000bf022ef3dbb9c46bfe2d52c047d5e3f3343f43204263c5addc250",
-                "sha256:92db3c28b5b2a273346bebb24857fda45601aef6ae1c011c0a997106581e8a88",
-                "sha256:95c3c157765b031331dd4db3c775e58deaee050a3042fcad72cbc4189d7c8dca",
-                "sha256:980b4f289d1d90ca5efcf07958d3eb38ed9c0b7676bf2831a54d4f66f9c27dfa",
-                "sha256:9ae4ef0b3f6b41bad6366fb0ea4fc1d7ed051528e113a60fa2a65a9abb5b1d99",
-                "sha256:9c98230f5042f4945f957d006edccc2af1e03ed5e37ce7c373f00a5a4daa6149",
-                "sha256:9fa2566ca27d67c86569e8c85297aaf413ffab85a8960500f12ea34ff98e4c41",
-                "sha256:a14969b8691f7998e74663b77b4c36c0337cb1df552da83d5c9004a93afdb574",
-                "sha256:a8aacce6e2e1edcb6ac625fb0f8c3a9570ccc7bfba1f63419b3769ccf6a00ed0",
-                "sha256:a8e538f46104c815be19c975572d74afb53f29650ea2025bbfaef359d2de2f7f",
-                "sha256:aa41e526a5d4a9dfcfbab0716c7e8a1b215abd3f3df5a45cf18a12721d31cb5d",
-                "sha256:aa693779a8b50cd97570e5a0f343538a8dbd3e496fa5dcb87e29406ad0299654",
-                "sha256:ab22fbd9765e6954bc0bcff24c25ff71dcbfdb185fcdaca49e81bac68fe724d3",
-                "sha256:ab2e5bef076f5a235c3774b4f4028a680432cded7cad37bba0fd90d64b187d19",
-                "sha256:ab973df98fc99ab39080bfb0eb3a925181454d7c3ac8a1e695fddfae696d9e90",
-                "sha256:af73657b7a68211996527dbfeffbb0864e043d270580c5aef06dc4b659a4b578",
-                "sha256:b197e7094f232959f8f20541ead1d9862ac5ebea1d58e9849c1bf979255dfac9",
-                "sha256:b295729485b06c1a0683af02a9e42d2caa9db04a373dc38a6a58cdd1e8abddf1",
-                "sha256:b8831399554b92b72af5932cdbbd4ddc55c55f631bb13ff8fe4e6536a06c5c51",
-                "sha256:b8dcd239c743aa2f9c22ce674a145e0a25cb1566c495928440a181ca1ccf6719",
-                "sha256:bcb4f8ea87d03bc51ad04add8ceaf9b0f085ac045ab4d74e73bbc2dc033f0236",
-                "sha256:bd7af3717683bea4c87acd8c0d3d5b44d56120b26fd3f8a692bdd2d5260c620a",
-                "sha256:bf4475b82be41b07cc5e5ff94810e6a01f276e37c2d55571e3fe175e467a1a1c",
-                "sha256:c3e446d253bd88f6377260d07c895816ebf33ffffd56c1c792b13bff9c3e1ade",
-                "sha256:c57516e58fd17d03ebe67e181a4e4e2ccab1168f8c2976c6a334d4f819fe5944",
-                "sha256:c94057af19bc953643a33581844649a7fdab902624d2eb739738a30e2b3e60fc",
-                "sha256:cab5d0b79d987c67f3b9e9c53f54a61360422a5a0bc075f43cab5621d530c3b6",
-                "sha256:ce031db0408e487fd2775d745ce30a7cd2923667cf3b69d48d219f1d8f5ddeb6",
-                "sha256:cee4373f4d3ad28f1ab6290684d8e2ebdb9e7a1b74fdc39e4c211995f77bec27",
-                "sha256:d5b054862739d276e09928de37c79ddeec42a6e1bfc55863be96a36ba22926f6",
-                "sha256:dbe03226baf438ac4fda9e2d0715022fd579cb641c4cf639fa40d53b2fe6f3e2",
-                "sha256:dc15e99b2d8a656f8e666854404f1ba54765871104e50c8e9813af8a7db07f12",
-                "sha256:dcaf7c1524c0542ee2fc82cc8ec337f7a9f7edee2532421ab200d2b920fc97cf",
-                "sha256:dd4eda173a9fcccb5f2e2bd2a9f423d180194b1bf17cf59e3269899235b2a114",
-                "sha256:dd9a8bd8900e65504a305bf8ae6fa9fbc66de94178c420791d0293702fce2df7",
-                "sha256:de7376c29d95d6719048c194a9cf1a1b0393fbe8488a22008610b0361d834ecf",
-                "sha256:e7fdd52961feb4c96507aa649550ec2a0d527c086d284749b2f582f2d40a2e0d",
-                "sha256:e91f541a85298cf35433bf66f3fab2a4a2cff05c127eeca4af174f6d497f0d4b",
-                "sha256:e9e3c4c9e1ed40ea53acf11e2a386383c3304212c965773704e4603d589343ed",
-                "sha256:ee803480535c44e7f5ad00788526da7d85525cfefaf8acf8ab9a310000be4b03",
-                "sha256:f09cb5a7bbe1ecae6e87901a2eb23e0256bb524a79ccc53eb0b7629fbe7677c4",
-                "sha256:f19c1585933c82098c2a520f8ec1227f20e339e33aca8fa6f956f6691b784e67",
-                "sha256:f1a2f519ae173b5b6a2c9d5fa3116ce16e48b3462c8b96dfdded11055e3d6365",
-                "sha256:f28f891ccd15c514a0981f3b9db9aa23d62fe1a99997512b0491d2ed323d229a",
-                "sha256:f3e73a4255342d4eb26ef6df01e3962e73aa29baa3124a8e824c5d3364a65748",
-                "sha256:f606a1881d2663630ea5b8ce2efe2111740df4b687bd78b34a8131baa007f79b",
-                "sha256:fe9f97feb71aa9896b81973a7bbada8c49501dc73e58a10fcef6663af95e5079",
-                "sha256:ffc519621dce0c767e96b9c53f09c5d215578e10b02c285809f76509a3931482"
-            ],
-            "markers": "python_full_version >= '3.7.0'",
-            "version": "==3.4.0"
-=======
                 "sha256:0a816057ea3cdefcef70270d2c515e4506bbc954f417fa5ade2021213bb8f0c6",
                 "sha256:30350364dfe371162649852c63336a15c70c6510c2ad5015b21c2345311805f3"
             ],
@@ -289,14 +159,13 @@
             ],
             "markers": "python_version >= '3.10'",
             "version": "==8.2.0"
->>>>>>> a9a56ee0
         },
         "colorama": {
             "hashes": [
                 "sha256:08695f5cb7ed6e0531a20572697297273c47b8cae5a63ffc6d6ed5c201be6e44",
                 "sha256:4f1d9991f5acc0ca119f9d443620b77f9d6b33703e51011c16baf57afb285fc6"
             ],
-            "markers": "sys_platform == 'win32'",
+            "markers": "python_version >= '2.7' and python_version not in '3.0, 3.1, 3.2, 3.3, 3.4, 3.5, 3.6'",
             "version": "==0.4.6"
         },
         "docutils": {
@@ -533,14 +402,6 @@
         },
         "roman-numerals-py": {
             "hashes": [
-<<<<<<< HEAD
-                "sha256:54faa7f2e8d2d11bcd2c07bed282eef1046b5c080d1c32add737d7b5817b1ad4",
-                "sha256:f211a66637b8fa059bb28183da127d4e86396c991a942b028c6650d4319c3fd0"
-            ],
-            "index": "pypi",
-            "markers": "python_version >= '3.8'",
-            "version": "==70.0.0"
-=======
                 "sha256:9da2ad2fb670bcf24e81070ceb3be72f6c11c440d73bd579fbeca1e9f330954c",
                 "sha256:be4bf804f083a4ce001b5eb7e3c0862479d10f94c936f6c4e5f250aa5ff5bd2d"
             ],
@@ -554,7 +415,6 @@
             ],
             "markers": "python_version >= '3.7'",
             "version": "==1.3.1"
->>>>>>> a9a56ee0
         },
         "snowballstemmer": {
             "hashes": [
@@ -566,19 +426,11 @@
         },
         "soupsieve": {
             "hashes": [
-<<<<<<< HEAD
-                "sha256:e2e68417777af359ec65daac1057404a3c8a5455bb8abc36f1a9866ab1a51abb",
-                "sha256:e72c4ff06e4fb6e4b5a9f0f55fe6e81514581fca1515028625d0f299c602ccc9"
-            ],
-            "markers": "python_version >= '3.8'",
-            "version": "==2.6"
-=======
                 "sha256:6e60cc5c1ffaf1cebcc12e8188320b72071e922c2e897f737cadce79ad5d30c4",
                 "sha256:ad282f9b6926286d2ead4750552c8a6142bc4c783fd66b0293547c8fe6ae126a"
             ],
             "markers": "python_version >= '3.8'",
             "version": "==2.7"
->>>>>>> a9a56ee0
         },
         "sphinx": {
             "hashes": [
@@ -672,21 +524,6 @@
             "markers": "python_version >= '3.9'",
             "version": "==2.0.0"
         },
-<<<<<<< HEAD
-        "tornado": {
-            "hashes": [
-                "sha256:163b0aafc8e23d8cdc3c9dfb24c5368af84a81e3364745ccb4427669bf84aec8",
-                "sha256:25486eb223babe3eed4b8aecbac33b37e3dd6d776bc730ca14e1bf93888b979f",
-                "sha256:454db8a7ecfcf2ff6042dde58404164d969b6f5d58b926da15e6b23817950fc4",
-                "sha256:613bf4ddf5c7a95509218b149b555621497a6cc0d46ac341b30bd9ec19eac7f3",
-                "sha256:6d5ce3437e18a2b66fbadb183c1d3364fb03f2be71299e7d10dbeeb69f4b2a14",
-                "sha256:8ae50a504a740365267b2a8d1a90c9fbc86b780a39170feca9bcc1787ff80842",
-                "sha256:92d3ab53183d8c50f8204a51e6f91d18a15d5ef261e84d452800d4ff6fc504e9",
-                "sha256:a02a08cc7a9314b006f653ce40483b9b3c12cda222d6a46d4ac63bb6c9057698",
-                "sha256:b24b8982ed444378d7f21d563f4180a2de31ced9d8d84443907a0a64da2072e7",
-                "sha256:d9a566c40b89757c9aa8e6f032bcdb8ca8795d7c1a9762910c722b1635c9de4d",
-                "sha256:e2e20b9113cd7293f164dc46fffb13535266e713cdb87bd2d15ddb336e96cfc4"
-=======
         "starlette": {
             "hashes": [
                 "sha256:595633ce89f8ffa71a015caed34a5b2dc1c0cdb3f0f1fbd1e69339cf2abeec35",
@@ -699,36 +536,20 @@
             "hashes": [
                 "sha256:a439e7c04b49fec3e5d3e2beaa21755cadbbdc391694e28ccdd36ca4a1408f8c",
                 "sha256:e6c81219bd689f51865d9e372991c540bda33a0379d5573cddb9a3a23f7caaef"
->>>>>>> a9a56ee0
             ],
             "markers": "python_version >= '3.8'",
             "version": "==4.13.2"
         },
         "urllib3": {
             "hashes": [
-<<<<<<< HEAD
-                "sha256:ca899ca043dcb1bafa3e262d73aa25c465bfb49e0bd9dd5d59f1d0acba2f8fac",
-                "sha256:e7d814a81dad81e6caf2ec9fdedb284ecc9c73076b62654547cc64ccdcae26e9"
-            ],
-            "markers": "python_version >= '3.8'",
-            "version": "==2.2.3"
-=======
                 "sha256:414bc6535b787febd7567804cc015fee39daab8ad86268f1310a9250697de466",
                 "sha256:4e16665048960a0900c702d4a66415956a584919c03361cac9f1df5c5dd7e813"
             ],
             "markers": "python_version >= '3.9'",
             "version": "==2.4.0"
->>>>>>> a9a56ee0
         },
         "uvicorn": {
             "hashes": [
-<<<<<<< HEAD
-                "sha256:a817ac80d6cf4b23bf7f2828b7cabf326f15a001bea8b1f9b49631780ba28350",
-                "sha256:bc9eb26f4506fda01b81bcde0ca78103b6e62f991b381fec825435c836edbc29"
-            ],
-            "markers": "python_version >= '3.8'",
-            "version": "==3.20.2"
-=======
                 "sha256:0e929828f6186353a80b58ea719861d2629d766293b6d19baf086ba31d4f3328",
                 "sha256:deb49af569084536d269fe0a6d67e3754f104cf03aba7c11c40f01aadf33c403"
             ],
@@ -886,7 +707,6 @@
             ],
             "markers": "python_version >= '3.9'",
             "version": "==15.0.1"
->>>>>>> a9a56ee0
         }
     },
     "develop": {
@@ -901,34 +721,6 @@
         },
         "black": {
             "hashes": [
-<<<<<<< HEAD
-                "sha256:2818cf72dfd5d289e48f37ccfa08b460bf469e67fb7c4abb07edc2e9f16fb63f",
-                "sha256:41622020d7120e01d377f74249e677039d20e6344ff5851de8a10f11f513bf93",
-                "sha256:4acf672def7eb1725f41f38bf6bf425c8237248bb0804faa3965c036f7672d11",
-                "sha256:4be5bb28e090456adfc1255e03967fb67ca846a03be7aadf6249096100ee32d0",
-                "sha256:4f1373a7808a8f135b774039f61d59e4be7eb56b2513d3d2f02a8b9365b8a8a9",
-                "sha256:56f52cfbd3dabe2798d76dbdd299faa046a901041faf2cf33288bc4e6dae57b5",
-                "sha256:65b76c275e4c1c5ce6e9870911384bff5ca31ab63d19c76811cb1fb162678213",
-                "sha256:65c02e4ea2ae09d16314d30912a58ada9a5c4fdfedf9512d23326128ac08ac3d",
-                "sha256:6905238a754ceb7788a73f02b45637d820b2f5478b20fec82ea865e4f5d4d9f7",
-                "sha256:79dcf34b33e38ed1b17434693763301d7ccbd1c5860674a8f871bd15139e7837",
-                "sha256:7bb041dca0d784697af4646d3b62ba4a6b028276ae878e53f6b4f74ddd6db99f",
-                "sha256:7d5e026f8da0322b5662fa7a8e752b3fa2dac1c1cbc213c3d7ff9bdd0ab12395",
-                "sha256:9f50ea1132e2189d8dff0115ab75b65590a3e97de1e143795adb4ce317934995",
-                "sha256:a0c9c4a0771afc6919578cec71ce82a3e31e054904e7197deacbc9382671c41f",
-                "sha256:aadf7a02d947936ee418777e0247ea114f78aff0d0959461057cae8a04f20597",
-                "sha256:b5991d523eee14756f3c8d5df5231550ae8993e2286b8014e2fdea7156ed0959",
-                "sha256:bf21b7b230718a5f08bd32d5e4f1db7fc8788345c8aea1d155fc17852b3410f5",
-                "sha256:c45f8dff244b3c431b36e3224b6be4a127c6aca780853574c00faf99258041eb",
-                "sha256:c7ed6668cbbfcd231fa0dc1b137d3e40c04c7f786e626b405c62bcd5db5857e4",
-                "sha256:d7de8d330763c66663661a1ffd432274a2f92f07feeddd89ffd085b5744f85e7",
-                "sha256:e19cb1c6365fd6dc38a6eae2dcb691d7d83935c10215aef8e6c38edee3f77abd",
-                "sha256:e2af80566f43c85f5797365077fb64a393861a3730bd110971ab7a0c94e873e7"
-            ],
-            "index": "pypi",
-            "markers": "python_version >= '3.8'",
-            "version": "==24.3.0"
-=======
                 "sha256:030b9759066a4ee5e5aca28c3c77f9c64789cdd4de8ac1df642c40b708be6171",
                 "sha256:055e59b198df7ac0b7efca5ad7ff2516bca343276c466be72eb04a3bcc1f82d7",
                 "sha256:0e519ecf93120f34243e6b0054db49c00a35f84f195d5bce7e9f5cfc578fc2da",
@@ -955,7 +747,6 @@
             "index": "pypi",
             "markers": "python_version >= '3.9'",
             "version": "==25.1.0"
->>>>>>> a9a56ee0
         },
         "botocore": {
             "hashes": [
@@ -978,7 +769,7 @@
                 "sha256:08695f5cb7ed6e0531a20572697297273c47b8cae5a63ffc6d6ed5c201be6e44",
                 "sha256:4f1d9991f5acc0ca119f9d443620b77f9d6b33703e51011c16baf57afb285fc6"
             ],
-            "markers": "sys_platform == 'win32'",
+            "markers": "python_version >= '2.7' and python_version not in '3.0, 3.1, 3.2, 3.3, 3.4, 3.5, 3.6'",
             "version": "==0.4.6"
         },
         "docutils": {
@@ -1048,19 +839,11 @@
         },
         "platformdirs": {
             "hashes": [
-<<<<<<< HEAD
-                "sha256:357fb2acbc885b0419afd3ce3ed34564c13c9b95c89360cd9563f73aa5e2b907",
-                "sha256:73e575e1408ab8103900836b97580d5307456908a03e92031bab39e4554cc3fb"
-            ],
-            "markers": "python_version >= '3.8'",
-            "version": "==4.3.6"
-=======
                 "sha256:3d512d96e16bcb959a814c9f348431070822a6496326a4be0911c40b5a74c2bc",
                 "sha256:ff7059bb7eb1179e2685604f4aaf157cfd9535242bd23742eadc3c13542139b4"
             ],
             "markers": "python_version >= '3.9'",
             "version": "==4.3.8"
->>>>>>> a9a56ee0
         },
         "pluggy": {
             "hashes": [
@@ -1164,37 +947,17 @@
         },
         "s3transfer": {
             "hashes": [
-<<<<<<< HEAD
-                "sha256:263ed587a5803c6c708d3ce44dc4dfedaab4c1a32e8329bab818933d79ddcf5d",
-                "sha256:4f50ed74ab84d474ce614475e0b8d5047ff080810aac5d01ea25231cfc944b0c"
-            ],
-            "markers": "python_version >= '3.8'",
-            "version": "==0.10.3"
-=======
                 "sha256:35b314d7d82865756edab59f7baebc6b477189e6ab4c53050e28c1de4d9cce18",
                 "sha256:8ac58bc1989a3fdb7c7f3ee0918a66b160d038a147c7b5db1500930a607e9a1c"
             ],
             "markers": "python_version >= '3.9'",
             "version": "==0.12.0"
->>>>>>> a9a56ee0
         },
         "six": {
             "hashes": [
                 "sha256:4721f391ed90541fddacab5acf947aa0d3dc7d27b2e1e8eda2be8970586c3274",
                 "sha256:ff70335d468e7eb6ec65b95b99d3a2836546063f63acc5171de367e834932a81"
             ],
-<<<<<<< HEAD
-            "markers": "python_version >= '2.7' and python_version not in '3.0, 3.1, 3.2, 3.3'",
-            "version": "==1.16.0"
-        },
-        "urllib3": {
-            "hashes": [
-                "sha256:ca899ca043dcb1bafa3e262d73aa25c465bfb49e0bd9dd5d59f1d0acba2f8fac",
-                "sha256:e7d814a81dad81e6caf2ec9fdedb284ecc9c73076b62654547cc64ccdcae26e9"
-            ],
-            "markers": "python_version >= '3.8'",
-            "version": "==2.2.3"
-=======
             "markers": "python_version >= '2.7' and python_version not in '3.0, 3.1, 3.2'",
             "version": "==1.17.0"
         },
@@ -1205,7 +968,6 @@
             ],
             "markers": "python_version >= '3.9'",
             "version": "==2.4.0"
->>>>>>> a9a56ee0
         }
     }
 }