--- conflicted
+++ resolved
@@ -6,10 +6,12 @@
     domain: example.local
     https: true
   ingress:
-<<<<<<< HEAD
     configureExternaldns: true
     configureCertmanager: false
     annotations: {}
+    enabled: true
+  psql:
+    password: {}
 
 certmanager:
   # Install cert-manager chart. Set to false if you already have cert-manager
@@ -22,12 +24,6 @@
   # See https://github.com/kubernetes/charts/tree/master/stable/cert-manager#configuration
   rbac:
     create: true
-=======
-    enabled: true
-    acme: true
-  psql:
-    password: {}
->>>>>>> 010fb2b9
 
 # registry:
 #   enabled: false
