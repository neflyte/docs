--- conflicted
+++ resolved
@@ -52,10 +52,8 @@
       connection: {}
     backups:
       bucket: gitlab-backups
-<<<<<<< HEAD
     registry:
       bucket: registry
-=======
     incomingEmail:
       enabled: false
       address: ""
@@ -69,7 +67,6 @@
         key: password
       mailbox: inbox
       idleTimeout: 60
->>>>>>> 6b5357cb
   shell:
     authToken: {}
     hostKeys: {}
