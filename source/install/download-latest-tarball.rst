:orphan:
:nosearch:

In a terminal window, ssh onto the system that will host the Mattermost Server. 

Using ``wget``, download the Mattermost Server release you want to install.

.. tab:: Latest release

  .. raw:: html

<<<<<<< HEAD
    <div class="mm-code-copy mm-code-copy--long" data-click-method="Tarball" data-click-command="Download the latest release">
=======
    .. raw:: html

      <div class="mm-code-copy mm-code-copy--long" data-click-method="Tarball" data-click-command="Download the latest release">

        <div class="mm-code-copy__wrapper">
          <code class="mm-code-copy__text mm-code-copy__trigger" data-click-el="Snippet">
          wget https://releases.mattermost.com/9.6.0/mattermost-9.6.0-linux-amd64.tar.gz
          </code>
          <span class="mm-code-copy__copied-notice">Copied to clipboard</span>
        </div>

        <button class="mm-button mm-code-copy__trigger" data-click-el="Button">
        <svg aria-hidden="true" width="17" height="18" viewBox="0 0 17 18" fill="none" xmlns="http://www.w3.org/2000/svg"><rect x="0.5" y="0.5" width="10.2972" height="10.8284" rx="0.5" stroke="white"/><rect x="6.1489" y="6.41418" width="10.2972" height="10.8284" rx="0.5" stroke="white"/></svg>
          <span>Copy to clipboard<span>
        </button>
>>>>>>> b5d4bcdb

      <div class="mm-code-copy__wrapper">
        <code class="mm-code-copy__text mm-code-copy__trigger" data-click-el="Snippet">
        wget https://releases.mattermost.com/9.5.2/mattermost-9.5.2-linux-amd64.tar.gz
        </code>
        <span class="mm-code-copy__copied-notice">Copied to clipboard</span>
      </div>

    <button class="mm-button mm-code-copy__trigger" data-click-el="Button">
    <svg aria-hidden="true" width="17" height="18" viewBox="0 0 17 18" fill="none" xmlns="http://www.w3.org/2000/svg"><rect x="0.5" y="0.5" width="10.2972" height="10.8284" rx="0.5" stroke="white"/><rect x="6.1489" y="6.41418" width="10.2972" height="10.8284" rx="0.5" stroke="white"/></svg>
      <span>Copy to clipboard<span>
    </button>

    </div>

.. tab:: Current ESR

  .. raw:: html

    <div class="mm-code-copy__wrapper">
      <code class="mm-code-copy__text mm-code-copy__trigger" data-click-el="Snippet">
        wget https://releases.mattermost.com/9.5.2/mattermost-9.5.2-linux-amd64.tar.gz
      </code>
      <span class="mm-code-copy__copied-notice">Copied to clipboard</span>
    </div>

.. tab:: Older releases

  If you are looking for an older release, these can be found in our :doc:`version archive </upgrade/version-archive>` documentation.

  - :ref:`Enterprise Edition releases <upgrade/version-archive:mattermost enterprise edition>`
  - :ref:`Team Edition releases <upgrade/version-archive:mattermost team edition>`<|MERGE_RESOLUTION|>--- conflicted
+++ resolved
@@ -8,11 +8,6 @@
 .. tab:: Latest release
 
   .. raw:: html
-
-<<<<<<< HEAD
-    <div class="mm-code-copy mm-code-copy--long" data-click-method="Tarball" data-click-command="Download the latest release">
-=======
-    .. raw:: html
 
       <div class="mm-code-copy mm-code-copy--long" data-click-method="Tarball" data-click-command="Download the latest release">
 
@@ -27,21 +22,6 @@
         <svg aria-hidden="true" width="17" height="18" viewBox="0 0 17 18" fill="none" xmlns="http://www.w3.org/2000/svg"><rect x="0.5" y="0.5" width="10.2972" height="10.8284" rx="0.5" stroke="white"/><rect x="6.1489" y="6.41418" width="10.2972" height="10.8284" rx="0.5" stroke="white"/></svg>
           <span>Copy to clipboard<span>
         </button>
->>>>>>> b5d4bcdb
-
-      <div class="mm-code-copy__wrapper">
-        <code class="mm-code-copy__text mm-code-copy__trigger" data-click-el="Snippet">
-        wget https://releases.mattermost.com/9.5.2/mattermost-9.5.2-linux-amd64.tar.gz
-        </code>
-        <span class="mm-code-copy__copied-notice">Copied to clipboard</span>
-      </div>
-
-    <button class="mm-button mm-code-copy__trigger" data-click-el="Button">
-    <svg aria-hidden="true" width="17" height="18" viewBox="0 0 17 18" fill="none" xmlns="http://www.w3.org/2000/svg"><rect x="0.5" y="0.5" width="10.2972" height="10.8284" rx="0.5" stroke="white"/><rect x="6.1489" y="6.41418" width="10.2972" height="10.8284" rx="0.5" stroke="white"/></svg>
-      <span>Copy to clipboard<span>
-    </button>
-
-    </div>
 
 .. tab:: Current ESR
 
