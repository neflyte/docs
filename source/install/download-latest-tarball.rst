--- conflicted
+++ resolved
@@ -9,7 +9,6 @@
 
   .. raw:: html
 
-<<<<<<< HEAD
     .. raw:: html
 
       <div class="mm-code-copy mm-code-copy--long" data-click-method="Tarball" data-click-command="Download the latest release">
@@ -32,41 +31,6 @@
 
   .. raw:: html
 
-    <div class="mm-code-copy mm-code-copy--long" data-click-method="Tarball" data-click-command="Download the current ESR">
-
-      <div class="mm-code-copy__wrapper">
-        <code class="mm-code-copy__text mm-code-copy__trigger" data-click-el="Snippet">
-          wget https://releases.mattermost.com/8.1.6/mattermost-8.1.6-linux-amd64.tar.gz
-=======
-      <div class="mm-code-copy__wrapper">
-        <code class="mm-code-copy__text mm-code-copy__trigger" data-click-el="Snippet">
-          wget https://releases.mattermost.com/9.3.0/mattermost-9.3.0-linux-amd64.tar.gz
->>>>>>> 533d2861
-        </code>
-        <span class="mm-code-copy__copied-notice">Copied to clipboard</span>
-      </div>
-
-      <button class="mm-button mm-code-copy__trigger" data-click-el="Button">
-<<<<<<< HEAD
-        <svg aria-hidden="true" width="17" height="18" viewBox="0 0 17 18" fill="none" xmlns="http://www.w3.org/2000/svg"><rect x="0.5" y="0.5" width="10.2972" height="10.8284" rx="0.5" stroke="white"/><rect x="6.1489" y="6.41418" width="10.2972" height="10.8284" rx="0.5" stroke="white"/></svg>
-=======
-      <svg aria-hidden="true" width="17" height="18" viewBox="0 0 17 18" fill="none" xmlns="http://www.w3.org/2000/svg"><rect x="0.5" y="0.5" width="10.2972" height="10.8284" rx="0.5" stroke="white"/><rect x="6.1489" y="6.41418" width="10.2972" height="10.8284" rx="0.5" stroke="white"/></svg>
->>>>>>> 533d2861
-        <span>Copy to clipboard<span>
-      </button>
-
-    </div>
-
-<<<<<<< HEAD
-.. tab:: Older releases
-
-  If you are looking for an older release, these can be found in our `version archive </upgrade/version-archive.html>`__ documentation.
-=======
-.. tab:: Current ESR
->>>>>>> 533d2861
-
-  .. raw:: html
-
         <div class="mm-code-copy__wrapper">
           <code class="mm-code-copy__text mm-code-copy__trigger" data-click-el="Snippet">
             wget https://releases.mattermost.com/8.1.9/mattermost-8.1.9-linux-amd64.tar.gz
