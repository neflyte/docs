--- conflicted
+++ resolved
@@ -37,10 +37,7 @@
 
 ### Known Issues
  - Users will need to be on v5.31.3 for the "Unsupported server version" in-app notice to go away as [5.31.3 fixes an issue](https://docs.mattermost.com/administration/changelog.html#release-v5-31-esr) where the server version was reported as v5.30.0.
-<<<<<<< HEAD
-=======
  - On iOS, a YouTube playback error may appear when clicking the thumbnail of a linked YouTube video. A workaround is to tap on the link to open the video in YouTube.
->>>>>>> ad49512a
  - The app has been reported to perform slowly on Android devices that run at 120fps instead of the normal 60fps.
 
 ## 1.42.1 Release
