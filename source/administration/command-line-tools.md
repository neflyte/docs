# Command Line Tools

From the directory where the Mattermost platform is installed a `platform` command is available for configuring the system, including: 

#### General Administration 

- Creating teams
- Creating users
- Assigning roles to users 
- Reseting user passwords
- Inviting users to teams
<<<<<<< HEAD

#### Advanced Administration

=======
- Creating channels (Enterprise)
- Inviting users to channels (Enterprise)
- Removing users from channels (Enterprise)
- Listing all public channels and private groups for a team (Enterprise)
- Restoring previously deleted channels (Enterprise)
>>>>>>> 339d8f43
- Permanently deleting users (use cautiously - database backup recommended before use)
- Permanently deleting teams (use cautiously - database backup recommended before use)

#### Advanced Automation

_Available in Enterprise Edition E10 and higher_ 

- Inviting users to channels 
- Removing users from channels 
- Listing all public channels and private groups for a team 
- Restoring previously deleted channels 
- Migrating sign-in options 
- Resetting multi-factor authentication for a user 


Typing `platform -help` brings up the below documentation on usage. 


```
Mattermost commands to help configure the system

NAME:
    platform -- platform configuration tool

USAGE:
    platform [options]

FLAGS:
    -config="config.json"             Path to the config file

    -username="someuser"              Username used in other commands

    -license="ex.mattermost-license"  Path to your license file

    -email="user@example.com"         Email address used in other commands

    -password="mypassword"            Password used in other commands

    -team_name="name"                 The team name used in other commands

    -channel_name="name"	          The channel name used in other commands

    -channel_header="string"	      The channel header used in other commands

    -channel_purpose="string"	      The channel purpose used in other commands

    -channel_type="type"	          The channel type used in other commands
                                      valid values are
     				                    "O" - public channel
     				                    "P" - private group

    -role="system_admin"               The role used in other commands
                                       valid values are
                                         "" - The empty role is basic user
                                            permissions
                                         "system_admin" - Represents a system
                                            admin who has access to all teams
                                            and configuration settings.
COMMANDS:
    -create_team                      Creates a team.  It requires the -team_name
                                      and -email flag to create a team.
        Example:
            platform -create_team -team_name="name" -email="user@example.com"

    -create_user                      Creates a user.  It requires the -email and -password flag,
                                       and -team_name and -username are optional to create a user.
        Example:
            platform -create_user -team_name="name" -email="user@example.com" -password="mypassword" -username="user"
            
    -invite_user                      Invites a user to a team by email. It requires the -team_name
                                        and -email flags.
        Example:
            platform -invite_user -team_name="name" -email="user@example.com"

    -join_team                        Joins a user to the team.  It requires the -email and
                                       -team_name flags.  You may need to logout of your current session
                                       for the new team to be applied.
        Example:
            platform -join_team -email="user@example.com" -team_name="name"

    -assign_role                      Assigns role to a user.  It requires the -role and
                                      -email flag.  You may need to log out
                                      of your current sessions for the new role to be
                                      applied.
        Example:
            platform -assign_role -email="user@example.com" -role="system_admin"

    -create_channel		              Create a new channel in the specified team. It requires the -email,
    					              -team_name, -channel_name, -channel_type flags. Optional you can set
    				                  the -channel_header and -channel_purpose.
	    Example:
            platform -create_channel -email="user@example.com" -team_name="name" -channel_name="channel_name" -channel_type="O"

    -join_channel                     Joins a user to the channel.  It requires the -email, -channel_name and
                                      -team_name flags.  You may need to logout of your current session
                                      for the new channel to be applied.  Requires an enterprise license.
        Example:
            platform -join_channel -email="user@example.com" -team_name="name" -channel_name="channel_name"

    -leave_channel                     Removes a user from the channel.  It requires the -email, -channel_name and
                                       -team_name flags.  You may need to logout of your current session
                                       for the channel to be removed.  Requires an enterprise license.
        Example:
            platform -leave_channel -email="user@example.com" -team_name="name" -channel_name="channel_name"

    -list_channels                     Lists all public channels and private groups for a given team.
                                       It will append ' (archived)' to the channel name if archived.  It requires the 
                                       -team_name flag.  Requires an enterprise license.
        Example:
            platform -list_channels -team_name="name"

    -restore_channel                  Restores a previously deleted channel.
                                      It requires the -channel_name flag and
                                      -team_name flag.  Requires an enterprise license.
        Example:
            platform -restore_channel -team_name="name" -channel_name="channel_name"

    -reset_password                   Resets the password for a user.  It requires the
                                      -email and -password flag.
        Example:
            platform -reset_password -email="user@example.com" -password="newpassword"

    -reset_mfa                        Turns off multi-factor authentication for a user.  It requires the
                                      -email or -username flag.
        Example:
            platform -reset_mfa -username="someuser"

    -reset_database                   Completely erases the database causing the loss of all data. This
                                      will reset Mattermost to it's initial state. (note this will not
                                      erase your configuration.)

        Example:
            platform -reset_database

    -permanent_delete_user            Permanently deletes a user and all related information
                                      including posts from the database.  It requires the
                                      -email flag.  You may need to restart the
                                      server to invalidate the cache
        Example:
            platform -permanent_delete_user -email="user@example.com"

    -permanent_delete_all_users       Permanently deletes all users and all related information
                                      including posts from the database.  It requires the
                                      -team_name, and -email flag.  You may need to restart the
                                      server to invalidate the cache
        Example:
            platform -permanent_delete_all_users -team_name="name" -email="user@example.com"

    -permanent_delete_team            Permanently deletes a team along with
                                      all related information including posts from the database.
                                      It requires the -team_name flag.  You may need to restart
                                      the server to invalidate the cache.
        Example:
            platform -permanent_delete_team -team_name="name"

    -upload_license                   Uploads a license to the server. Requires the -license flag.

        Example:
            platform -upload_license -license="/path/to/license/example.mattermost-license"
    
    -migrate_accounts				  Migrates accounts from one authentication provider to another. 
                                      Requires -from_auth -to_auth and -match_field flags. Supported 
                                      options for -from_auth: email, gitlab, saml. Supported options 
                                      for -to_auth: ldap. Supported options for -match_field: email, 
                                      username. Output will display any accounts that are not migrated 
                                      successfully.
    
        Example:
            platform -migrate_accounts -from_auth email -to_auth ldap -match_field username

    -upgrade_db_30                   Upgrades the database from a version 2.x schema to version 3 see
                                      http://www.mattermost.org/upgrading-to-mattermost-3-0/

        Example:
            platform -upgrade_db_30

    -version                          Display the current of the Mattermost platform

    -help                             Displays this help page
```<|MERGE_RESOLUTION|>--- conflicted
+++ resolved
@@ -9,17 +9,9 @@
 - Assigning roles to users 
 - Reseting user passwords
 - Inviting users to teams
-<<<<<<< HEAD
 
 #### Advanced Administration
 
-=======
-- Creating channels (Enterprise)
-- Inviting users to channels (Enterprise)
-- Removing users from channels (Enterprise)
-- Listing all public channels and private groups for a team (Enterprise)
-- Restoring previously deleted channels (Enterprise)
->>>>>>> 339d8f43
 - Permanently deleting users (use cautiously - database backup recommended before use)
 - Permanently deleting teams (use cautiously - database backup recommended before use)
 
@@ -27,6 +19,7 @@
 
 _Available in Enterprise Edition E10 and higher_ 
 
+- Creating channels
 - Inviting users to channels 
 - Removing users from channels 
 - Listing all public channels and private groups for a team 
