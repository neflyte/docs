--- conflicted
+++ resolved
@@ -34,7 +34,7 @@
 - API v3 endpoints are supported until January 16, 2018. To learn more about migrating to APIv4 endpoints, [see https://api.mattermost.com/](https://api.mattermost.com/).
 
 #### High Availability ([Enterprise Edition E20](https://about.mattermost.com/pricing/))
-- Mattermost servers are dynamically added and removed based on discovery and their cluster name using the hashicorp memberlist. 
+- Mattermost servers are dynamically added and removed based on discovery and their cluster name using the hashicorp memberlist.
 - Added support for experimental gossip protocol, where the server will attempt to communicate via the gossip protocol over the gossip port.
 
 ### Improvements
@@ -86,12 +86,12 @@
 - **Invite New Member** dialog validates email addresses against accepted domains, if set.
 
 #### New URL Routes
-- Added the ability to Direct Message by email or username with the following new routes for Direct Message channels: 
+- Added the ability to Direct Message by email or username with the following new routes for Direct Message channels:
   - `.../teamname/messages/@username`
   - `.../teamname/messages/email`
   - `.../teamname/messages/user_id` (redirects to `...teamname/messages/@username`)
   - `.../teamname/messages/id1_id2` (redirects to `...teamname/messages/@username`)
-- Also added a new route for Group Message channels: 
+- Also added a new route for Group Message channels:
   - `.../teamname/messages/generated_id`
 
 #### Link Previews
@@ -460,10 +460,6 @@
 /mattermost-kubernetes
 
 - [coreyhulen](https://github.com/coreyhulen)
-<<<<<<< HEAD
-
-=======
->>>>>>> 29422290
 
 ## Release v3.9.2
 
