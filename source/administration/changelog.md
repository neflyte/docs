# Mattermost Changelog

This changelog summarizes updates to [Mattermost Team Edition](http://www.mattermost.org/), an open source team messaging solution released monthly under an MIT license, and [Mattermost Enterprise Edition](https://about.mattermost.com/pricing/), a commercial upgrade offering enterprise messaging for large organizations.

Also see [changelog in progress](http://bit.ly/2nK3cVf) for the next release.

<<<<<<< HEAD
## Release v4.1.0
Scheduled release date: 2017-08-16

### Security Update

- Mattermost v4.1.0 contains multiple security fixes ranging from low to high severity. [Upgrading](http://docs.mattermost.com/administration/upgrade.html) is highly recommended. Details will be posted on our [security updates page](https://about.mattermost.com/security-updates/) 14 days after release as per the [Mattermost Responsible Disclosure Policy](https://www.mattermost.org/responsible-disclosure-policy/).

### Highlights

#### JIRA Integration
- Built-in JIRA integration that can post to multiple channels using one webhook. [See documentation](https://about.mattermost.com/default-jira-plugin) 

#### Personal Access Tokens
- Enables integrations to authenticate against the REST API

#### Updated iOS and Android Apps
- v1.1 of the Native [iOS](https://itunes.apple.com/us/app/mattermost/id1257222717?mt=8) and [Android]() Apps are released with support for search, group messaging, viewing emoji reactions and improved performance on poor connections

#### Elasticsearch Beta ([Enterprise Edition E20](https://about.mattermost.com/pricing/))
- Connect your Elasticsearch server to Mattermost, then build and manage your post index via the System Console interface
- Elasticsearch offers a more versatile search platform to overcome existing search issues

### Improvements

#### Web User Interface
- Ephemeral messages now note that they are "(Only visible to you)" 
- Navigating to an invalid team invite link will now redirect to an error page
- Cropping of image thumbnails now looks the same before and after posting 
- Clicking on @mentions will now open the contact card for the user
- User lists now display full name and nickname
- Added over 500 new emoji
- Searching on slow connections now shows a loading spinner in the right-hand side
- Added a close button next to link previews
- Ephemeral messages will now always appear as parent posts

#### Notifications
- Added an option to Push Notification Contents to send no channel name or message text
- Added a new Email Notification Content setting to specify the amount of detail sent in email notification
- Updated the default email frequency to 15 minutes if email batching is enabled by the System Admin
- Users are now prompted from Account Settings to set Edge notification sounds in their browser settings
- Updated the desktop notification text for incoming webhooks to more accurately reflect the payload

#### Administration
- No longer require a refresh after a user is promoted to a Team Admin 
- Announcement banner now supports URLs
- Bulk importer now supports user preferences, including favorite channels, flagged posts and notification preferences
- Changed username to be the default name display setting in the System Console
- Channel member list now follows the Teammate name display configuration setting 
- Added more debugging info to server logs for failed OAuth requests
- Added a new System Console push notification content setting to only display sender name
- Added a System Console setting to disable file uploads/downloads on mobile

#### Integrations
- Null values are now ignored in webhook attachments
- Outgoing webhooks can now fire if the post contains only an attachment
- Added /code built-in slash command to create a code block

### Bug Fixes
- Fixed incorrectly rotated image thumbnails that were uploaded from mobile devices
- Adding or removing reactions from a post with an image preview no longer causes the preview to expand/collapse
- JavaScript error no longer thrown file upload fails due to network interruption 
- Error messages in Account Setting fields no longer stack
- Fixed Slack Import of non-ascii channel names
- Changing the search term in the More... Direct Message member list now resets the search
- Help text for the Channel Switcher is now shown on small desktop windows
- Keyboard shortcut for Account Settings now toggles
- Fixed the Preview button in the text input box and message edit modal
- Fixed a JavaScript error when switching teams while uploading a file
- CLI tool to delete all users no longer requires a user argument
- CLI tool now deletes webhooks and slash commands when deleting teams and channels
- Custom slash commands no longer throw an error if used in a Direct Message channel
- System Console now reads and honors the Amazon S3 Region setting
- Keyboard shortcut text on the Channel Switcher is now removed on mobile
- Fixed whitespace and trimming on code blocks and empty table cells
- Disabled the "Create Account" button after the first click so the system does not attempt to create the account twice
- More Channels modal no longer stops paging after the first two pages
- Editing channel names now correctly limits character count to 22
- Fixed broken links on the System Console > Mobile Push page
- /away /offline ephemeral messages can no longer contain extra text posted with the slash command
- Fix teams being incorrectly marked unread across tabs
- Fixed JavaScript error thrown when viewing a channel containing an invalid emoji reaction
- Periods after URLs are no longer added to the link

### Compatibility

#### Removed and deprecated features
- All APIv3 endpoints are scheduled for removal on January 16, 2018.

For a list of past and upcoming deprecated features, [see our website](https://about.mattermost.com/deprecated-features/).

#### config.json

Multiple setting options were added to `config.json`. Below is a list of the additions and their default values on install. The settings can be modified in `config.json`, or the System Console when available.

**Changes to Team Edition and Enterprise Edition**:

- Under `ServiceSettings` in `config.json`:
  - `"EnableUserAccessTokens": false` to enable user access tokens for integrations to authenticate against the REST API
- Under `EmailSettings` in `config.json`:
  - Added `"EnableSMTPAuth": false` to support SMTP servers requiring no authentication
  - Added `"EmailNotificationContentType": "full"` to specify the amount of detail sent in email notification contents

**Additional Changes to Enterprise Edition**:

- Under `FileSettings` in `config.json`:
  - Added `"EnableMobileUpload": true` to enable file uploads on mobile devices
  - Added `"EnableMobileDownload": true` to enable file downloads on mobile devices
- Under `JobSettings` in `config.json`:
  - Added `"RunJobs": true` to enable running jobs on the jobs server
  - Added `"RunScheduler": true` to enable scheduling jobs on the job server
- Under `ElasticsearchSettings` in `config.json`:
  - Added `"ConnectionUrl": "http://dockerhost:9200"` to set the URL of the Elasticsearch server
  - Added `"Username": ""` to specify the username to access the Elasticsearch server
  - Added `"Password": ""` to specify the password to access the Elasticsearch server
  - Added `"EnableIndexing": false` to enable Elasticsearch indexing
  - Added `"EnableSearching": false` to enable searching using Elasticsearch
  - Added `"Sniff": true` to enable sniffing on the Elasticsearch server
  - Added `"PostIndexReplicas": 1` to specify how many replicas to use for each post index
  - Added `"PostIndexShards": 1` to specify how many shards to use for each post index

### Database Changes

**UserAccessToken Table:**
- Added table

**JobStatuses Table**
- Removed table

**Jobs Table**
- Added table

**Users Table**
- Modified ``Roles`` column maximum size from 64 to 256 characters

### API v4 Changes
- Mattermost 4.0 has a stable release of API v4 endpoints. It is recommended that any new integrations use the v4 endpoints. For more details, and for a complete list of available endpoints, see [https://api.mattermost.com/](https://api.mattermost.com/).
- All APIv3 endpoints are scheduled for removal on January 16, 2018.

**Added routes (API v4)**
See [api.mattermost.com](https://api.mattermost.com/) for more details:
- `GET` at `api/v4/jobs`
- `POST` at `api/v4/jobs` 
- `GET` at `api/v4/jobs/{job_id:[A-Za-z0-9]+}`
- `POST` at `api/v4/jobs/{job_id:[A-Za-z0-9]+}/cancel`
- `GET` at `api/v4/jobs/type/{job_type:[A-Za-z0-9_-]+}`
- `POST` at `api/v4/elasticsearch/purge_indexes`
- `POST` at `api/v4/users/{user_id:[A-Za-z0-9]+}/tokens`
- `GET` at `api/v4/users/{user_id:[A-Za-z0-9]+}/tokens`
- `GET` at `api/v4/users/{user_id:[A-Za-z0-9]+}/tokens/{token_id:[A-Za-z0-9]+}`
- `POST` at `api/v4/users/{user_id:[A-Za-z0-9]+}/tokens/revoke`

### Known Issues

- Google login fails on the Classic mobile apps.
- Clicking on a channel during the tutorial makes the tutorial disappear.
- User can receive a video call from another browser tab while already on a call.
- Jump link in search results does not always jump to display the expected post.
- First load of the emoji picker is slow on low-speed connections or on deployments with hundreds of custom emoji.
- Scrollbar is sometimes not visible in the left-hand sidebar after switching teams.
- Certain code block labels don't appear while scrolling on iOS mobile web.
- A public channel doesn't always show up in another browser tab or client until after refresh.
- Deleted message doesn't clear unreads or unread mentions.
- Changing the search term in the More Direct Messages modal doesn't reset the page.
- Status may sometimes get stuck as away or offline in High Availability mode with IP Hash turned off.
- Searching stop words in quotes with Elasticsearch enabled returns more than just the searched terms
- Searching with Elasticsearch enabled may not always highlight the searched terms
- Channels links to channels that the current user does not belong to may not render correctly

### Contributors

Many thanks to all our contributors. In alphabetical order:

/platform

- [94117nl](https://github.com/94117nl), [asaadmahmood](https://github.com/asaadmahmood), [ccbrown](https://github.com/ccbrown), [coreyhulen](https://github.com/coreyhulen), [cpanato](https://github.com/cpanato), [crspeller](https://github.com/crspeller), [csduarte](https://github.com/csduarte), [debanshuk](https://github.com/debanshuk), [dmeza](https://github.com/dmeza), [enahum](https://github.com/enahum), [fraziern](https://github.com/fraziern), [grundelborg](https://github.com/grundelborg), [harshavardhana](https://github.com/harshavardhana), [hmhealey](https://github.com/hmhealey), [jasonblais](https://github.com/jasonblais), [jwilander](https://github.com/jwilander), [lindalumitchell](https://github.com/lindalumitchell), [megos](https://github.com/megos), [moonmeister](https://github.com/moonmeister), [MusikPolice](https://github.com/MusikPolice), [Ppjet6](https://github.com/Ppjet6), [saturninoabril](https://github.com/saturninoabril), [Whiteaj36](https://github.com/Whiteaj36)

/docs

- [amyblais](https://github.com/amyblais), [bkmgit](https://github.com/bkmgit), [esethna](https://github.com/esethna), [it33](https://github.com/it33), [jasonblais](https://github.com/jasonblais), [JeffSchering](https://github.com/JeffSchering), [john-combs](https://github.com/john-combs), [jwilander](https://github.com/jwilander), [kaakaa](https://github.com/kaakaa), [lindy65](https://github.com/lindy65), [pichouk](https://github.com/pichouk), [prixone](https://github.com/prixone), [Samiksha416](https://github.com/Samiksha416)

/mattermost-mobile

- [csduarte](https://github.com/csduarte), [enahum](https://github.com/enahum), [hmhealey](https://github.com/hmhealey), [lfbrock](https://github.com/lfbrock)

/mattermost-push-proxy

- [coreyhulen](https://github.com/coreyhulen)

/mattermost-redux

- [94117nl](https://github.com/94117nl), [csduarte](https://github.com/csduarte), [enahum](https://github.com/enahum), [grundelborg](https://github.com/grundelborg), [hmhealey](https://github.com/hmhealey), [jwilander](https://github.com/jwilander), [saturninoabril](https://github.com/saturninoabril)

/mattermost-api-reference

- [ccbrown](https://github.com/ccbrown), [grundelborg](https://github.com/grundelborg), [jwilander](https://github.com/jwilander), [thePanz](https://github.com/thePanz)

/marked

- [hmhealey](https://github.com/hmhealey)

/mattermost-selenium

- [lindalumitchell](https://github.com/lindalumitchell)

/mattermost-kubernetes

- [crspeller](https://github.com/crspeller)

/mattermost-docker

- [jminardi](https://github.com/jminardi), [jnbt](https://github.com/jnbt), [pichouk](https://github.com/pichouk)

/matterbuild

- [crspeller](https://github.com/mattermost/crspeller)

/mattermost-load-test

- [crspeller](https://github.com/mattermost/crspeller)

/mattermost-bot-sample-golang

- [fkr](https://github.com/fkr), [hmhealey](https://github.com/hmhealey)

/mattermost-heroku

- [it33](https://github.com/it33), [jwilander](https://github.com/jwilander)




## Release v4.0.0

 - **v4.0.1, TBD**
   - Release date planned for 2017-07-18 with the following fixes:
     - If `AllowTimeLimit` config setting is set to `Never`, pinning and un-pinning messages fails.
     - If you upload or remove the **Service Provider Public Certificate** file in **System Console > SAML**, the page might refresh if you have NGINX enabled. 
     - Deactivated users are listed in channel member lists.
=======
## Release v4.0.3

 - **v4.0.3, released 2017-08-10**
   - Fixed issue when using single-sign-on with GitLab where using a non-English language option in **System Console > Localization** sometimes resulted in a login failure.
   - Fixed issue with `AmazonS3Region` config setting being ignored in Minio file storage setup.
   - Fixed issue when using high availability mode in Enteprise Edition E20 where the bind address wasn't set correctly for the hashicorp memberlist.
 - **v4.0.2, released 2017-07-31**
   - Fixed issue when using single-sign-on with GitLab (and in Enterprise Edition with SAML, Office365 and G Suite), where using a non-English language option in Account Settings resulted in a login failure.
   - Fixed issue with custom slash commands not working in direct message channels.
   - Fixed issue with GitLab and SAML single sign-on in Mattermost mobile apps redirecting to a browser page.
 - **v4.0.1, released 2017-07-18**
   - Fixed issue where pinning or un-pinning messages didn't work if `AllowTimeLimit` config setting is set to `Never`.
   - Fixed issue where uploading or removing the **Service Provider Public Certificate** file in **System Console > SAML** refreshed the page, losing all unchanged settings.
   - Fixed deactivated users appearing in channel member, team member and direct message lists.
   - Fixed PDF previews not loading.
>>>>>>> 543604ee
 - **v4.0.0, released 2017-07-16**
   - Original 4.0.0 release

### Security Update

- Mattermost v4.0.0 contains multiple security fixes ranging from low to high severity. [Upgrading](http://docs.mattermost.com/administration/upgrade.html) is highly recommended. Details will be posted on our [security updates page](https://about.mattermost.com/security-updates/) 14 days after release as per the [Mattermost Responsible Disclosure Policy](https://www.mattermost.org/responsible-disclosure-policy/).

### Highlights

#### Native iOS and Android Apps
- Second generation mobile apps released for [iOS](https://itunes.apple.com/us/app/mattermost/id1257222717?mt=8) and [Android](https://play.google.com/store/apps/details?id=com.mattermost.rn).
- The apps are [EMM compatible starting with BlackBerry Dynamics](https://about.mattermost.com/mattermost-2nd-gen-mobile-apps-released-emm-compatible-starting-with-blackberry-dynamics/).

#### Updated Web User Interface
- Updated the appearance of channel header and channel sidebar in the web user interface.
- Updated the default theme, "Mattermost". To try it, go to **Account Settings > Display > Theme**.

#### Emoji Picker
- The emoji picker offers quick access to emoji when composing messages or adding reactions.
- Promoted from Beta, and enabled to all users by default.

#### Languages
- Added Italian translations to the user interface.

#### API v4 (Stable Release)
- Mattermost webapp moved to API v4 endpoints, which allow for more powerful integrations and server interaction.
- API v3 endpoints are supported until January 16, 2018. To learn more about migrating to APIv4 endpoints, [see https://api.mattermost.com/](https://api.mattermost.com/).

#### High Availability ([Enterprise Edition E20](https://about.mattermost.com/pricing/))
- Mattermost servers are dynamically added and removed based on discovery and their cluster name using the hashicorp memberlist.
- Added support for experimental gossip protocol, where the server will attempt to communicate via the gossip protocol over the gossip port.

### Improvements

#### Web User Interface
- Adjusted post spacing to be consistent across Markdown formatting, replies and consecutive posts.
- On hover colour for pin and channel member icons now consistent with flag and recent mentions icons.
- Emojis are now vertically aligned in post view.
- Channel name, header and purpose now update in real time for all users.
- For reply threads in the center channel, the "Commented on" phrase now respects the teammate name display config setting.
- Code block language tag is no longer selectable making it easier to copy the code.
- Aligned the search box with right-hand side reply thread.
- New user profile pictures now update for other users upon refresh.
- Improved rendering of @mention highlighting in message view.

#### Mobile Web
- Added "Create Team" and "Leave Team" options to the Main Menu.
- Updated the look of Account Settings pages on mobile.
- User profile popover no longer gets cropped in the center channel on iOS browser.
- Link preview image now resizes correctly on iOS browser.

#### Notifications
- Unread messages and mentions now sync across browser tabs and devices.
- Improved desktop notifications for webhook attachments.

#### Emoji Picker & Custom Emoji
- Newly created custom emoji immediately display to all users without requiring a refresh.
- Improved position of the emoji picker near the top of the channel or the right-hand side comment thread.

#### Keyboard Shortcuts
- CTRL+SHIFT+K shortcut now toggles the Direct Message dialog open and closed.
- SHIFT+UP now opens a reply thread for the most recent message posted by a user, skipping system messages.

#### Slash Commands
- Added the following built-in slash commands:
  - `/header` command to set the channel header.
  - `/help` command to open the Mattermost help page in a new browser tab.
  - `/open` command to switch or join a channel.
  - `/search` command to search text in messages.
  - `/settings` command to open the Account Settings dialog.
- `/invite_people` slash command is now disabled when account creation is set to false.
- If a message starts with a / but fails to send (either due to timeout or invalid command), the message is put back to the input box.

#### Bulk Import Tool
- Added support for Direct Message channels and posts to the [bulk import tool](https://docs.mattermost.com/deployment/bulk-loading.html).

#### Authentication
- User creation via OAuth (GitLab/Google/Office365) properly restricted to accepted domains, [if specified](https://docs.mattermost.com/administration/config-settings.html#restrict-account-creation-to-specified-email-domains).
- **Invite New Member** dialog validates email addresses against accepted domains, if set.

#### New URL Routes
- Added the ability to Direct Message by email or username with the following new routes for Direct Message channels:
  - `.../teamname/messages/@username`
  - `.../teamname/messages/email`
  - `.../teamname/messages/user_id` (redirects to `...teamname/messages/@username`)
  - `.../teamname/messages/id1_id2` (redirects to `...teamname/messages/@username`)
- Also added a new route for Group Message channels:
  - `.../teamname/messages/generated_id`

#### Link Previews
- After posting a message containing an image link, a preview is loaded only if one is available.

#### Enterprise Edition
- When a SAML user uses a non-supported locale, the language now defaults to English, preventing login issues.

### Bug Fixes
- Emoji picker now closes in Firefox when clicking outside of it.
- [...] menu no longer disappears in the comment thread when hovering over another post.
- New direct messages received while in no teams do not show as unread after rejoining a team.
- Fixed JavaScript errors when receiving messages when not belonging to a team.
- An empty push notification no longer sent for messages only containing file attachments.
- Custom emoji search results no longer filter by creator's first and last name.
- `/expand` and `/collapse` slash commands now properly collapse images in website link previews.
- Group Message channels that are favorited can now be closed.
- Deactivated users now properly listed in Direct and Group Message channels in the left-hand sidebar.
- Fixed search in team and channel Manage Members dialog.
- File upload cancelled if you click "x" on thumbnail while file is uploading in your message draft.
- Status no longer appears offline after joining a new team.
- An empty push notification is no longer sent for messages only containing file attachments.
- Center channel maintains scroll position when new messages are received in the channel.
- Deleting the focused post in permalink view now sends user to normal channel view.
- Max Users per Team setting in **System Console > Users and Teams** no longer includes inactive users.

### Compatibility

#### Breaking Changes

- If you are using NGINX as a proxy for the Mattermost Server, replace the `location /api/v3/users/websocket {` line with `location ~ /api/v[0-9]+/(users/)?websocket$ {` in the `/etc/nginx/sites-available/mattermost` NGINX configuration file. [See documentation to learn more](https://docs.mattermost.com/install/install-ubuntu-1404.html#configuring-nginx-as-a-proxy-for-mattermost-server).
- If you are upgrading a High Availability Cluster: When upgrading from 3.10 or earlier to 4.0 or later, you must manually add new items to the *ClusterSettings* section of your existing ``config.json``. For more information about this, see the *Upgrading to Version 4.0 and Later* section of :doc:`../deployment/cluster`.
 - Microsoft Edge v39 and earlier (EdgeHTML v14 and earlier) has [an issue](https://developer.microsoft.com/en-us/microsoft-edge/platform/issues/8546263/) that may case errors during account creation, login and if MFA is enforced. We recommend upgrading to Edge v40 (or EdgeHTML v15).

#### Removed and deprecated features
- System Console settings in **Files > Images** removed. This includes:
  - Image preview height and width
  - Profile picture height and width
  - Image thumbnail height and width
- Font setting in Account Settings > Display removed.
- Account Settings option **Display** > **Teammate Name Display** moved to the System Console.
- All APIv3 endpoints are scheduled for removal on January 16, 2018.

For a list of past and upcoming deprecated features, [see our website](https://about.mattermost.com/deprecated-features/).

#### config.json

Multiple setting options were added to `config.json`. Below is a list of the additions and their default values on install. The settings can be modified in `config.json`, or the System Console when available.

**Changes to Team Edition and Enterprise Edition**:

- Under `ServiceSettings` in `config.json`:
   - Added `"EnableEmojiPicker": true` to control whether emoji picker is enabled on the server. Enabling the emoji picker with a large number of custom emoji may slow down performance.
   - Added `"EnableChannelViewedMessages": true` to control whether `channel_viewed` WebSocket event is sent, which syncs unreads across clients and devices. Setting to false can lead to higher performance in large deployments.
   - Added `"EnableAPIv3": true` to control whether version 3 endpoints of the REST API are allowed on the server. If the setting is disabled, integrations that rely on API v3 will fail and can then be identified for migration to API v4.
- Under `TeamSettings` in `config.json`:
   - Added `"TeammateNameDisplay": "username"` to set how to display users' names in posts and the Direct Messages list. Deployments with LDAP or SAML enabled will have this set to `full_name` by default for better experience.
- Under `FileSettings` in `config.json`:
   - Removed System Console settings in **Files > Images**, including:
     - `"ThumbnailWidth": 120`
     - `"ThumbnailHeight": 100`
     - `"PreviewWidth": 1024`
     - `"PreviewHeight": 0`
     - `"ProfileWidth": 128`
     - `"ProfileHeight": 128`
- Under `SqlSettings` in `config.json`:
   - Modified `"QueryTimeout": 30` to also support query timeouts on PostgreSQL, in addition to MySQL.

**Additional Changes to Enterprise Edition**:

- Under `ClusterSettings` in `config.json`:
   - Added `"ClusterName": ""` to set the cluster to join by name. Only nodes with the same cluster name will join together. This is to support Blue-Green deployments or staging pointing to the same database.
   - Added `"OverrideHostname": ""` to override the hostname of this server with this property. It is not recommended to override the Hostname unless needed.
   - Added `"UseIpAddress": true` to control whether the cluster attempts to communicate using the IP Address.
   - Added `"UseExperimentalGossip": false` to control whether the server attempts to communicate via the gossip protocol over the gossip port.
   - Added `"ReadOnlyConfig": true` to control whether changes made to settings in the System Console are ignored. When running in production it is recommended to set this value to true.
   - Added `"GossipPort": 8074` to set the port used for the gossip protocol. Both UDP and TCP should be allowed on this port.
   - Added `"StreamingPort": 8075` to set the port used for streaming data between servers.
   - Removed ``"InterNodeListenAddress": ":8075"`` as this setting is no longer used.
   - Removed ``"InterNodeUrls": []`` as this setting is no longer used.

### API v4 Changes
- Mattermost 4.0 has a stable release of API v4 endpoints. It is recommended that any new integrations use the v4 endpoints. For more details, and for a complete list of available endpoints, see [https://api.mattermost.com/](https://api.mattermost.com/).
- All APIv3 endpoints are scheduled for removal on January 16, 2018.

**Added routes (API v4)**
- `GET` at `/teams/invite/{invite_id}`
  - To retrieve information about a team (including the name and id) corresponding to an invite_id.

**Modified routes (API v4)**
- `DELETE` at `/teams/{team_id}`
  - Added an optional query parameter, `permanent`, to permanently delete a team for compliance reasons.
- `GET` at `/users`
  - Added the `sort` query parameter to add basic sorting when selecting users on a team.
- `GET` at `/emoji`
  - Added paging to the `/emoji` call for increased performance.
- `POST` at `/teams/{team_id}/import`
   - Updated to return a JSON body with the import results under a `results` JSON field to allow more data to be returned in the future without breaking changes.

### Websocket Event Changes

**Added:**
- `channel_updated` that occurs each time channel information is updated (such as name or header), so that the changes are propagated across clients.
- `channel_viewed` that occurs each time you view a channel, propagating the event to all clients and devices and syncing unreads.

### Known Issues

- Google login fails on the Classic mobile apps.
- Edge overlays desktop notification sound and system notification sound.
- Clicking on a channel during the tutorial makes the tutorial disappear.
- User can receive a video call from another browser tab while already on a call.
- Search autocomplete picker is broken on Classic Android app.
- Jump link in search results does not always jump to display the expected post.
- First load of the emoji picker is slow on low-speed connections or on deployments with hundreds of custom emoji.
- Scrollbar is sometimes not visible in the left-hand sidebar after switching teams.
- Certain code block labels don't appear while scrolling on iOS mobile web.
- Outgoing webhooks do not fire when posts have no text content.
- A public channel doesn't always show up in another browser tab or client until after refresh.
- Null values in Slack attachments cause a 500 error for incoming webhooks.
- Keyboard shortcut CTRL/CMD+SHIFT+A does not close Account Settings.
- Deleted message doesn't clear unreads or unread mentions.
- Changing the search term in the More Direct Messages modal doesn't reset the page.
- Status may sometimes get stuck as away or offline in High Availability mode with IP Hash turned off.
- Cannot delete or edit parent posts in right-hand side reply threads.
- Empty cells in Markdown tables render incorrectly.
- `platform user deleteall` CLI command expects a user as an argument.

### Contributors

Many thanks to all our contributors. In alphabetical order:

/platform

- [94117nl](https://github.com/94117nl), [abustany](https://github.com/abustany), [alexrford](https://github.com/alexrford), [asaadmahmood](https://github.com/asaadmahmood), [ccbrown](https://github.com/ccbrown), [coreyhulen](https://github.com/coreyhulen), [cpanato](https://github.com/cpanato), [crspeller](https://github.com/crspeller), [dmeza](https://github.com/dmeza), [enahum](https://github.com/enahum), [ftKnox](https://github.com/ftKnox), [grundleborg](https://github.com/grundleborg), [hmhealey](https://github.com/hmhealey), [it33](https://github.com/it33), [jasonblais](https://github.com/jasonblais), [JeffSchering](https://github.com/JeffSchering), [jwilander](https://github.com/jwilander), [kkamdooong](https://github.com/kkamdooong), [lindalumitchell](https://github.com/lindalumitchell), [megos](https://github.com/megos), [meilon](https://github.com/meilon), [moonmeister](https://github.com/moonmeister), [pieterlexis](https://github.com/pieterlexis), [saturninoabril](https://github.com/saturninoabril), [VeraLyu](https://github.com/VeraLyu), [ZJvandeWeg](https://github.com/ZJvandeWeg)

/mattermost-mobile

- [asaadmahmood](https://github.com/asaadmahmood), [csduarte](https://github.com/csduarte), [enahum](https://github.com/enahum), [hmhealey](https://github.com/hmhealey), [lfbrock](https://github.com/lfbrock), [omar-dev](https://github.com/omar-dev)

/mattermost-redux

- [94117nl](https://github.com/94117nl), [csduarte](https://github.com/csduarte), [enahum](https://github.com/enahum), [grundleborg](https://github.com/grundleborg), [hmhealey](https://github.com/hmhealey), [jarredwitt](https://github.com/jarredwitt), [jwilander](https://github.com/jwilander), [saturninoabril](https://github.com/saturninoabril)

/mattermost-api-reference

- [cpanato](https://github.com/cpanato), [grundleborg](https://github.com/grundleborg), [hmhealey](https://github.com/hmhealey), [jasonblais](https://github.com/jasonblais), [jwilander](https://github.com/jwilander), [Vaelor](https://github.com/Vaelor), [ZJvandeWeg](https://github.com/ZJvandeWeg)

/docs

- [94117nl](https://github.com/94117nl), [acgustafson](https://github.com/acgustafson), [amyblais](https://github.com/amyblais), [ccbrown](https://github.com/ccbrown), [crspeller](https://github.com/crspeller), [esethna](https://github.com/esethna), [it33](https://github.com/it33), [jasonblais](https://github.com/jasonblais), [JeffSchering](https://github.com/JeffSchering), [jwilander](https://github.com/jwilander), [kjkeane](https://github.com/kjkeane), [megos](https://github.com/megos), [pieterlexis](https://github.com/pieterlexis)

/desktop

- [yuya-oc](https://github.com/yuya-oc)

/mattermost-kubernetes

- [coreyhulen](https://github.com/coreyhulen)

/mattermost-push-proxy

- [coreyhulen](https://github.com/coreyhulen), [ftKnox](https://github.com/ftKnox)

/mattermost-docker

- [pichouk](https://github.com/pichouk), [tejasbubane](https://github.com/tejasbubane)

/mattermost-load-test

- [crspeller](https://github.com/crspeller), [JeffSchering](https://github.com/JeffSchering)

## Release v3.10.2

 - **v3.10.2, released 2017-07-18**
   - Mattermost v3.10.2 contains low severity security fixes. [Upgrading](http://docs.mattermost.com/administration/upgrade.html) is highly recommended. Details will be posted on our [security updates page](https://about.mattermost.com/security-updates/) 14 days after release as per the [Mattermost Responsible Disclosure Policy](https://www.mattermost.org/responsible-disclosure-policy/).
 - **v3.10.1, released 2017-07-16**
   - Mattermost v3.10.1 contains a high severity security fix for an OAuth SSO vulnerability and two additional fixes for low severity security issues. [Upgrading](http://docs.mattermost.com/administration/upgrade.html) is highly recommended. Details will be posted on our [security updates page](https://about.mattermost.com/security-updates/) 14 days after release as per the [Mattermost Responsible Disclosure Policy](https://www.mattermost.org/responsible-disclosure-policy/).
 - **v3.10.0, released 2017-06-16**
   - Original 3.10 release

### Highlights

#### Languages
- Added Turkish translations for the user interface.

#### New and Improved Keyboard Shortcuts
- Redesigned the channel switcher (CTRL/CMD+K) for increased productivity.
- Browse direct and group message channels (CTRL/CMD+SHIFT+K) and reply to the most recent message (SHIFT+UP) with new shortcuts.

### Improvements

#### Web User Interface
- Enter key now confirms deletion on the screens to delete a custom emoji and delete a channel.
- Team and channel URLs now replace accented characters with their ASCII equivalents.
- Recent mentions and flagged posts icons in the header are now highlighted when they are active in the right-hand sidebar.
- Empty rows are now ignored in the Send Email Invite modal.
- Enter key now confirms leaving a team from the Leave Team modal.
- Profile popover now opens when clicking a username in mobile browser view.
- /join now allows switching to a private channel to which the user has access.
- Improved the formatting of Mattermost content when copying and pasting to other apps.
- Added the ability for users to view and modify their online status from their profile picture in the header.
- /loadtest command changed to /test.
- Ephemeral messages are removed from the right-hand sidebar after it is reopened.
- Added a markdown preview option to the message editing modal.
- Status indicators are now shown in the Direct Messages list.

#### Notifications
- Added "@here" to the list of channel-wide mentions in Account Settings.
- Added a reminder when your Mattermost window is refreshed if a status override slash command is used to set yourself as /away or /offline.
- Users will see a confirmation dialog when attempting to use @all or @channel in a channel with over 5 users.
- Messages for others being added to a channel no longer trigger channels to be unread.

#### Administration
- Added CLI tool for permanently deleting channels.
- Channel Admins can now delete user's messages within their channel if permitted in the System Console.
- Errors are now logged when failing to load config through the command line.
- Reduced unnecessary database reads and writes when bulk importing users.

#### System Console
- System Console main dropdown menu now has links to the Admin Guide, Troubleshooting Forum, Commercial Support Page and the About Mattermost dialog.
- Added the ability to enable Legacy Signature (AWS Signature V2) with S3 compatible servers.

#### Authentication
- Added a redirect to the appropriate team, channel or post if navigating to a Mattermost URL when logged out.
- Clicking a team invite link now joins the team in all active sessions.

#### Performance
- Upgraded GORP to support connection timeouts on MySQL and missing database columns on MySQL and Postgres.

#### Integrations
- Posts from webhooks that are greater than 4000 characters are now broken into multiple posts.

#### Enterprise Edition
- Added an announcement banner visible to all end users to make maintenance announcements across the system.

### Bug Fixes
- Dragging and dropping a file onto the left-hand sidebar no longer navigates away from Mattermost to open the file in the browser.
- Textbox will no longer overlap the center pane message area as it expands when typing.
- Fixed an issue where statuses could get stuck online after quitting the desktop app or closing the browser window in some cases.
- Profile pictures uploaded on mobile are now rotated in their correct orientation.
- The System Console help text for Minimum Password Length no longer dynamically updates as the input is changed.
- Fixed an issue where the autocomplete list may appear underneath a modal overlay.
- Updated error text when uploading a profile picture that is in an unsupported image format.
- Joined channels no longer appear in the "More..." channels list.
- Wide markdown images no longer cause horizontal scrolling in the center pane.
- Fixed theme styling for button active states.
- Fixed an issue where channels sometimes did not appear read if the channel was in focus when a new message was received.
- Fixed an issue where the autocomplete list would not close after using a slash command.
- Removed the system warning message that appears if mentioning a user that is not a member of a group message.
- Fixed an issue where wide embedded images produce horizontal scroll.
- Fixed a Javascript error that would occur when opening the System Console > SAML page.
- Removed the Channel Admin user interface in Team Edition since the policy restrictions are only available in Enterprise Edition.
- Adding a reaction to an ephemeral message no longer throws a Javascript error.
- Fixed an issue where clicking autocomplete suggestions would not populate the search box with the appropriate text.
- Fixed an issue where the System Console users list ignored the search term after selecting a team from the filter.
- Channel header messages no longer appear cut-off if using a slash.
- Corrected the formatting of the "Edited" indicator in the right-hand sidebar.
- Fixed the positioning of the pin icon and channel header on Edge.

### Compatibility  

#### Removed and deprecated features
- System Console settings in **Files > Images** scheduled for removal in July 2017 release. This includes:
  - Image preview height and width
  - Profile picture height and width
  - Image thumbnail height and width
- Font setting in Account Settings > Display scheduled for removal in July 2017 release.
- Account Settings options for **Display** > **Display Font** and **Display** > **Teammate Name Display** are scheduled for removal in July 2017 release.
- All APIv3 endpoints are scheduled for removal six months after APIv4 is stable.

For a list of past and upcoming deprecated features, [see our website](https://about.mattermost.com/deprecated-features/).

#### config.json   

Multiple setting options were added to `config.json`. Below is a list of the additions and their default values on install. The settings can be modified in `config.json`, or the System Console when available.

**Changes to Team Edition and Enterprise Edition**:
 - Under `ServiceSettings` in `config.json`:
   - Added `"GoroutineHealthThreshold": -1,` to set a threshold for number of goroutines.
- Under `SqlSettings` in `config.json`:
   - Added `"QueryTimeout": 30` to set the number of seconds to wait for a response from the database after opening a connection and sending the query.
- Under `FileSettings` in `config.json`:
   - Added `"AmazonS3SignV2": false` to enable Legacy Signature (AWS Signature V2) with S3 compatible servers.

**Additional Changes to Enterprise Edition**:
 - Under `AnnoucementSettings` in `config.json`:
   - Added `"EnableBanner": false,` to enable an announcement banner visible for all users.
   - Added `"BannerText": "",` to specify the text shown in the banner.
   - Added `"BannerColor": "#f2a93b",` to set the banner background color.
   - Added `"BannerTextColor": "#333333",` to set the banner text color.
   - Added `"AllowBannerDismissal": true` to set whether the banner can be dismissed by users.

### API Changes
- Mattermost 3.10 has a release candidate of APIv4 endpoints. To see the complete list of available endpoints, see [https://api.mattermost.com/v4/](https://api.mattermost.com/v4/).
- All APIv3 endpoints are scheduled for removal six months after APIv4 is stable.

**Modified routes (APIv4)**
- `/system/ping` updated to return `500 Internal Server Error` with `{"status": "unhealthy"}` in the response body when `GoroutineHealthThreshold` is set in config.json and the number of goroutines on the server exceeds that threshold. If the number of goroutines is below the threshold or `GoroutineHealthThreshold` is not set in config.json, `200 OK` is returned with no response body.

### Known Issues

- Google login fails on the mobile apps.
- Edge overlays desktop notification sound and system notification sound.
- Status appears offline briefly after joining a new team.
- User popover can get cropped in the center channel on iOS.
- Clicking on a channel during the tutorial makes the tutorial disappear.
- Custom emoji search results filter by the creator's first/last name in addition to the emoji name.
- Reactions are displayed on messages deleted by other users.
- User can receive a video call from another browser tab while already on a call.
- Search autocomplete picker is broken on Android.
- Jump link in search results does not always jump to display the expected post.
- First load of the emoji picker is slow on low-speed connections.
- Emoji picker for reactions doesn't always position correctly.
- Scrollbar is sometimes not visible in the left-hand sidebar after switching teams.
- New direct messages received while in no teams do not show as unread after joining a team.
- User is not logged out immediately when logging self out from Active Sessions list.
- Certain code block labels don't appear while scrolling on iOS mobile web.
- CTRL+SHIFT+K doesn't toggle modal open and closed.
- Deactivated users do not appear in the Direct Message and Group Message sidebar channel list.
- Outgoing webhooks do not fire when posts have no text content.

### Contributors

Many thanks to all our contributors. In alphabetical order:

/platform

- [asaadmahmood](https://github.com/asaadmahmood), [coreyhulen](https://github.com/coreyhulen), [cpanato](https://github.com/cpanato), [crspeller](https://github.com/crspeller), [dmeza](https://github.com/dmeza), [doh5](https://github.com/doh5), [enahum](https://github.com/enahum), [grundleborg](https://github.com/grundleborg), [harshavardhana](https://github.com/harshavardhana), [hmhealey](https://github.com/hmhealey), [jasonblais](https://github.com/jasonblais), [jwilander](https://github.com/jwilander), [kulak-at](https://github.com/kulak-at), [saturninoabril](https://github.com/saturninoabril), [tjuerge](https://github.com/tjuerge)

/docs

- [cpanato](https://github.com/cpanato), [crspeller](https://github.com/crspeller), [esethna](https://github.com/esethna), [hmhealey](https://github.com/hmhealey),  [it33](https://github.com/it33), [jasonblais](https://github.com/jasonblais), [JeffSchering](https://github.com/JeffSchering), [jwilander](https://github.com/jwilander), [kjkeane](https://github.com/kjkeane), [lindy65](https://github.com/lindy65), [mikedaniel18](https://github.com/MikeDaniel18)

/mattermost-api-reference

- [94117nl](https://github.com/94117nl), [cpanato](https://github.com/cpanato),  [hmhealey](https://github.com/hmhealey), [jwilander](https://github.com/jwilander), [senk](https://github.com/senk)

/mattermost-redux

- [94117nl](https://github.com/94117nl), [cpanato](https://github.com/cpanato), [enahum](https://github.com/enahum), [jarredwitt](https://github.com/jarredwitt), [jwilander](https://github.com/jwilander)

/mattermost-mobile

-  [asaadmahmood](https://github.com/asaadmahmood), [cpanato](https://github.com/cpanato), [csduarte](https://github.com/csduarte), [enahum](https://github.com/enahum), [hmhealey](https://github.com/hmhealey), [lfbrock](https://github.com/lfbrock), [rthill](https://github.com/rthill)

/desktop

- [yuya-oc](https://github.com/yuya-oc)

/mattermost-docker

- [carlosasj](https://github.com/carlosasj), [FingerLiu](https://github.com/FingerLiu), [mkdbns](https://github.com/mkdbns),  [pichouk](https://github.com/pichouk), [xcompass](https://github.com/xcompass)

/android

- [coreyhulen](https://github.com/coreyhulen), [der-test](https://github.com/der-test),  [lfbrock](https://github.com/lfbrock)

/mattermost-selenium

- [doh5](https://github.com/doh5),  [lindalumitchell](https://github.com/lindalumitchell)

/gorp

- [jwilander](https://github.com/jwilander)

/ios

- [coreyhulen](https://github.com/coreyhulen), [PrestonL](https://github.com/PrestonL)

/mattermost-kubernetes

- [coreyhulen](https://github.com/coreyhulen)

## Release v3.9.2

 - **v3.9.2, released 2017-07-18**
   - Mattermost v3.9.2 contains low severity security fixes. [Upgrading](http://docs.mattermost.com/administration/upgrade.html) is highly recommended. Details will be posted on our [security updates page](https://about.mattermost.com/security-updates/) 14 days after release as per the [Mattermost Responsible Disclosure Policy](https://www.mattermost.org/responsible-disclosure-policy/).
 - **v3.9.1, released 2017-07-16**
   - Mattermost v3.9.1 contains a high severity security fix for an OAuth SSO vulnerability and two additional fixes for low severity security issues. [Upgrading](http://docs.mattermost.com/administration/upgrade.html) is highly recommended. Details will be posted on our [security updates page](https://about.mattermost.com/security-updates/) 14 days after release as per the [Mattermost Responsible Disclosure Policy](https://www.mattermost.org/responsible-disclosure-policy/).
 - **v3.9.0, released 2017-05-16**
   - Original 3.9 release

### Security Update

- Mattermost v3.9.0 contains a low severity [security update](http://about.mattermost.com/security-updates/). [Upgrading to Mattermost v3.9.0](http://docs.mattermost.com/administration/upgrade.html) is highly recommended.

### Highlights

#### Languages

- Added Polish translations for the user interface.

#### Redux

- Mattermost Webapp moved over to Redux for increased performance and more stable infrustructure.

#### APIv4 Release Candidate

- Mattermost HTTP REST APIs moved to v4 endpoints allowing for more powerful integrations and server interaction.
- To learn more about the available APIv4 endpoints, [see our documentation](https://api.mattermost.com/v4/).
- APIv3 endpoints are supported until six months after the stable release of APIv4 endpoints in Q3 of 2017.

### Improvements

#### Web User Interface
- Lower and upper vertical margins for posts are now equal.
- Comments only containing a file attachment have a reduced vertical spacing in the center channel.
- First line of message text is now aligned with username.
- Added padding between timestamp and pinned posts badge in comment threads in compact view.
- Added "View Members" option to Town Square.
- Moved "Start Video Call" option to the bottom of the profile popover.
- Added a confirmation dialog when leaving a private channel.
- User preferences such as display settings now sync between browser tabs, between different browsers, and across devices.

#### Performance
- Added the ability to isolate searches to specific read-replicas for full text search queries for higher performance.
- Added default read and write timeouts for MySQL datasource to prevent hub processing deadlock.
- Added password field to the [bulk import tool](https://docs.mattermost.com/deployment/bulk-loading.html).
- Added the ability to disable full text search queries and statuses via `config.json` for higher performance.

#### Emoji Picker (Beta)
- Enable the emoji picker in **Account Settings > Advanced > Preview pre-release features**.
- Custom emoji now maintains aspect ratio in the emoji picker.
- Improved user experience for closing the Emoji picker after reacting to a message.

#### Keyboard Shortcuts
- Added a link to keyboard shortcuts documentation via the team Main Menu.
- Pressing ENTER once in the channel switcher (CTRL/CMD+K) now switches the channel.
- Using a mouse to select a channel in the channel switcher (CTRL/CMD+K) now switches to the correct channel.

#### Markdown Text Formatting
- Added a margin for Markdown inline images.
- Improved Markdown heading sizes in the desktop view.

#### On-Boarding
- Added "Already have an account? Click here to sign in" link to the sign up page.
- Improved experience of joining a team using an invite link.

#### Files
- SVG files now render in file preview.

#### CLI Tool
- Added new CLI commands:
    - `platform config validate` for validating the `config.json` file.
    - `platform user search` for searching users based on username, email, or user ID.

#### OAuth 2.0 Service Provider
- OAuth 2.0 service provider now always returns the refresh token.
- New refresh token now issued when granting a new access token.

#### System Console
 - Added a confirmation dialog when deactivating a user.
 - Server logs are now always printed in English regardless of Default Server Language, for easier troubelshooting.
 - The `AllowCorsFrom` config setting (in **System Console > Connections > Enable cross-origin requests from**) now supports multiple domain names.
 - Added a setting to disable file and image uploads on messages.

#### Enterprise Edition
 - Added new [performance monitoring metrics](https://docs.mattermost.com/deployment/metrics.html) for
     - The total number of connections to all the search replica databases
     - The total number of WebSocket broadcasts sent

### Bug Fixes
- Long custom emoji names no longer float out of the emoji picker.
- Deleted custom emojis no longer stay in "recently used" section of the emoji picker.
- The maximum length of the "Position" field increased to 64 characters in the database. The previous limit caused problems with LDAP synchronization.
- Pinning a post in center channel no longer changes pinned posts list in the right-hand sidebar.
- Pinning a post in center channel now adds the pinned post badge to search results.
- Fixed error message text for **Edit URL** field in channel creation dialog.
- Disabled config file watcher while running from makefile.
- Fixed Go client's `GetTeamByName()` function.
- Recent mentions search now properly includes `@[username]` in the search.
- Updated error message when entering a password longer than maximum number of characters.
- Don't send the same message multiple times when hitting "Retry" on a failed post.
- Fixed the help text for the channel purpose in private channels.
- When ability to change the header is restricted, "Set a Header" option is no longer shown in the channel intro.
- Mention notifications now trigger if the word is formatted in bold, italic or strikethrough, and won't if it's inside a code block.
- In mobile view, Manage Members menu option no longer reads "View Members" for channel admins.
- Usernames with dots now get mention notifications when followed by a comma or other symbol.
- Deactivated users are no longer listed in the "Manage Members" modal.
- Collapsible Account Setting menus now open properly in iOS Safari and Chrome browsers.
- Removing an expired license now removes the blue bar header message.
- "Next" button in More Channels list now takes you to the top of the next page, instead of the bottom.
- Blue bar "Preview Mode" header message now disappears after enabling email notifications.
- Full name is now editable in Account Settings if the first and last name attributes are not specified in **System Console > Authentication > LDAP**.
- Added a back button to pinned posts list on the right-hand sidebar.
- "Pinned" icon no longer overlaps text on consecutive posts or replies that have Markdown headings.
- Uploading a profile picture on iOS no longer throws an error.
- Fixed group message names in channel switcher (CTRL/CMD+K) for group messages that are not in your sidebar.
- Channel notification preferences no longer appear saved when clicking Cancel.
- Channel creation permissions aren't set to channel admins when it doesn't exist.

### Compatibility  

#### Breaking changes:

- If you're using NGINX as a proxy for the Mattermost Server, replace the `location /api/v3/users/websocket {` line with `location ~ /api/v[0-9]+/(users/)?websocket$ {` in the `/etc/nginx/sites-available/mattermost` NGINX configuration file. [See documentation to learn more](https://docs.mattermost.com/install/install-ubuntu-1404.html#configuring-nginx-as-a-proxy-for-mattermost-server).
- Existing email invite links, password reset links, and email verification links in emails generated by your Mattermost server will be invalidated after upgrading to v3.9.0.
- Firefox ESR 45 has an [end-of-life scheduled for June 13](https://en.wikipedia.org/wiki/Firefox_version_history) and is therefore no longer supported. We recommend upgrading to [Firefox ESR 52](https://www.mozilla.org/en-US/firefox/organizations/all/).

#### Removed and deprecated features
- System Console settings in **Files > Images** scheduled for removal in July 2017 release. This includes:
  - Image preview height and width
  - Profile picture height and width
  - Image thumbnail height and width
- All APIv3 endpoints are scheduled for removal six months after APIv4 is stable.

For a list of past and upcoming deprecated features, [see our website](https://about.mattermost.com/deprecated-features/).

#### config.json   

Multiple setting options were added to `config.json`. Below is a list of the additions and their default values on install. The settings can be modified in `config.json`, or the System Console when available.

**Changes to Team Edition and Enterprise Edition**:

 - Under `ServiceSettings` in `config.json`:
   - Added `"EnablePostSearch": true` to control whether users can search messages. Disabling can lead to higher performance in large deployments.
   - Added `"EnableUserStatuses": true` to control whether user statuses are shown in the web user interface. Disabling can lead to higher performance in large deployments.
 - Under `FileSettings` in `config.json`:
   - Added `"EnableFileAttachments": true` to control whether users can upload files and images on messages.

 - Under `EmailSettings` in `config.json`:
   - Removed `"PasswordResetSalt": ""` given tokens are now used for signing of password reset emails.

 - Under `SqlSettings` in `config.json`:
   - Added `"DataSourceSearchReplicas": []` to specify the connection strings for search replica databases for handling search queries.

**Additional Changes to Enterprise Edition**:

 - Under `ServiceSettings` in `config.json`:
   - Added `"LicenseFileLocation": ""` to specify the path and filename of the Enterprise license file on disk. On startup, if Mattermost cannot find a valid license in the database from a previous upload, it will look for the file specified here.

### Database Changes

**OAuthAccessData Table:**
- Added `Scope` column

**PasswordRecovery Table:**
- Removed `PasswordRecovery` table and moved entries to a common token store

### API Changes

- Mattermost 3.9 has a release candidate of APIv4 endpoints. To see the complete list of available endpoints, see [https://api.mattermost.com/v4/](https://api.mattermost.com/v4/).
- All APIv3 endpoints to be removed six months after APIv4 endpoints are stable.

### Websocket Event Changes

- Added `preferences_changed` and `preferences_deleted` to sync preferences between browser tabs, between different browsers, and across devices when a preference is changed or deleted.

### Known Issues

- Google login fails on the mobile apps.
- Slack import doesn't add merged members/e-mail accounts to imported channels.
- User can receive a video call from another browser tab while already on a call.
- Sequential messages from the same user appear as separate posts on mobile view.
- Search autocomplete picker is broken on Android.
- Jump link in search results does not always jump to display the expected post.
- First load of the emoji picker is slow at low connections.
- Emoji picker for reactions doesn't always position correctly.
- Scrollbar is sometimes not visible in the left-hand sidebar after switching teams.
- Emoji picker is sometimes cut off on comment threads on the right-hand sidebar.
- User status can get stuck online after quitting the desktop app or closing the browser window.
- New direct messages received while in no teams do not show as unread after joining a team.
- Profile picture uploaded from mobile appears rotated.
- User is not logged out immediately when logging self out from Active Sessions list.
- Certain code block labels don't appear while scrolling on iOS mobile web.
- System Console user list filter does not show accurate results if applied after entering a search query.

### Contributors

Many thanks to all our contributors. In alphabetical order:

/platform

- [asaadmahmood](https://github.com/asaadmahmood), [coreyhulen](https://github.com/coreyhulen), [cpanato](https://github.com/cpanato), [crspeller](https://github.com/crspeller), [doh5](https://github.com/doh5), [enahum](https://github.com/enahum), [grundleborg](https://github.com/grundleborg), [gstraube](https://github.com/gstraube) , [hmhealey](https://github.com/hmhealey), [jasonblais](https://github.com/jasonblais), [JeffSchering](https://github.com/JeffSchering), [justinwyer](https://github.com/justinwyer), [jwilander](https://github.com/jwilander), [lindalumitchell](https://github.com/lindalumitchell), [prixone](https://github.com/prixone), [Rudloff](https://github.com/Rudloff), [R-Wang97](https://github.com/R-Wang97), [saturninoabril](https://github.com/saturninoabril), [simon0191](https://github.com/simon0191), [VeraLyu](https://github.com/VeraLyu)

/docs

- [enahum](https://github.com/enahum), [esethna](https://github.com/esethna), [fjarlq](https://github.com/fjarlq), [it33](https://github.com/it33), [ivernus](https://github.com/ivernus), [jasonblais](https://github.com/jasonblais), [JeffSchering](https://github.com/JeffSchering), [justinwyer](https://github.com/justinwyer), [lindy65](https://github.com/lindy65), [senk](https://github.com/senk)

/mattermost-api-reference

- [cpanato](https://github.com/cpanato), [crspeller](https://github.com/crspeller), [dagit](https://github.com/dagit), [hmhealey](https://github.com/hmhealey), [jwilander](https://github.com/jwilander), [saturninoabril](https://github.com/saturninoabril)

/mattermost-redux

- [enahum](https://github.com/enahum), [jarredwitt](https://github.com/jarredwitt), [jwilander](https://github.com/jwilander)

/desktop

- [jasonblais](https://github.com/jasonblais), [jnugh](https://github.com/jnugh), [yuya-oc](https://github.com/yuya-oc)

/mattermost-mobile

- [asaadmahmood](https://github.com/asaadmahmood), [cpanato](https://github.com/cpanato), [csduarte](https://github.com/csduarte), [enahum](https://github.com/enahum), [jasonblais](https://github.com/jasonblais), [lfbrock](https://github.com/lfbrock)

/mattermost-docker

- [esethna](https://github.com/esethna), [pichouk](https://github.com/pichouk), [xcompass](https://github.com/xcompass)

/mattermost-push-proxy

- [coreyhulen](https://github.com/coreyhulen)

/mattermost-selenium

- [doh5](https://github.com/doh5), [lindalumitchell](https://github.com/lindalumitchell), [coreyhulen](https://github.com/)

/mattermost-kubernetes

- [coreyhulen](https://github.com/coreyhulen)

/gcm

- [coreyhulen](https://github.com/coreyhulen), [csduarte](https://github.com/csduarte)

## Release v3.8.3

### Notes on Patch Release

 - **v3.8.3, released 2017-07-16**
   - Mattermost v3.8.3 contains a high severity security fix for an OAuth SSO vulnerability and two additional fixes for low severity security issues. [Upgrading](http://docs.mattermost.com/administration/upgrade.html) is highly recommended. Details will be posted on our [security updates page](https://about.mattermost.com/security-updates/) 14 days after release as per the [Mattermost Responsible Disclosure Policy](https://www.mattermost.org/responsible-disclosure-policy/).
 - **v3.8.2, released 2017-04-21**
   - Changed the client to use `window.location.origin` instead of siteURL, fixing WebSocket connection issues with Mattermost 3.8 upgrade.
   - Fixed a few APIv4 endpoints in support of the next [React Native mobile app](https://github.com/mattermost/mattermost-mobile) release.
 - **v3.8.1, released 2017-04-19**
   - Mattermost v3.8.1 contains a security update and [upgrading](http://docs.mattermost.com/administration/upgrade.html) is highly recommended. Details will be posted on our [security updates page](https://about.mattermost.com/security-updates/) 14 days after release as per the [Mattermost Responsible Disclosure Policy](https://www.mattermost.org/responsible-disclosure-policy/).
   - Fixed an issue with Site URL sometimes breaking the OAuth2 login flow, including login using GitLab.
   - Reverted a change preventing LDAP usernames from beginning with a number.
   - Fixed a permission issue with group message channel creation.
 - **v3.8.0, released 2017-04-16**
   - Original 3.8 release

### Security Update

- Mattermost v3.8.0 contains multiple [security updates](http://about.mattermost.com/security-updates/). [Upgrading to Mattermost v3.8.0](http://docs.mattermost.com/administration/upgrade.html) is highly recommended.

### Highlights

#### Native iOS and Android Apps (Beta)
- Second generation mobile apps, built using React Native, are [available for beta testing](https://about.mattermost.com/a-native-mobile-experience-second-generation-mobile-apps-released-in-beta/) on [iOS](https://mattermost-fastlane.herokuapp.com/) and [Android](https://play.google.com/apps/testing/com.mattermost.react.native).

#### Pinned Posts
- Important messages can be pinned to the channel for easy reference. Pinned posts are visible to all channel members.

#### Emoji Picker and Improved Emoji Reactions (Beta)
- The picker offers quick access to emoji when composing messages or adding reactions. Enable the emoji picker in **Account Settings > Advanced > Preview pre-release features**.
- The picker is "Beta" while speed of the first load with lots of custom emoji is improved.

#### System Users List
- The System Console now consolidates all users into a system-wide list that can be filtered by team. The users list can be used to manage team membership and team roles for any user on the system.

#### Configure Using Environment Variables
- Override `config.json` settings using environment variables.

### Improvements

#### Web User Interface
- Date separators now appear between posts in the right-hand sidebar.
- Non-square profile pictures are now cropped in the middle rather than being stretched.
- Post timestamps now have an expanded date tooltip.
- The "Add Members" modal now autofocuses on the search box when opened from the "Manage Members" modal.
- Reduced the margins and line height in compact view.
- There is now a confirmation dialog before deleting a custom emoji.
- Updated the error page for invalid permalinks.
- Updated the error page for "Private browsing not supported" in Safari.

#### Performance
- Added index and cache to reactions store

#### Search
- File attachments thumbnails are now shown in search results.
- Flagged posts from other teams are no longer displayed.

#### Channels
- Favorite channels are now sorted alphabetically regardless of channel type.
- Town Square now has a default channel purpose.
- Users added to a group message are now removed from the Direct Messages search list.
- "Private Groups" have been renamed to "Private Channels".

#### Mobile
- Executing a search now closes the keyboard and removes the keyboard focus from the text box.

#### Integrations
- The integrations confirmation page can now be dismissed with the ENTER key.

#### Link Previews
- Updated the UI for link previews by removing an extra blue vertical bar.
- Added support for link preview requests through a separate proxy.

#### Notifications
- Users can no longer configure email notification settings if the notifications are disabled for the system.

#### Onboarding
- Existing users on the server can now easily be added to a team via the Main Menu.

#### Enterprise Edition
- Policy controls for restricting permissions to add and remove members from private channels.
- Added the ability to read the license file from the disk.
- The configuration file is now reloaded after applying an Enterprise Edition license on startup.

### Bug Fixes
- Fixed line wrapping of the timestamp in Account Settings > Security > View Access History.
- Fixed an inconsistent error message when creating a channel with a display name of one or two characters.
- Removed the duplicate "Back" button on the Team Creation page.
- The AltGR key no longer triggers keyboard shortcuts.
- Saving a team name without making changes no longer throws an error message.
- Group messages are now sorted alphabetically with direct messages.
- The "Create Channel" button will now only appear in the "More Channels" modal when the user has the permission to create channels.
- The Town Square channel menu no longer has redundant dividers with certain combinations of System Console > Policy settings.
- Fixed an issue where some conversations would not trigger the channel to appear unread in the left-hand sidebar.
- Fixed an issue where usernames sometimes did not appear when hovering over reactions.
- Fixed an issue where link previews would sometimes cause a horizontal scroll bar to appear.
- iOS code blocks no longer wrap to the next line.
- Removed an extra border in Markdown tables on iOS.
- Usernames in the channel member list are now properly aligned.
- Fixed a console error that was thrown when switching teams.
- Fixed occasionial flickering of channel autocomplete.
- Link preview images no longer appear outside of the preview container.

### Compatibility  

#### Breaking changes:
- The **System Console > Configuration > [Site URL](../../administration/config-settings.html#site-url)** field is now mandatory. Set the Site URL in the System Console, or in the `gitlab.rb` file if you are using GitLab Mattermost.
- Server logs are now written to the `mattermost.log` file located in the directory specified in **System Console > Logging > [File Log Directory](../../administration/config-settings.html#file-log-directory)**. Set the directory name in the System Console, or in the `gitlab.rb` file if you are using GitLab Mattermost.

#### Removed and deprecated features
- Backwards compatibility with the old CLI tool is removed in v3.8. See [documentation to learn more about the new CLI tool](../../administration/command-line-tools.html).
- Deprecated APIv3 routes removed in v3.8:
   - `GET` at `/channels/more` (replaced by /`channels/more/{offset}/{limit}`)
   - `POST` at `/channels/update_last_viewed_at` (replaced by `/channels/view`)
   - `POST` at `/channels/set_last_viewed_at` (replaced by `/channels/view`)
   - `POST` at `/users/status/set_active_channel` (replaced by `/channels/view`)
- All APIv3 endpoints to be removed six months after APIv4 goes stable (replaced by APIv4 endpoints).

For a list of past and upcoming deprecated features, [see our website](https://about.mattermost.com/deprecated-features/).

#### config.json   

Multiple setting options were added to `config.json`. Below is a list of the additions and their default values on install. The settings can be modified in `config.json` or the System Console.

**Changes to Team Edition and Enterprise Edition**:

 - Under `EmailSettings` in `config.json`:
   - Added `"SkipServerCertificateVerification": false` to skip verification of smtp server certificates.

**Additional Changes to Enterprise Edition**:

 - Under `TeamSettings` in `config.json`:
   - Added `"RestrictPrivateChannelManageMembers": all` to set who can add and remove members from private groups.

### Database Changes

**Posts Table:**
- Added `IsPinned` column

### API Changes

**New routes (APIv3):**
- `GET` at `/channels/{channel_id}/pinned`
  - Returns the pinned posts in a channel
- `POST` at `/channels/{channel_id}/posts/{post_id}/pin`
  - Pins a post to a channel
- `POST` at `/channels/{channel_id}/posts/{post_id}/unpin`
  - Unpins a post from a channel

**Removed routes (APIv3):**
- `GET` at `/channels/more` (replaced by /`channels/more/{offset}/{limit}`)
- `POST` at `/channels/update_last_viewed_at` (replaced by `/channels/view`)
- `POST` at `/channels/set_last_viewed_at` (replaced by `/channels/view`)
- `POST` at `/users/status/set_active_channel` (replaced by `/channels/view`)

### Websocket Event Changes

**Added:**
- `added_to_team` that occurs when the current user is added to a team by another user.

**Modified**
- Added a `seq` field to websocket events that increments with each event sent to the client.

### Known Issues

- "Pinned" icon sometimes overlaps image posts.
- Full name is not editable in Account Settings if the first and last name attributes are removed from **System Console > Authentication > LDAP**.
- Usernames with dots do not get mention notifications when followed by a comma.
- Slack import doesn't add merged members/e-mail accounts to imported channels.
- User can receive a video call from another browser tab while already on a call.
- Sequential messages from the same user appear as separate posts on mobile view.
- Search autocomplete picker is broken on Android.
- Jump link in search results does not always jump to display the expected post.
- Blue bar "Preview Mode" header message sometimes does not disappear after enabling email notifications.
- Removing an expired license may not remove the blue bar header message until a refresh.
- First load of the emoji picker is slow at low connections.
- Emoji picker for reactions doesn't always position correctly.
- Deleted custom emoji stay in "recently used" section of the emoji picker.
- Scrollbar is sometimes not visible in the left-hand sidebar after switching teams.

### Contributors

Many thanks to all our contributors. In alphabetical order:

/platform:

- [aautio](https://github.com/aautio), [asaadmahmood](https://github.com/asaadmahmood), [bonespiked](https://github.com/bonespiked), [bradhowes](https://github.com/bradhowes), [coreyhulen](https://github.com/coreyhulen), [cpanato](https://github.com/cpanato), [crspeller](https://github.com/crspeller), [doh5](https://github.com/doh5), [enahum](https://github.com/enahum), [esethna](https://github.com/esethna), [grundleborg](https://github.com/grundleborg), [hmhealey](https://github.com/hmhealey), [jasonblais](https://github.com/jasonblais), [JeffSchering](https://github.com/JeffSchering), [jostyee](https://github.com/jostyee), [jwilander](https://github.com/jwilander), [kaakaa](https://github.com/kaakaa), [lindalumitchell](https://github.com/lindalumitchell), [prixone](https://github.com/prixone), [R-Wang97](https://github.com/R-Wang97), [saturninoabril](https://github.com/saturninoabril), [VeraLyu](https://github.com/VeraLyu)

/docs:

- [coreyhulen](https://github.com/coreyhulen), [esethna](https://github.com/esethna), [it33](https://github.com/it33), [jasonblais](https://github.com/jasonblais), [JeffSchering](https://github.com/JeffSchering), [jwilander](https://github.com/jwilander), [lindy65](https://github.com/lindy65), [Rohlik](https://github.com/Rohlik)

/mattermost-redux:

- [enahum](https://github.com/enahum), [hmhealey](https://github.com/hmhealey), [jarredwitt](https://github.com/jarredwitt), [jwilander](https://github.com/jwilander)

/mattermost-api-reference:

- [cpanato](https://github.com/cpanato), [grundleborg](https://github.com/grundleborg), [hmhealey](https://github.com/hmhealey), [jwilander](https://github.com/jwilander), [saturninoabril](https://github.com/saturninoabril), [senk](https://github.com/senk)

/mattermost-mobile:

- [csduarte](https://github.com/csduarte), [enahum](https://github.com/enahum), [hmhealey](https://github.com/hmhealey), [jasonblais](https://github.com/jasonblais), [JeffSchering](https://github.com/JeffSchering), [lfbrock](https://github.com/lfbrock), [saturninoabril](https://github.com/saturninoabril)

/mattermost-selenium:

- [coreyhulen](https://github.com/coreyhulen), [lindalumitchell](https://github.com/lindalumitchell)

/desktop:

- [jasonblais](https://github.com/jasonblais), [yuya-oc](https://github.com/yuya-oc)

/mattermost-docker:

- [xcompass](https://github.com/xcompass)

/mattermost-kubernetes:

- [coreyhulen](https://github.com/coreyhulen)

/mattermost-load-test:

- [crspeller](https://github.com/crspeller), [csduarte](https://github.com/csduarte)


## Release v3.7.5

### Notes on Patch Release

 - **v3.7.5, released 2017-04-27**
   - Fixed a number of low to moderate severity security issues, and [upgrading](http://docs.mattermost.com/administration/upgrade.html) is highly recommended. Details will be posted on our [security updates page](https://about.mattermost.com/security-updates/) 14 days after release as per the [Mattermost Responsible Disclosure Policy](https://www.mattermost.org/responsible-disclosure-policy/)
     - Note: The **System Console > Configuration > [Site URL](../../administration/config-settings.html#site-url)** field is now mandatory. Set the Site URL in the System Console, or in the `gitlab.rb` file if you are using GitLab Mattermost.
 - **v3.7.4, released 2017-04-13**
   - Fixed a number of low to high severity security issues, and [upgrading](http://docs.mattermost.com/administration/upgrade.html) is highly recommended. Details will be posted on our [security updates page](https://about.mattermost.com/security-updates/) 14 days after release as per the [Mattermost Responsible Disclosure Policy](https://www.mattermost.org/responsible-disclosure-policy/)
 - **v3.7.3, released 2017-03-23**
   - Fixed a high severity security issue, and [upgrading](http://docs.mattermost.com/administration/upgrade.html) is highly recommended. Details will be posted on our [security updates page](https://about.mattermost.com/security-updates/) 14 days after release as per the [Mattermost Responsible Disclosure Policy](https://www.mattermost.org/responsible-disclosure-policy/)
   - Fixed an issue with telemetry data collection
 - **v3.7.2, released 2017-03-17**
   - Fixed an issue with LDAP, SAML, and OAuth logins where 1 and 2 character usernames displayed incorrectly
 - **v3.7.1, released 2017-03-16**
   - Fixed an issue where some [System Console > Policy settings](https://docs.mattermost.com/administration/config-settings.html#policy) were incorrectly applied to Team Edition, breaking the System Console UI
 - **v3.7.0, released 2017-03-16**
   - Original 3.7 release

### Security Update

- Mattermost v3.7.0 contains a [security update](http://about.mattermost.com/security-updates/). [Upgrading to Mattermost v3.7.0](http://docs.mattermost.com/administration/upgrade.html) is highly recommended.

### Highlights

#### Group Messaging

- Added support for multi-party direct messages, you can now quickly create conversations with a small group of people directly from the Direct Message list

#### Channel Push Notification Preferences

- Added channel notification preferences for mobile push to customize your notification settings

#### New Website Link Previews

- Improved display of link previews for website content when available, replacing the previous preview feature that handled only a subset of links

#### Bulk User Import Tool

- Convert your existing data into our new import format, and use this tool to import teams, channels, users and posts from other systems

#### Channel Admins ([Enterprise E10 & E20](https://about.mattermost.com/pricing/))

- Added a new "Channel Admin" role to grant permissions for renaming and deleting a channel

#### SAML OneLogin ([Enterprise E20](https://about.mattermost.com/pricing/))

- Added support for OneLogin authentication and account creation via SAML 2.0.

### Improvements

#### Performance

- Loading new users can now be run on a live system without a major impact on performance through the new bulk user import tool
- Optimized SQL queries by adding index for PostId, removing ParentId from delete post queries, and fixing blank post queries
- Increased performance for "user typing..." messages by moving the check from server to client
- Increased performance for direct message channels by removing `MakeDirectChannelVisible` call and adding client handling
- Moved channel permission checks back to using cache
- Added caching for emoji, file info, profile images and website link previews
- Adding index and caching to reactions
- Increased performance when receiving messages by
    - removing the `viewChannel` requests when receiving a new post and only marking the channel as read when switching into it, out of it or when closing the app
    - removing the `view_channel` websocket event from the server
    - removing the `getChannel` and `getTeamUnreads` requests when receiving a new post
    - adding client handling for marking channels and teams unread
    - adding `getMyChannelMembers` request to web app when window becomes active after ten seconds
- Increased time between database recycles
- Improved mobile push proxy connections by disabling keep-alives
- Fixed Minio not properly closing read objects
- Fixed file info caching and emoji reaction issues on Aurora read replicas
- Added reloading, removing and uploading of Enterprise license key to cache purge

#### Web User Interface

- Update status indicators shown in post view
- Show `(Edited)` indicator if a message has been edited
- `(message deleted)` placeholder is no longer shown to the user that deleted the message
- Added a link to Manage Members modal from channel members list
- Added support for image previews if the URL contains a custom query
- Added support for all timecode formats for YouTube previews
- System message is now posted after changing channel purpose
- Reinstated the delete option on system messages
- Clicking on timestamps on messages now open a permalink view
- Removed new lines for system messages posted after updating channel header
- Focus is set back to message box after uploading a file
- Added machine-readable date and time to timestamps
- Adjusted tablet view so the browser URL bar doesn't overlap the message box
- Channel header can now be up to 1024 characters long
- Changed custom theme vector to a list of name value pairs to more easily add new theme colours

#### Mobile

- New push proxy server supports multiple apps (in preparation for the second generation mobile apps)
- New push proxy server is backwards compatible with the old iOS and Android apps
- Unread channels on the channel view are indicated with a red dot, and unread mentions with a red dot and mention count
- Added floating timestamp to mobile right hand side
- Send icon is disabled for messages and comments until a valid message is typed
- Removed redundant search hint popover and updated search buttons
- Removed "@"-symbol preceeding usernames and full names in push notifications

#### Text Formatting

- Added support for explicit image sizes in markdown
- Terms such as `_AAA_BBB_` now italicize correctly
- First backslash is now truncated when posting file paths that start with `\\`
- Markdown isn't rendered for system messages posted after renaming a channel
- Messages beginning with `[some_text]: some_text` now longer post as blank space
- Pipe characters (`|`) in a Markdown table now work

#### Integrations

- Added edit screens for incoming and outgoing webhooks
- When no username is set for a slash command response, the username of the person is now used instead of "webhook"
- Added a confirmation dialog to prevent accidentally deleting an integration

#### Localization

- System messages are now localized based on language set in the Account Settings

#### Onboarding

- Clicking on email verification link now automatically fills in your email address on the sign in page
- On login with GitLab SSO, Mattermost username and email are now synced with GitLab username and email

#### Slack Import

- Added support for Slack's Markdown-like post formatting
- Added support for topic & purpose system messages
- Channels imported from Slack with the same name as a deleted channel now import successfully
- Added support for users who don't have a non-empty email address in Slack

#### System Console

- Added active users statistics to Site Statistics page
- Focus is set to server log control in **System Console > Reporting > Logs** when loading the panel

#### Enterprise Edition

- Added WebSocket events, webhook events and cluster request time logging for Performance Monitoring
- Added new policy settings to **System Console > General > Policy** to
   - restrict who can delete messages
   - restrict whether messages can be edited and for how long

### Bug Fixes

- Fixed an error where a channel would no longer load after using a GitLab built-in Mattermost slash command `/project issue show <number>`
- Outdated results in modal searches are now properly discarded
- Fixed order of channels on the sidebar
- Fixed search highlighting for wildcard searches and hashtags
- Clicking "Send message" link in profile popover in a comment thread, now properly opens the direct message channel
- Fixed channels missing from "More Channels" modal after leaving them
- Fixed webhook messages not appearing in channels the creator wasn't in
- Angled brackets around mailto links now longer autolink
- Fixed an issue where "New messages below" bubble didn't disappear properly on mobile view
- Fixed CLI panic on `platform channel create` command if team does not exist
- Team invite link now directs user to a private team after account creation with LDAP
- `Create a New Team` menu option is now in the Main Menu for System Admins when team creation is disabled
- Fixed the response for malformed command execute request
- New message indicator no longer appears for ephemeral posts
- Fixed emoji aliases not showing up in autocomplete
- Mention badge now properly updates on the team sidebar when switching teams
- (at)-mention preceeded by a "#"-symbol now displays correctly
- Don't allow APIs to create user accounts that start with a number preventing them from signing in
- Using a mouse to choose an emoji from the autocomplete now works
- Fixed syntax highlighting on mobile
- Fixed inconsistent styling of file uploads between mobile and desktop
- Push notifications are no longer missing username when preferences set to "For all activity"
- Fixed a bug where the Go driver was using a wrong URL for `/users/claim/email_to_oauth` route

### Compatibility  

#### Removed and deprecated features

 - Removed `ServiceSettings: "SegmentDeveloperKey"` setting in `config.json`
 - Backwards compatibility with the old CLI tool will be removed in Mattermost v3.8 April/2017 release. See [documentation to learn more about the new CLI tool](https://docs.mattermost.com/administration/command-line-tools.html).
 - Deprecated APIv3 routes to be removed in Mattermost v3.8 April/2017 release:
   - `GET` at `/channels/more` (replaced by /`channels/more/{offset}/{limit}`)
   - `POST` at `/channels/update_last_viewed_at` (replaced by `/channels/view`)
   - `POST` at `/channels/set_last_viewed_at` (replaced by `/channels/view`)
   - `POST` at `/users/status/set_active_channel` (replaced by `/channels/view`)
 - All APIv3 endpoints to be removed six months after APIv4 goes stable (replaced by APIv4 endpoints).)

For a list of past and upcoming deprecated features, [see our website](https://about.mattermost.com/deprecated-features/).

#### config.json   

Changes from v3.6 to v3.7:

Multiple setting options were added to `config.json`. Below is a list of the additions and their default values on install. The settings can be modified in `config.json` or the System Console.

**Changes to Team Edition and Enterprise Edition**:

 - Under `ServiceSettings` in `config.json`:
   - Added `"TimeBetweenUserTypingUpdatesMilliseconds": 5000` to control how frequently the "user is typing..." messages are updated
   - Added `"EnableUserTypingMessages": true` to control whether "user is typing..." messages are displayed below the message box
   - Added `"EnableLinkPreviews": false` to control whether a preview of website content is displayed below the message

**Additional Changes to Enterprise Edition**:

 - Under `ServiceSettings` in `config.json`:
   - Added `"RestrictPostDelete": all` to set who can delete messages
   - Added `"AllowEditPost": always` to set whether messages can be edited
   - Added `"PostEditTimeLimit": 300` to set how long messages can be edited, if `"AllowEditPost": time_limit` is specified
   - Added `"ClusterLogTimeoutMilliseconds": 2000` to control frequency of cluster request time logging for [performance monitoring](https://docs.mattermost.com/deployment/metrics.html)

### Database Changes from v3.6 to v3.7

**Posts Table:**
- Added `EditAt` column

### API Changes from v3.6 to v3.7

**New routes (APIv3):**
- `POST` at `/channels/create_group`
  - Creates a new group message channel
- `POST` at `/hooks/incoming/update`
  - Updates an incoming webhook
- `POST` at `/hooks/outgoing/update`
  - Updates an outgoing webhook
- `GET` at `/teams/{team_id}/...`
  - Returns a post list, based on the provided channel and post ID.
- `POST` at `/channels/{channel_id}/update_member_roles`
  - Updates the user's roles in a channel

### Websocket Event Changes from v3.6 to v3.7

**Added:**
- `channel_create` that occurs each time a channel is created
- `group_added` that occures when a new group message channel is created

**Removed:**
- `view_channel` that occurred when a new message was received

### Known Issues

- Slack import doesn't add merged members/e-mail accounts to imported channels
- User can receive a video call from another browser tab while already on a call
- Sequential messages from the same user appear as separate posts on mobile view
- Edge overlays desktop notification sound with system notification sound
- Search autocomplete picker is broken on Android
- Jump link in search results does not always jump to display the expected post
- Running CLI without access to logs causes panic
- Switching channels with CTRL/CMD+K doesn't work properly when using the mouse
- Reacting to a deleted message in the right-hand sidebar throws an error
- Sometimes no email verification is sent to the new email address after changing your email in Account Settings. A workaround is to sign in with the new email address and hitting "Resend Email" on the "Email not verified" page
- Clicking "Load more messages" sometimes brings you to the bottom of the page
- Switching to a channel with unreads sometimes doesn't jump to the correct scrolling position

### Contributors

Many thanks to all our contributors. In alphabetical order:

/platform

- [aautio](https://github.com/aautio), [akihikodaki](https://github.com/akihikodaki), [andreistanciu24](https://github.com/andreistanciu24), [asaadmahmood](https://github.com/asaadmahmood), [ayadav](https://github.com/ayadav), [AymaneKhouaji](https://github.com/AymaneKhouaji), [bjoernr-de](https://github.com/bjoernr-de), [coreyhulen](https://github.com/coreyhulen), [cpanato](https://github.com/cpanato), [CrEaK](https://github.com/CrEaK), [crspeller](https://github.com/crspeller), [DavidLu1997](https://github.com/DavidLu1997), [debanshuk](https://github.com/debanshuk), [enahum](https://github.com/enahum), [erikgui](https://github.com/erikgui), [favadi](https://github.com/favadi), [gig177](https://github.com/gig177), [grundleborg](https://github.com/grundleborg), [hmhealey](https://github.com/hmhealey), [it33](https://github.com/it33), [jasonblais](https://github.com/jasonblais), [jazzzz](https://github.com/jazzzz), [JeffSchering](https://github.com/JeffSchering), [joannekoong](https://github.com/joannekoong), [jostyee](https://github.com/jostyee), [jurgenhaas](https://github.com/jurgenhaas), [jwilander](https://github.com/jwilander), [kaakaa](https://github.com/kaakaa), [khawerrind](https://github.com/khawerrind), [laur89](https://github.com/laur89), [lfbrock](https://github.com/lfbrock), [mikaoelitiana](https://github.com/mikaoelitiana), [morenoh149](https://github.com/morenoh149), [mpoornima](https://github.com/mpoornima), [pan-feng](https://github.com/pan-feng), [pepf](https://github.com/pepf), [Rudloff](https://github.com/Rudloff), [ruzette](https://github.com/ruzette), [saturninoabril](https://github.com/saturninoabril), [senk](https://github.com/senk), [Zaicon](https://github.com/Zaicon), [ZJvandeWeg](https://github.com/ZJvandeWeg)

/api-reference

- [debanshuk](https://github.com/debanshuk), [enahum](https://github.com/enahum), [jwilander](https://github.com/jwilander), [ruzette](https://github.com/ruzette), [Zaicon](https://github.com/Zaicon)

/docs

- [asaadmahmood](https://github.com/asaadmahmood), [cpanato](https://github.com/cpanato), [crspeller](https://github.com/crspeller), [esethna](https://github.com/esethna), [grundleborg](https://github.com/grundleborg), [hmhealey](https://github.com/hmhealey), [ilabdsf](https://github.com/ilabdsf), [it33](https://github.com/it33), [jasonblais](https://github.com/jasonblais), [JeffSchering](https://github.com/JeffSchering), [jostyee](https://github.com/jostyee), [jwilander](https://github.com/jwilander), [lfbrock](https://github.com/lfbrock), [lindy65](https://github.com/lindy65), [matmorel](https://github.com/matmorel), [senk](https://github.com/senk), [vladimirprieto](https://github.com/vladimirprieto), [wget](https://github.com/wget)

/mobile

- [asaadmahmood](https://github.com/asaadmahmood), [csduarte](https://github.com/csduarte), [enahum](https://github.com/enahum), [hmhealey](https://github.com/hmhealey), [jasonblais](https://github.com/jasonblais), [lfbrock](https://github.com/lfbrock)

/docker

- [darkrasid](https://github.com/darkrasid), [nikosch86](https://github.com/nikosch86), [xcompass](https://github.com/xcompass)

/desktop

- [asaadmahmood](https://github.com/asaadmahmood), [jasonblais](https://github.com/jasonblais), [jnugh](https://github.com/jnugh), [yuya-oc](https://github.com/yuya-oc)

/selenium

- [coreyhulen](https://github.com/coreyhulen), [esethna](https://github.com/esethna), [lindalumitchell](https://github.com/lindalumitchell)

/push-proxy

- [coreyhulen](https://github.com/coreyhulen), [jostyee](https://github.com/jostyee), [it33](https://github.com/it33)

/load-test

- [coreyhulen](https://github.com/coreyhulen), [crspeller](https://github.com/crspeller)

## Release v3.6.7

### Notes on Patch Release

 - **v3.6.7, released 2017-04-27**
   - Fixed a number of low to moderate severity security issues, and [upgrading](http://docs.mattermost.com/administration/upgrade.html) is highly recommended. Details will be posted on our [security updates page](https://about.mattermost.com/security-updates/) 14 days after release as per the [Mattermost Responsible Disclosure Policy](https://www.mattermost.org/responsible-disclosure-policy/)
     - Note: The **System Console > Configuration > [Site URL](../../administration/config-settings.html#site-url)** field is now mandatory. Set the Site URL in the System Console, or in the `gitlab.rb` file if you are using GitLab Mattermost.
 - **v3.6.6, released 2017-04-13**
   - Fixed a number of low to high severity security issues, and [upgrading](http://docs.mattermost.com/administration/upgrade.html) is highly recommended. Details will be posted on our [security updates page](https://about.mattermost.com/security-updates/) 14 days after release as per the [Mattermost Responsible Disclosure Policy](https://www.mattermost.org/responsible-disclosure-policy/)
   - Fixed an issue where Direct Messages list didn't always properly update in the left-hand sidebar
   - Upgraded MySQL driver for better performance
 - **v3.6.5, released 2017-03-23**
   - Fixed a high severity security issue, and [upgrading](http://docs.mattermost.com/administration/upgrade.html) is highly recommended. Details will be posted on our [security updates page](https://about.mattermost.com/security-updates/) 14 days after release as per the [Mattermost Responsible Disclosure Policy](https://www.mattermost.org/responsible-disclosure-policy/)
 - **v3.6.4, released 2017-03-16**
   - Fixed an issue where some [System Console > Policy settings](https://docs.mattermost.com/administration/config-settings.html#policy) were incorrectly applied to Team Edition, breaking the System Console UI
 - **v3.6.3, released 2017-03-16**
   - Fixed a security issue, and [upgrading](http://docs.mattermost.com/administration/upgrade.html) is highly recommended. Details will be posted on our [security updates page](https://about.mattermost.com/security-updates/) 14 days after release as per the [Mattermost Responsible Disclosure Policy](https://www.mattermost.org/responsible-disclosure-policy/)
 - **v3.6.2, released 2017-01-31**
   - Fixed a high severity security issue, and [upgrading](http://docs.mattermost.com/administration/upgrade.html) is highly recommended. Details will be posted on our [security updates page](https://about.mattermost.com/security-updates/) 14 days after release as per the [Mattermost Responsible Disclosure Policy](https://www.mattermost.org/responsible-disclosure-policy/)
   - Improved performance of web sockets and typing messages
   - Note: Some deployments using multiple URLs to reach Mattermost via proxy forwarding are reporting issues with the security fix in 3.6.2. [The issue is being tracked in our ticketing system](https://mattermost.atlassian.net/browse/PLT-5635).
 - **v3.6.1, released 2017-01-19**
   - Fixed a performance regression when sending many notifications at once (for example, when `@all` or `@channel` is used in a channel with many users)
   - Fixed an issue where the config flag for the CLI was not backwards compatible
   - Fixed an upgrade issue where for some databases, the Team Description index was not created properly
   - Fixed an issue with messages not showing up after computer wakes from sleep
 - **v3.6.0, released 2017-01-16**
   - Original 3.6 release.

### Security Update

- Mattermost v3.6.0 contains a [security update](http://about.mattermost.com/security-updates/). [Upgrading to Mattermost v3.6.0](http://docs.mattermost.com/administration/upgrade.html) is highly recommended. Thanks to Julien Ahrens for contributing the security report through the [Mattermost Responsible Disclosure Policy](https://www.mattermost.org/responsible-disclosure-policy/).

### Highlights

#### Team Sidebar
- Added a new sidebar on left-hand side to improve cross-team notifications and team switching
- New sidebar improves user experience on the [Mattermost Desktop Apps](https://about.mattermost.com/downloads/) when engaging with multiple teams

#### MFA Enforcement ([Enterprise E10 & E20](https://about.mattermost.com/pricing/))
- Added support for MFA Enforcement. When set to true, all users with email or LDAP authentication are required to set up MFA for their accounts

#### Performance Monitoring ([Enterprise E20](https://about.mattermost.com/pricing/))
- Added support for performance monitoring in large-scale deployments to help optimize systems for maximum performance using integrations with [Prometheus](https://github.com/prometheus/prometheus) and [Grafana](http://grafana.org/)
- Includes metrics for caching, database connections, processing, logins and messaging. See [documentation to learn more](https://docs.mattermost.com/deployment/metrics.html)

#### Improved Command Line Interface
- New version of CLI with a more intuitive interface, interactive help documentation, and some added functionality. See [documentation to learn more](https://docs.mattermost.com/administration/command-line-tools.html)

### Improvements

#### Performance
- Added server-based channel autocomplete, search and paging
- Reduced lag on channel switcher (CTRL/CMD+K) and at-mention autocomplete
- Improved on-boarding performance by removing new user event handling on the client
- Improved channel switching performance by combining API events and only pulling user statuses the client doesn't yet have
- Added session cache directly to web connections
- Added caching for files, user profiles and for the last 60 posts in a channel
- Added ETag for user profile pictures and modified ETag for posts to improve caching validation
- Added caching to post and channel calls
- Fixed channel cache not being sent to a cluster
- Added a configuration setting to disable intensive System Console statistics queries for maximum performance ([Enterprise E10 & E20 only](https://about.mattermost.com/pricing/))

#### Notifications
- Desktop notifications no longer appear for the channel you are actively viewing
- Push and email notifications now follow the setting for Teammate Name Display
- Notifications for @mentions of your username can no longer be turned off

#### Account Settings
- Added a "Position" field, where users can add a job title to be shown in their profile popover

#### Team Settings
- Team description can be set by a Team Admin and is visible to all users on the join teams screen and in the tool tip over the team name
- Slack Import can now import integration messages

#### Slash Commands
- Existing slash commands can now be edited by the creator or by Team and System Admins
- Slash commands now work on the right-hand sidebar
- Added support for slash commands to set the username and icon directly from the reply payload

#### Channels
- System message is now posted for all users when a channel or group is renamed
- Any channel member can now remove other users from the channel

#### Messaging
- Added support for non-alphanumeric unicode characters in hashtags
- Custom Emojis larger than 64kB can now be uploaded and they will be appropriately resized

#### User Interface
- Added a direct message link to the profile popover
- Added an indicator to convey a new message is received when scrolled up in the center pane
- Removed status indicators on posts by webhooks
- Channel switcher (CTRL/CMD+K) search results for direct messages now match message autocomplete
- Autocomplete is now case insensitive for @-mentions, emojis, slash commands and channel linking

#### Enterprise Edition
- Split out channel management permissions into separate settings for creation, deletion, and renaming a channel
- Ability to set the maximum number of users in a channel that will disable @all and @channel notifications
- Added ability to set a user's Position field with LDAP sync or SAML
- New option to purge all in-memory caches for sessions, accounts and channels

### Bug Fixes
- Integrations that post to Direct Message channels now mark the channel as Unread
- @mention autocomplete will now filter on Chinese, Japanese, Korean names
- Text focus is now set on the text input area after channel creation
- Editing old posts no longer causes them to repost for other members of the channel
- Email invitation subject line no longer displays HTML characters in place of apostrophes in the team name
- Current user is no longer displayed in the direct messages modal
- Searching on direct messages modal now happens on typing rather than after hitting ENTER
- More Channels modal now resets search when opening and closing the dialog
- Channel switcher (CTRL/CMD+K) now works for direct message channels of users outside the team
- Using the command line to invite users no longer sends an invalid join team link
- Sleeping and waking your computer while logged into Mattermost no longer causes a console error
- Searching for users in double in quotes in the direct message modal no longer throws an error
- XML file preview no longer throws a JavaScript error
- User autocomplete in message box no longer matches against email
- Channel linking (with ~ shortcut) now works for channels you don't belong to
- Fixed statistics for websockets and database connections in **System Console** > **Site Statistics** to work in [High Availability mode](https://docs.mattermost.com/deployment/cluster.html)
- Slash commands now work in newly created private channels without requiring a refresh
- Zapier app channel dropdown selector works again
- Fixed sign in errors for non-admin accounts when custom emojis are restricted to Team and System Admins
- Fixed encoding of file names when downloading attachments
- Unflagging or flagging a post in the right-hand sidebar no longer forces a scroll to the top of the flagged posts list
- User list in **System Console > Teams** is no longer blank on first load
- Fixed a bug where sometimes the right-hand sidebar would not display properly when switching to view another channel

### Compatibility  
Changes from v3.5 to v3.6:

**Special Upgrade Note:**
(Enterprise Edition) If you previously had values set for `RestrictPublicChannelManagement` and `RestrictPrivateChannelManagement`, the new settings for  `RestrictPublicChannelCreation`, `RestrictPrivateChannelCreation`, `RestrictPublicChannelDeletion`, and `RestrictPrivateChannelDeletion` will take those settings as their default values.

#### config.json   

Multiple setting options were added to `config.json`. Below is a list of the additions and their default values on install. The settings can be modified in `config.json` or the System Console.

**Changes to Team Edition and Enterprise Edition**:

Deprecated Settings:

 - Under `ServiceSettings` in `config.json`:
   - `"SegmentDeveloperKey"` to be removed in v3.7

**Additional Changes to Enterprise Edition**:

The following config settings will only work on servers with an Enterprise License that has the feature enabled.

- Under `ServiceSettings` in `config.json`:
   - Added `”EnforceMultifactorAuthentication": false` to control whether MFA in enforced
- Under `TeamSettings` in `config.json`:
   - Changed `"RestrictPublicChannelManagement": "all"` to only control who can edit the channel header, purpose, and name of public channels (previously it also controlled creation and deletion)
  - Changed `"RestrictPrivateChannelManagement": "all"` to only control who can edit the channel header, purpose, and name of private groups (previously it also controlled creation and deletion)
  - Added `"RestrictPublicChannelCreation": "all"` to control who can create public channels
  - Added `"RestrictPrivateChannelCreation": "all"` to control who can create private groups
  - Added `"RestrictPublicChannelDeletion”: "all"` to control who can delete public channels
  - Added `"RestrictPrivateChannelDeletion": "all"` to control who can delete private channels
  - Added `"MaxNotificationsPerChannel": 1000` to set the maximum number of channel members for which `@all` and `@channel` notifications will be sent
- Under `LdapSettings` in `config.json`:
  - Added `"PositionAttribute": ""` to select an LDAP attribute to synchronize for the user position (job title) field
- Under `SamlSettings` in `config.json`:
  - Added `"PositionAttribute": ""` to select an LDAP attribute to synchronize for the user position (job title) field
- Added `MetricsSettings` in `config.json` for performance monitoring settings:
  - Added `"Enable": false` to control whether performance monitoring is enabled
  - Added `"BlockProfileRate": 0` to control the [fraction of goroutine blocking events that are reported in the blocking profile](https://golang.org/pkg/runtime/#SetBlockProfileRate)
  - Added `"ListenAddress": ":8067"` to control the address the server will listen on to expose performance metrics
- Added `AnalyticsSettings` in `config.json` for analytics settings:
  - Added `"MaxUsersForStatistics": 2500` to set the maximum number of users on the server before statistics for total posts, total hashtag posts, total file posts, posts per day, and active users with posts per day are no longer counted (use this setting to improve performance on large instances)

### Database Changes from v3.5 to v3.6

**Posts Table:**
- Added `HasReactions` column

**Teams Table:**
- Added `Description` column

**Users Table:**
- Added `Position` column

**Status Table:**
- Removed `ActiveChannel` column

### API Changes from v3.5 to v3.6

**New routes:**
- Added `POST` at `/commands/update`
  - Updates a slash command
- Added `GET` at `/users/name/{username}`
  - Returns a user matching the given username
- Added `GET` at `/users/email/{email}`
  - Returns a user matching the given email
- Added `GET` at `/users/autocomplete`
  - Returns a list of users on the system that have a username, full name, or nickname that match against the provided term
- Added `GET` at `/teams/name/{team_name}`
  - Returns team object for a given team name
- Added `GET` at `/teams/{team_id}/channels/name/{channel_name}`
  - Returns a channel for a given channel name
- Added `POST` at `/teams/{team_id}/channels/{channel_id}/members/ids`
  - Returns channel member objects for the channel and user IDs specified
- Added `GET` at `/teams/members`
  - Returns an array with the teams the current user belongs to
- Added `GET` at `/teams/unread`
  - Returns an array containing the amount of unread messages and mentions for the teams the current user belongs to
- Added `POST` at `/teams/{team_id}/channels/view`
  - Performs all actions related to viewing a channel, including marking channels as read, clearing push notifications, and updating the active channel
- Added `POST` at `/teams/{team_id}/channels/{channel_id}/posts/{post_id}/reactions/save`
  - Saves an emoji reaction for a post, returns the saved reaction if successful
- Added `POST` at `/teams/{team_id}/channels/{channel_id}/posts/{post_id}/reactions/delete`
  - Removes an emoji reaction for a post in the given channel, returns nil if successful
- Added `GET` at `/teams/{team_id}/channels/{channel_id}/posts/{post_id}/reactions'`
  - Returns a list of all emoji reactions for a post
- Added `GET` at `/admin/invalidate_all_caches`
  - Purge all the in-memory caches for things like sessions, accounts, channels; deployments using High Availability will attempt to purge all the servers in the cluster (this may adversely impact performance)
- Added `GET` at `/channels/more/{offset}/{limit}`
  - Returns a page of public channels the user is not in based on the provided offset and limit
-  Added `POST` at `/channels/more/search`
  - Returns a list of public channels the user is not in that match the search criteria
- Added `GET` at `/channels/autocomplete`
  - Returns a list of public channels that match the provided string

**Deprecated routes:**
- `GET` at `/channels/more` (replaced by /`channels/more/{offset}/{limit}`) to be removed in v3.7
- `POST` at `/channels/update_last_viewed_at` (replaced by `/channels/view`) to be removed in v3.8
- `POST` at `/channels/set_last_viewed_at` (replaced by `/channels/view`) to be removed in v3.8
- `POST` at `/users/status/set_active_channel` (replaced by `/channels/view`) to be removed in v3.8

**Removed routes:**
- `POST` at `/teams/create_from_signup`
- `POST` at `/teams/signup`

**Changed routes:**
 - Updated `teams/{team_id}/commands/execute` endpoint request body field from `channelId` to `channel_id`

### Websocket Event Changes from v3.5 to v3.6

**Added:**
- `update_team` that occurs each time the team info is updated
- `reaction_added` that occurs when an emoji reaction is added to a post
- `reaction_removed` that occurs when an emoji reaction is removed from a post

### Known Issues

- Slack Import doesn't add merged members/e-mail accounts to imported channels
- User can receive a video call from another browser tab while already on a call
- Video calls do not work with Chrome v56 and later
- Sequential messages from the same user appear as separate posts on mobile view
- Edge overlays desktop notification sound with system notification sound
- Deleting a message from a permalink view doesn't show delete until refresh
- Search autocomplete picker is broken on Android

### Contributors

Many thanks to all our contributors. In alphabetical order:

/platform

- [asaadmahmood](https://github.com/asaadmahmood), [bjoernr-de](https://github.com/bjoernr-de), [bolecki](https://github.com/bolecki), [brendanbowidas](https://github.com/brendanbowidas), [CometKim](https://github.com/CometKim), [coreyhulen](https://github.com/coreyhulen), [cpanato](https://github.com/cpanato), [crspeller](https://github.com/crspeller), [debanshuk](https://github.com/debanshuk), [enahum](https://github.com/enahum), [esethna](https://github.com/esethna), [fraziern](https://github.com/fraziern), [grundleborg](https://github.com/grundleborg), [hmhealey](https://github.com/hmhealey), [it33](https://github.com/it33), [jwilander](https://github.com/jwilander), [kaakaa](https://github.com/kaakaa), [khawerrind](https://github.com/khawerrind), [lfbrock](https://github.com/lfbrock), [maruTA-bis](https://github.com/maruTA-bis), [pepf](https://github.com/pepf), [raphael0202](https://github.com/raphael0202), [Rudloff](https://github.com/Rudloff), [Yangchen1](https://github.com/Yangchen1), [ZJvandeWeg](https://github.com/ZJvandeWeg)

/docs

- [aureliojargas](https://github.com/aureliojargas), [axilleas](https://github.com/axilleas), [esethna](https://github.com/esethna), [grundleborg](https://github.com/grundleborg), [hmhealey](https://github.com/hmhealey), [it33](https://github.com/it33), [jasonblais](https://github.com/jasonblais), [JeffSchering](https://github.com/JeffSchering), [jwilander](https://github.com/jwilander), [kaakaa](https://github.com/kaakaa), [lfbrock](https://github.com/lfbrock), [lindy65](https://github.com/lindy65), [nils-werner](https://github.com/nils-werner), [okin](https://github.com/okin), [quentinus95](https://github.com/quentinus95), [qyra](https://github.com/qyra), [shieldsjared](https://github.com/shieldsjared), [tejasbubane](https://github.com/tejasbubane), [Tethik](https://github.com/Tethik), [yangchen1](https://github.com/yangchen1), [yumenohosi](https://github.com/yumenohosi), [yuya-oc](https://github.com/yuya-oc), [ZJvandeWeg](https://github.com/ZJvandeWeg)

/mattermost-docker-preview

- [cpanato](https://github.com/cpanato), [hyeseongkim](https://github.com/hyeseongkim), [jasonblais](https://github.com/jasonblais), [mattermost-build](https://github.com/mattermost-build)

/desktop

- [jasonblais](https://github.com/jasonblais), [jnugh](https://github.com/jnugh), [yuya-oc](https://github.com/yuya-oc)

/mattermost-mobile

- [csduarte](https://github.com/csduarte), [enahum](https://github.com/enahum), [hmhealey](https://github.com/hmhealey), [it33](https://github.com/it33), [thomchop](https://github.com/thomchop)

/mattermost-load-test

- [crspeller](https://github.com/crspeller), [it33](https://github.com/it33)

/mattermost-driver-javascript

- [Mattermost-build](https://github.com/Mattermost-build)

/android

- [CometKim](https://github.com/CometKim), [coreyhulen](https://github.com/coreyhulen), [DavidLu1997](https://github.com/DavidLu1997), [dmeza](https://github.com/dmeza), [esethna](https://github.com/esethna)

/mattermost-webrtc

- [enahum](https://github.com/enahum)

/mattermost-api-reference

- [CometKim](https://github.com/CometKim), [cpanato](https://github.com/cpanato), [enahum](https://github.com/enahum), [grundleborg](https://github.com/grundleborg), [hmhealey](https://github.com/hmhealey), [jwilander](https://github.com/jwilander), [MartinDelille](https://github.com/MartinDelille), [trarbr](https://github.com/trarbr), [ZJvandeWeg](https://github.com/ZJvandeWeg)

/mattermost-docker

- [Andrey9kin](https://github.com/Andrey9kin), [esethna](https://github.com/esethna), [jasonblais](https://github.com/jasonblais)

/ios

- [esethna](https://github.com/esethna)

/mattermost-push-proxy

- [coreyhulen](https://github.com/coreyhulen)

Thanks also to those who reported bugs that benefited the release, in alphabetical order:

 - [bjoernr-de](https://github.com/bjoernr-de) ([#5079](https://github.com/mattermost/platform/issues/5079)), [S6066](https://github.com/S6066) ([#5011](https://github.com/mattermost/platform/issues/5011))

## Release v3.5.1  

### Notes on Patch Release

 - **v3.5.1, released 2016-11-23**
   - Security update to preventing cross-site scripting and remote code execution, thanks to Harrison Healey for [reporting responsibly](http://www.mattermost.org/responsible-disclosure-policy/).
   - Fixed an issue where usernames would sometimes not appear beside posts and the reply arrow would throw an error.
   - The channel purpose is no longer cut off in the user interface of the **More...** channel menu.
   - Fixed a scroll issue where the center channel didn't always scroll to the bottom when switching channels.
   - Fixed a server error that occurred when searching for users using an asterisk.
   - Fixed an issue where direct message channel headers would sometimes disappear.
   - "New Messages" indicator is fixed so it no longer remains visible after switching channels.
   - Fixed an issue where users could not join a public channel by navigating to the channel URL.
   - Email and push notifications are made asynchronous to fix a delay sending messages when HPNS was enabled.
   - Autocomplete timeout is decreased to make autocomplete more responsive to quick typing.
 - **v3.5.0, released 2016-11-16**
   - Original 3.5 release.

### Security Update

- Mattermost v3.5.1 contains multiple [security updates](http://about.mattermost.com/security-updates/). [Upgrading to Mattermost v3.5.1](http://docs.mattermost.com/administration/upgrade.html) is highly recommended. Thanks to Alyssa Milburn and Harrison Healey for contributing security reports through the [Mattermost Responsible Disclosure Policy](https://www.mattermost.org/responsible-disclosure-policy/).

### Highlights

#### Languages
- Added Russian translations for the user interface.
- Promoted Chinese (both simplified and traditional), German, French and Japanese to release-quality translations, removing beta tags.

#### Performance improvements for mobile and web experience

 - Ability to download assets in parallel via HTTP2 support.
 - Reduced CPU bottlenecks and optimized SQL queries.
 - Reduced load times through paging controls, server-side search and on-the-fly data loading that requests data as the client needs it.
 - Added paging APIs for profiles, channels and user lists.
 - Added client-scaling for auto-complete and status indicators.
 - Added server-side in-memory caching to reduce DB reads/writes.

#### Connection Security
- TLS is now supported directly on the Mattermost server. Learn more in our [documentation](https://docs.mattermost.com/install/config-tls-mattermost.html).
- Support for automatically fetching certificates through Let's Encrypt.

#### Minio File Storage
- Minio fully manages S3 API requests with automatic bucket location management across S3 regions.

#### Favorite Channels
- Added the ability to select Favorite Channels that appear at the top of the channels sidebar.

#### Video and Audio Calling (early-preview)
- Added early preview of video and audio calling option using self-hosted proxy.
- Intended as working prototype for community development, not recommended for production.
- Early preview does not include logging or detailed documentation.

#### Improved Slack Import
- Added the ability to import files from Slack (CLI command also supported).
- Added the ability to import bot/integration messages, Join/Leave messages, and /me messages.
- Duplicate users are now merged.
- Channel topics, purpose, and users now import correctly.
- Channel links now import correctly.

### Improvements

#### iOS Apps
- Channel settings, account settings, and channel header now render as full screen modals for better visibility
- [...] menu options now displayed larger for better usability
- Keyboard doesn't automatically close when sending a message, letting you quickly send several messages in succession
- When the "Download" link is clicked on files, a "Back" button lets users get back to the app

#### Android Apps
- Channel settings, account settings, and channel header now render as full screen modals for better visibility
- [...] menu options now displayed larger for better usability
- Disabled screen rotation
- Fixed where clicking on download button for a file attachment did nothing
- Keyboard doesn't automatically close when sending a message, letting you quickly send several messages in succession

#### User Interface
- Text (.txt) files now show a preview in the image previewer
- Status indicators are now visible in compact view
- Clicking on a profile picture in center channel or right hand sidebar brings up profile popover
- The "@" and flag icons next to search bar now toggles results
- [...] menu no longer displayed for system messages
- Browser tab name now changes when switching to System Console or Integrations pages
- A loading icon now shows on the team selection page
- On mobile devices, the keyboard now stays open after sending a message to make sending multiple messages easier

#### Notifications
- Notification sound settings are now honored on the [Mattermost Desktop Apps](https://about.mattermost.com/download/#mattermostApps)
- Push notifications can now be received on more than one device

#### Channel Shortlinking
- Channels can be shortlinked using the ~ character.
- Auto-complete works with both the channel handle and name

#### Integrations
- If a webhook is sent to a direct message channel that has not been created yet, the channel is now automatically created

#### Keyboard Shortcuts
- CTRL/CMD+SHIFT+M now toggles recent mentions results

#### Team Settings
- Team names are now restricted to be a minimum of two characters long, instead of four, to support abbreviated team names

#### System Console
- Maximum number of channels per team is now configurable

#### Enterprise Edition:
- Made the MFA secret key visible, so it's possible to set up Google Authenticator without scanning the QR code

### Bug Fixes
- Files can now be sent in Direct Messages across teams
- Correct login method now shown in System Console user lists
- Channel switcher (CTRL/CMD+K) no longer throws an error when switching to a user outside of your current team
- Channel switcher (CTRL/CMD+K) now works for creating new Direct Message channels
- Channels on the left hand side now sort numerically, alphabetically, and based on locale
- Fixed incorrect error message when trying a team URL with one character
- `/join` no longer throws an error for non-admin accounts
- Added System Message when user joins Off-Topic channel
- Added the "View Members" option to the channel menu on mobile
- Send button is now visible on tablet sized screens

### Compatibility  
Changes from v3.4 to v3.5:

#### config.json   

Multiple setting options were added to `config.json`. Below is a list of the additions and their default values on install. The settings can be modified in `config.json` or the System Console.

**Changes to Team Edition and Enterprise Edition**:

- Under `ServiceSettings` in `config.json`:
    - Added `"ConnectionSecurity": ""` to select the type of encryption between Mattermost and your server
    - Added `"TLSCertFile": ""` to specify the certificate file to use.
    - Added `"TLSKeyFile": ""` to specify the private key to use.
    - Added `"UseLetsEncrypt": false` to enable automatic retreval of certificates from the Let's Encrypt.
    - Added `"LetsEncryptCertificateCacheFile": "./config/letsencrypt.cache"` to specify the file to store certificates retrieved and other data about the Let's Encrypt service.
    - Added `"Forward80To443": false` to enable forwarding of all insecure traffic from port 80 to secure port 443.
    - Added `"ReadTimeout": 300` to specify the maximum time allowed from when the connection is accepted to when the request body is fully read.
    - Added `"WriteTimeout": 300` to specify the maximum time allowed from the end of reading the request headers until the response is written.
- Under `FileSettings` in `config.json`:
    - Addded `AmazonS3SSL": true` to allow insecure connections to Amazon S3.
- Under `RateLimitSettings` in `config.json`:
    - Changed: `"Enable": false` to disable rate limiting by default
    - Added `"MaxBurst": 100` to set the maximum number of requests allowed beyond the per second query limit
- Under `TeamSettings` in `config.json`:
    - Added `"MaxChannelsPerTeam": 2000` to set the maximum number of channels per team
- Under `WebrtcSettings` in `config.json`
    - Added `"Enable": false` to enable one-on-one video calls.
    - Added `"GatewayWebsocketUrl": ""` to specify the websocket used to signal and establish communication between the peers.
    - Added `"GatewayAdminUrl": ""` to specify the URl to obtain valid tokens for each peer to establish the connection.
    - Added `"GatewayAdminSecret": ""` to specify your admin secret password to access the Gateway Admin URL.
    - Added `"StunURI": ""` to specify your STUN URI.
    - Added `"TurnURI": ""` to specify your TURN URI.
    - Added `"TurnUsername": ""` to specify your TURN username
    - Added `"TurnSharedKey": ""` to specify your TURN server shared key to created dynamic passwords to establish the connection.

### Database Changes from v3.4 to v3.5

**FileInfo Table**

- Added `FileInfo` table

**Posts Table**

- Added `FileIds` column
- Added indexes for `DeleteAt`

**Channels Table**, **Commands Table**, **Emoji Table**, **Teams Table**, **IncomingWebhooks Table**, **OutgoingWebhooks Table**

- Added indexes for `CreateAt`
- Added indexes for `UpdateAt`
- Added indexes for `DeleteAt`

**TeamMembers Table**

- Added indexes for `DeleteAt`

**Sessions Table**

- Added indexes for `ExpiresAt`
- Added indexes for `CreateAt`
- Added indexes for `Last ActivityAt`

**Users Table**

- Added indexes for `CreateAt`
- Added indexes for `UpdateAt`
- Added indexes for `DeleteAt`
- Added full text indexes for `idx_users_all_txt`: Username, FirstName, LastName, Nickname, Email
- Added full text indexes for `idx_users_names_txt`:Username, FirstName, LastName, Nickname

### API Changes from v3.4 to v3.5

**New routes:**

- Added `POST` at `/users/search`
    - Search for user profiles based on username, full name and optionally team id.
- Added `GET` at `/users/{offset}/{limit}`
    - Retrieves a page of system-wide users
- Added `POST` at `/teams/{team_id}/update_member_roles`
    - Update a user's roles for the specified team.
- Added `GET` at `/teams/{team_id}/channels/{channel_id}/members/{user_id}`
    - Retrieves the channel member for the specified user. Useful for fetching the channel member after updates are made to it. If the channel member does not exist, then return an error.
- Added `GET` at `/teams/{team_id}/stats`
    - Returns stats for teams which includes total user count and total active user count.
- Added `GET` at `/teams/{team_id}/members/{offset}/{limit}`
    - To page through team members
- Added `POST` at `/teams/{team_id}/members/ids`
    - Retrieves a list of team members based on user ids
- Added `GET` at `/teams/{team_id}/members/{user_id}`
    - Retrieves a single team member
- Added `GET` at `/teams/{team_id}/posts/{post_id}/get_file_infos`
    - Retrieves file attachment info for a post
- Added `GET` at `/channels/{channel_id}/users/{offset}/{limit}`
    - Retrieves profiles for users in the channel
- Added `GET` at `/channels/{channel_id}/users/not_in_channel/{offset}/{limit}`
    - Retrieves profiles for users not in the channel
- Added `POST` at `/webrtc/token`
    - Retrieves a valid token and servers to establish a webrtc connection between the peers

**Moved routes:**

- Updated `GET` at `/channels/{channel_id}/extra_info` to `/channels/{channel_id}/stats`
    - No longer returns a list of channel members and only returns the member count
- Updated `POST` at `/users/profiles/{team_id}` to `/teams/{team_id}/users/{offset}/{limit}`
    - Functionally performs the same, just moves it to match our other APIs that need a team ID.
- Updated `GET` at `/members/{team_id}` to `/teams/{team_id}/members/{offset}/{limit}`
    - Allows paging through team members

**Removed routes:**

- Removed `GET` at `/users/direct_profiles`
- Removed `GET` at `/users/profiles_for_dm_list/{team_id}/{offset}/{limit}`

**Modified Routes**

- Added `POST` at `/users/{user_id}/update_roles`
    - Only allows updating of system wide roles. If you want to update team wide roles, please use the new route `/teams/{team_id}/update_member_roles`

**Changes to File Routes:**

Routes used to get files and their metadata from the server have been changed substantially in 3.5 so that each file will be given a unique identifier to make them easier to use through the API. In addition, the `Filenames` field of each post has been deprecated in favor of the new `FileIds` field.

- The response type of `GET` at `/teams/{team_id}/files/upload` has been changed to return more information about the uploaded file. See [the documentation for this route on api.mattermost.com](https://api.mattermost.com/#tag/files%2Fpaths%2F~1teams~1%7Bteam_id%7D~1files~1upload%2Fpost) for more information
- Split `GET` at `/teams/{team_id}/files/get/{channel_id}/{user_id}/{filename}` into:
    - `GET` at `/files/{file_id}/get`
        - Get a file
    - `GET` at `/files/{file_id}/get_thumbnail`
        - Get a small thumbnail for image files
    - `GET` at `/files/{file_id}/get_preview`
        - Get a medium-sized preview image for image files
- Updated `GET` at `/teams/{team_id}/files/get_info/{channel_id}/{user_id}/{filename}` to `/files/{file_id}/get_info`
- Updated `GET` at `/teams/{team_id}/files/get_public_link` to `/files/{file_id}/get_public_link`
- Added `GET` at `/public/files/{file_id}/get`
    - Get a file without logging in
    - The previous route `GET` at `/public/files/get/{team_id}/{channel_id}/{user_id}/filename` has been deprecated, but will remain available for files that were uploaded prior to 3.5

### Known Issues

- Channel autolinking with `~` only works if you are a member of the channel
- Slack Import doesn't add merged members/e-mail accounts to imported channels
- User can receive a video call from another browser tab while already on a call
- Video calls do not work with Chrome v56 and later
- Sequential messages from the same user appear as separate posts on mobile view
- Slash commands do not work in newly created private channels until a hard refresh
- Edge overlays desktop notification sound with system notification sound
- Pressing escape to close autocomplete clears the textbox on IE11
- Channel switcher doesn't work for users outside of your current team
- Deleting a messages from a permalink view doesn't show delete until refresh
- Channel dropdown selector no longer works in the Zapier App but the Channel ID can still be entered manually
- Search autocomplete picker is broken on Android
- Channel push notification preferences do not work for the inactive teams if you have multiple teams on a single server.

### Contributors

Many thanks to all our contributors. In alphabetical order:

/platform

- [alsma](https://github.com/alsma), [asaadmahmood](https://github.com/asaadmahmood), [coreyhulen](https://github.com/coreyhulen), [crspeller](https://github.com/crspeller), [DavidLu1997](https://github.com/DavidLu1997), [digitaltoad](https://github.com/digitaltoad), [dmeza](https://github.com/dmeza), [enahum](https://github.com/enahum), [esethna](https://github.com/esethna), [grundleborg](https://github.com/grundleborg), [harshavardhana](https://github.com/harshavardhana), [hmhealey](https://github.com/hmhealey), [it33](https://github.com/it33), [jasonblais](https://github.com/jasonblais), [jwilander](https://github.com/jwilander), [kaakaa](https://github.com/kaakaa), [lfbrock](https://github.com/lfbrock), [npcode](https://github.com/npcode), [R-Wang97](https://github.com/R-Wang97), [Rudloff](https://github.com/Rudloff), [S4KH](https://github.com/S4KH), [shieldsjared](https://github.com/shieldsjared), [thomchop](https://github.com/thomchop), [usmanarif](https://github.com/usmanarif), [wget](https://github.com/wget), [yangchen1](https://github.com/yangchen1)

/ios

- [coreyhulen](https://github.com/coreyhulen), [lfbrock](https://github.com/lfbrock), [thomchop](https://github.com/thomchop)

/desktop

- [asaadmahmood](https://github.com/asaadmahmood), [itsmartin](https://github.com/itsmartin), [jasonblais](https://github.com/jasonblais), [jcomack](https://github.com/jcomack), [jnugh](https://github.com/jnugh), [magicmonty](https://github.com/magicmonty), [Razzeee](https://github.com/Razzeee), [yuya-oc](https://github.com/yuya-oc)

/docs

- [asaadmahmood](https://github.com/asaadmahmood), [chikei](https://github.com/chikei), [crspeller](https://github.com/crspeller), [erikthered](https://github.com/erikthered), [esethna](https://github.com/esethna), [gabx](https://github.com/gabx), [gmorel](https://github.com/gmorel), [grundleborg](https://github.com/grundleborg), [hannaparks](https://github.com/hannaparks), [harshavardhana](https://github.com/harshavardhana), [hmhealey](https://github.com/hmhealey), [it33](https://github.com/it33), [jasonblais](https://github.com/jasonblais), [JeffSchering](https://github.com/JeffSchering), [kunthar](https://github.com/kunthar), [lfbrock](https://github.com/lfbrock), [lindy65](https://github.com/lindy65), [npcode](https://github.com/npcode), [reach3r](https://github.com/reach3r), [Rudloff](https://github.com/Rudloff), [rwillmer](https://github.com/rwillmer), [shieldsjared](https://github.com/shieldsjared), [StraylightSky](https://github.com/StraylightSky), [thiyagaraj](https://github.com/thiyagaraj), [yangchen1](https://github.com/yangchen1), [yumenohosi](https://github.com/yumenohosi), [yuya-oc](https://github.com/yuya-oc), [Zhouzi](https://github.com/Zhouzi)

/mattermost-docker

- [5ak3t](https://github.com/5ak3t), [npcode](https://github.com/npcode), [rothgar](https://github.com/rothgar)

/android

- [coreyhulen](https://github.com/coreyhulen), [DavidLu1997](https://github.com/DavidLu1997), [dmeza](https://github.com/dmeza), [it33](https://github.com/it33), [mattchue](https://github.com/mattchue)

/mattermost-bot-sample-golang

- [hmhealey](https://github.com/hmhealey), [pneisen](https://github.com/pneisen)

/mattermost-load-test

- [athingisathing](https://github.com/athingisathing), [coreyhulen](https://github.com/coreyhulen), [crspeller](https://github.com/crspeller), [csduarte](https://github.com/csduarte), [enahum](https://github.com/enahum), [it33](https://github.com/it33), [jasonblais](https://github.com/jasonblais)

/mattermost-driver-javascript

- [crspeller](https://github.com/crspeller)

/mattermost-api-reference

- [coreyhulen](https://github.com/coreyhulen), [crspeller](https://github.com/crspeller), [hmhealey](https://github.com/hmhealey), [jwilander](https://github.com/jwilander)

/mattermost-mobile

- [dmeza](https://github.com/dmeza), [hmhealey](https://github.com/hmhealey), [it33](https://github.com/it33), [jasonblais](https://github.com/jasonblais), [mfpiccolo](https://github.com/mfpiccolo), [thomchop](https://github.com/thomchop)

## Release v3.4.0  

Release date: 2016-09-16

### Highlights

#### Zapier Integration
- Integrate over [700 public cloud applications](https://zapier.com/zapbook/) using [Zapier](https://zapier.com), with full support for Markdown formatting. To start, [click here to accept an invitation to Zapier](https://zapier.com/developer/invite/47050/902cde1eb8e0b3eb1223a2cf05331abd/), then [follow the setup guide](https://docs.mattermost.com/integrations/zapier.html).

#### OAuth 2.0 Service Provider
- Users with an account on a Mattermost server can securely sign in to third-party applications with an OAuth 2.0 protocol. See [documentation](https://docs.mattermost.com/developer/oauth-2-0-applications.html) to learn more.

#### Improved Notifications and Status Indicators
- Users can now control how often email notifications are sent
- Users can now control whether push notifications are sent when they are online, offline or away
- Users can now set the display duration of a desktop notification
- Email notifications now include channel names
- Android push notifications are now cleared after the message is read somewhere else
- /away, /online, /offline can now be used to manually set your status
- Status indicators are now shown on the profile pictures in the centre channel and right hand side

### Improvements

#### Files and Images
- PDFs now show a preview in the image previewer on browsers, desktop apps, and mobile apps

#### Integrations
- After an integration is created, a confirmation screen now displays the relevant token, webhook URL or OAuth client secret

#### System Console
- Added connection security option `PLAIN` for SMTP
- Salt settings in the config.json now ship blank and are autogenerated after install
- Added [Error and Diagnostics Reporting option](https://docs.mattermost.com/administration/config-settings.html#enable-diagnostics-and-error-reporting) to help Mattermost, Inc. improve reliability and performance for your deployment configuration.

#### Slack Import
- Slack import now imports @mentions mapped to user names

#### User Interface
- Improved design of signup pages when multiple account creation methods are enabled
- User profile popover now shows both username and full name (if available)
- @mention autocomplete now groups users according to who is in the channel
- Channel URL no longer updates when the Channel Name changes
- Markdown headings are now rendered in Compact View
- A System Message now posts when new users join Town Square

#### Enterprise Edition:
- Added a CLI tool for creating channels
- Added a display option to hide join/leave messages from view (user added and user removed messages still appear)
- System Admins can now test their LDAP connection using a “Test Connection” button
- FirstName and LastName fields are now optional for LDAP and SAML

### Bug Fixes
- Old public links are now invalidated when the salt is regenerated.
- Messages can now be flagged from the search results list
- Count of unread mentions are no longer mixed when switching between multiple teams.
- Recent Mentions search on mobile no longer contains `@all`
- For those using the mobile view on desktop, CTRL+ENTER now sends messages on mobile web view
- User removed from team now shows up in DM list under "Outside this team"
- Mentions update properly when team is switched

### Compatibility  
Changes from v3.3 to v3.4:

**Special Note**

(Only affects servers with public links enabled) After upgrading to v3.4, existing public links will no longer be valid. This is because in past versions, when the Public Link Salt was regenerated existing public links were not invalidated. Now, when the salt is regenerated, existing links are made invalid.

#### config.json   

Multiple setting options were added to `config.json`. Below is a list of the additions and their default values on install. The settings can be modified in `config.json` or the System Console.

**Changes to Team Edition and Enterprise Edition**:

 - Under `EmailSettings` in `config.json`:
    - Added `"EnableEmailBatching": false` to enable batching of email notifications configurable in Account Settings. To enable email batching, the `SiteURL` field must be filled out and `Enable` under `ClusterSettings` must be set to `false` to disable high availability mode.
    - Added `"EmailBatchingBufferSize": 256` to specify the maximum number of notifications batched into a single email.
    - Added `"EmailBatchingInterval": 30` to specify the maximum frequency, in seconds, which the batching job checks for new notifications.

 - Under `LogSettings` in `config.json`:
    - Added `"EnableDiagnostics": true` to increase reliability and performance of Mattermost for your deployment configuration by sending encrypted [error reporting and diagnostic information](https://docs.mattermost.com/administration/config-settings.html#enable-diagnostics-and-error-reporting) to Mattermost, Inc.

**Additional Changes to Enterprise Edition:**    

The following config settings will only work on servers with an Enterprise License that has the feature enabled.

- Under `LdapSettings` in `config.json`:
    - `"FirstNameAttribute": ""` is no longer a required field
    - `"LastNameAttribute": ""` is no longer a required field
- Under `SamlSettings` in `config.json`:
    - `"FirstNameAttribute": ""` is no longer a required field
    - `"LastNameAttribute": ""` is no longer a required field

### Database Changes from v3.3 to v3.4

**Status Table**

 - Added `Manual` column.
 - Added `ActiveChannel` column.

### API Changes from v3.3 to v3.4

**New routes:**
 - Added `GET` at `/oauth/authorized`
     - Returns the OAuth2 Apps authorized by the user.  On success it returns a list of sanitized OAuth2 Authorized Apps by the user.
 - Added `POST` at `/oauth/"+clientId+"/deauthorize`
     - Deauthorizes a user on an OAuth 2.0 app, where `clientId` corresponds to the application. Returns status OK on success or an AppError on fail.
 - Added `POST` at `/oauth/"+clientId+"/regen_secret`
     - Generates a new OAuth App Client Secret, where `clientId` corresponds to the application. Returns an OAuth2 App on success. Must be authenticated as a user and the same user who registered the app or a System Admin.
 - Added `POST` at `/admin/ldap_test`
     - Will run a connection test on the current LDAP settings. It will return the standard OK response if settings work. Otherwise it will return an appropriate error.
 - Added `POST` at `/users/status/set_active_channel`
     - Sets the Status.ActiveChannel field which is used to tell if the user is actively viewing a channel or not.
 - Added `GET` at `/admin/recently_active_users/{teamId}`
     - Returns a list of recent active users.

### Known Issues

- Upgrading from 3.2 to 3.4 will be incomplete due to a migration code not being run properly. You can either:
    - Upgrade from 3.2 to 3.3 and then from 3.3 to 3.4, or
    - Upgrade from 3.2 to 3.4, then run the following SQL query to make Mattermost rerun upgrade steps that were not properly completed: `UPDATE Systems SET Value = '3.1.0' WHERE Name = 'Version';`
- Deleted messages don't disappear from the channel for the user who deleted the message, if the message was previously edited and right hand sidebar is open.
- A single collapsed link or image preview re-opens after refresh.
- Files sent in private chat to members in a different team are not accessible.
- YouTube video links show as “Video not found” on Desktop App if "Allow mixed content" is turned on.
- “More” option under Direct Message list no longer shows count of team members not in your direct message list.
- On Firefox, CTRL/CMD+U keyboard shortcut to upload a file doesn’t work.
- Webhook attachments don’t show up in search results.
- Messages sometimes don't appear deleted until the page is refreshed.
- When joining a channel from a public link, the page sometimes loads for a long time and requires a refresh.

### Contributors

Many thanks to all our contributors. In alphabetical order:

/platform
- [asaadmahmood](https://github.com/asaadmahmood), [coreyhulen](https://github.com/coreyhulen), [crspeller](https://github.com/crspeller), [cybershambles](https://github.com/cybershambles), [daizenberg](https://github.com/daizenberg), [DavidLu1997](https://github.com/DavidLu1997), [enahum](https://github.com/enahum), [esethna](https://github.com/esethna), [gramakri](https://github.com/gramakri), [grundleborg](https://github.com/grundleborg), [hmhealey](https://github.com/hmhealey), [HugoGiraudel](https://github.com/HugoGiraudel), [it33](https://github.com/it33), [jasonblais](https://github.com/jasonblais), [joonsun-baek](https://github.com/joonsun-baek), [jwilander](https://github.com/jwilander), [lfbrock](https://github.com/lfbrock), [npcode](https://github.com/npcode), [paranbaram](https://github.com/paranbaram), [phrix32](https://github.com/phrix32), [R-Wang97](https://github.com/R-Wang97), [shieldsjared](https://github.com/shieldsjared)

/ios
- [jasonblais](https://github.com/jasonblais), [lfbrock](https://github.com/lfbrock)

/desktop
- [asaadmahmood](https://github.com/asaadmahmood), [jasonblais](https://github.com/jasonblais), [jgis](https://github.com/jgis), [jnugh](https://github.com/jnugh), [Razzeee](https://github.com/Razzeee), [St-Ex](https://github.com/St-Ex), [yuya-oc](https://github.com/yuya-oc)

/docs
- [asaadmahmood](https://github.com/asaadmahmood), [coreyhulen](https://github.com/coreyhulen), [DavidLu1997](https://github.com/DavidLu1997), [esethna](https://github.com/esethna), [friism](https://github.com/friism), [hmhealey](https://github.com/hmhealey), [it33](https://github.com/it33), [jasonblais](https://github.com/jasonblais), [jwilander](https://github.com/jwilander), [kaakaa](https://github.com/kaakaa), [lfbrock](https://github.com/lfbrock), [lindy65](https://github.com/lindy65), [pmccarthy01](https://github.com/pmccarthy01), [rudloff](https://github.com/Rudloff),  [shieldsjared](https://github.com/shieldsjared), [yangchen1](https://github.com/yangchen1)

/mattermost-docker
- [npcode](https://github.com/npcode), [xcompass](https://github.com/xcompass)

/android
- [coreyhulen](https://github.com/coreyhulen), [enahum](https://github.com/enahum), [jasonblais](https://github.com/jasonblais), [jwilander](https://github.com/jwilander), [lfbrock](https://github.com/lfbrock)

/push-proxy
- [jwilander](https://github.com/jwilander)

/mattermost-heroku
- [it33](https://github.com/it33), [jwilander](https://github.com/jwilander)

## Release v3.3.0

Expected release date: 2016-08-16

### Security Update

- Mattermost v3.3.0 contains [security updates](http://about.mattermost.com/security-updates/). [Upgrading to Mattermost v3.3.0](http://docs.mattermost.com/administration/upgrade.html) is highly recommended.
- Thanks to Bastian Ike for contributing security reports through the [Mattermost Responsible Disclosure Policy](https://www.mattermost.org/responsible-disclosure-policy/).

### Highlights

#### Languages
- Added Dutch, Korean, Simplified Chinese and Traditional Chinese translations for the user interface.
- Promoted Portuguese and Spanish to release-quality translations.

#### Flagged Messages
- Added the ability to flag a message for follow up, so users can track messages they want to go back to later.

#### Improved Statuses
- Improved response time of status indicator changing between online/offline/away.
- Added status indicators to the Direct Message and Channel member lists.
- Added `@here` to mention users who are online.

#### Google SSO ([Enterprise E20](https://about.mattermost.com/pricing/))
- Users can sign in to Mattermost with their Google credentials and new Mattermost user accounts are automatically created on first login.

#### Office 365 SSO (Beta) ([Enterprise E20](https://about.mattermost.com/pricing/))
- Users can sign in to Mattermost with their Office 365 credentials and new Mattermost user accounts are automatically created on first login.

#### High Availability Mode (Beta) ([Enterprise E20](https://about.mattermost.com/pricing/))
- Support for highly available application servers configurable in the System Console and configuration files. See [documentation](http://docs.mattermost.com/deployment/cluster.html) for more details.

### Improvements

#### iOS app
- Fixed issue where “Refresh/Log out” was appearing frequently.
- Fixed issue where center channel appears blank after initial page load.
- Keyboard is now closed when a user executes a search.

#### Mobile (iOS and Android apps)
- Enter key now creates a new line instead of sending the message.
- Added links to the mobile apps in the welcome email, tutorial, and main menu.
- Added a landing page that informs users of the mobile app when they access the site on a mobile web browser.
- Permalinks are now available on mobile.
- Made it easier to click on the ... menu when in the right-hand sidebar view.
- Enable auto-complete for "from:" and "in:".

#### User Interface
- Channel header is now added to the View Info modal.
- Configured channel introduction to respect the full width and centred channel views.
- Removed signup link from sign in page if all signup methods are disabled.
- Improved channel header popover behaviour.

#### Authentication
- The username "matterbot" is now restricted from account creation.
- Link to create an account is hidden on the login page if no account creation methods are turned on in the System Console.
- All team members can View Members for the team or specific channels.

#### Notifications
- Mention notifications can be turned on for any new messages in comment threads that you participate in.

#### Keyboard Shortcuts
- Added icons next to channel names and improved sorting in the channel switcher (CTRL/CMD+K).
- Keyboard shortcuts that open modals can now toggle them open and closed (CTRL/CMD+SHIFT+A, CTRL/CMD+K).

#### Integrations
- Added an option to trigger outgoing webhook if the first word starts with the specified trigger word.

#### System Console
- Username is now added to the System Console users list.
- Legal and Support links are now hidden in the user interface if no link is specified in the System Console.
- If the Terms of Service link is left blank in the System Console then it defaults to the "Mattermost Conditions of Use" page.

#### [Enterprise E10, E20](https://about.mattermost.com/pricing/)

- Added the ability to set different themes for each team.
- Added a checkbox to apply theme settings to all teams of which you are a member.
- Users disabled or removed from the AD/LDAP server are now made “Inactive” in Mattermost (previously their sessions were revoked and could no longer log in, but their account status was not set to “Inactive”).
- Added the ability to force migrating authentication methods.
- Added Site Description field to the System Console > Customization > Custom Branding section.
- AD/LDAP `Bindusername` and `Bindpassword` fields in the System Console are now optional to support anonymous binding.

### Bug Fixes

- The behavior of setting for Link Previews in Account Settings is no longer reversed.
- Hitting the URL of a private team you used to belong to now redirects properly.
- Search terms contained in hashtags are now highlighted in the search results.
- Fixed an issue with quick typesetting on IE-11 and Edge.
- Fixed an issue with uploading SAML certificates if the files were removed from `config.json`.
- Multiple files can now be selected on the file upload dialog of the desktop app.
- Fixed a scrolling issue with the channel switcher.
- Fixed system messages showing a small empty white box.
- Fixed a markdown formatting issue with multiple lists in a row.
- Team Admins can no longer demote System Admins.
- The channel header now respects the setting for Channel Display Mode.
- The System Console no longer freezes if accessing via URL when not logged in.
- Site Name is now restricted to 30 characters to avoid text overflow.
- Error is no longer thrown when switching between teams in the System Console.
- Invalid password error is thrown if System Admin resets a password to something that doesn't meet the specified password requirements.
- Fixed the percentage loading indicator on the image preview modal.
- File upload overlay now appears on Edge.
- Maximum Users per Team and Minimum Password Length now default to reasonable values if a bad input is saved.
- Right-hand side now updates when a new profile picture is saved.
- Channels in the Channel Switcher are sorted by their handle if their display name is identical.
- Setting the length for mobile sessions is now fixed in the System Console.
- The “Test Connection” button in the System Console > Notifications > Email section now properly uses the saved SMTP password.
- System Admins no longer receive a JavaScript error if a new message is received while in the System Console.
- Dropdown in the Manage Members modal is no longer empty for System Admins.
- @all is now correctly highlighted if the trigger setting is selected in Account Settings.
- Fixed unformatted error message on account creation page if no creation methods are enabled.
- Corrected the formatting of some help text in the System Console.
- Color picker in Custom Theme settings now disappears once setting has been saved on mobile.
- System Console menu no longer cuts off long team names.

### Compatibility  
Changes from v3.2 to v3.3:

#### config.json   

Multiple setting options were added to `config.json`. Below is a list of the additions and their default values on install. The settings can be modified in `config.json` or the System Console.

**Changes to Team Edition and Enterprise Edition:**

- Under a new section `NativeAppSettings`:
   - Added `"AppDownloadLink": "https://about.mattermost.com/downloads/"` to point towards a download page for native apps.
   - Added `"AndroidAppDownloadLink": "https://about.mattermost.com/mattermost-android-app/"` to point towards the Android app.
   - Added `"IosAppDownloadLink": "https://about.mattermost.com/mattermost-ios-app/"` to point towards the iOS app.
- Under `ServiceSettings`:
    - Added `"SiteURL": ""` to allow the server to overwrite the site_url.
- Under `TeamSettings`:
    - Added `"UserStatusAwayTimeout": 300` to specify the number of seconds before users are considered "away".

**Additional Changes to Enterprise Edition:**    

The following config settings will only work on servers with an Enterprise License that has the feature enabled.

- Under `TeamSettings`:
    - Added `"CustomDescriptionText": ""` to set the site description shown in login screens and user interface.
- Under `GoogleSettings` in `config.json`:
   - Changed: `"Scope": "profile email"` to set the standard setting for OAuth to determine the scope of information shared with OAuth client.
   - Changed: `"AuthEndpoint": "https://accounts.google.com/o/oauth2/v2/auth"` to set the authorization endpoint for Google SSO.
   - Changed: `"TokenEndpoint": "https://www.googleapis.com/oauth2/v4/token"` to set the token endpoint for Google SSO.
   - Changed: `"UserApiEndpoint": "https://www.googleapis.com/plus/v1/people/me"` to set the user API endpoint for Google SSO.
- Under a new section `Office365Settings`:
   - Added `"Enable": false` to allow login using Office 365 SSO when set to `true`.
   - Added `"Secret": ""` to set the Client Secret received when registering the application with Google.
   - Added `"Id": ""` to set the Client ID received when registering the application with Google.
   - Added `"Scope": "User.Read"` to set the standard setting for OAuth to determine the scope of information shared with OAuth client.
   - Added `"AuthEndpoint": "https://login.microsoftonline.com/common/oauth2/v2.0/authorize"` to set the authorization endpoint for Office 365 SSO.
   - Added `"TokenEndpoint": "https://login.microsoftonline.com/common/oauth2/v2.0/token"` to set the token endpoint for Office 365 SSO.
   - Added `"UserApiEndpoint": "https://graph.microsoft.com/v1.0/me"` to set the user API endpoint for Office 365 SSO.
- Under `LdapSettings` in `config.json`:
   - `"BindUsername": ""` and `"BindPassword": ""` are no longer required fields, so anonymous binding is possible.
- Under a new section `ClusterSettings`:
    - Added `"Enable": false` to enable High Availability mode.
    - Added `"InterNodeListenAddress": ":8075"` to specify the address the server will listen on for communicating with other servers.
    - Added `"InterNodeUrls": []` to specify the internal/private URLs of all the Mattermost servers separated by commas.

### Database Changes from v3.2 to v3.3

**OAuthAccessData Table**

 - Added `ClientId` column.
 - Added `UserId` column.
 - Removed `AuthCode` column.
 - Set Unique key on `ClientId` and `UserId` columns.
 - Removed index from `idx_oauthaccessdata_auth_code` column.
 - Added indexes to `idx_oauthaccessdata_client_id`, `idx_oauthaccessdata_user_id` and `idx_oauthaccessdata_refresh_token` columns.

**OAuthApps Table**

 - Added `IconURL` column.

**OutgoingWebhooks Table**

 - Added `TriggerWhen` column.

**Status Table**

 - Added `Status` table.

**Users Table**

 - Removed `LastActivityAt` column.
 - Removed `LastPingAt` column.
 - Removed `ThemeProps` column.

### API Changes from v3.2 to v3.3

**Updated admin routes:**
 - Changed `users/status` from `POST` to `GET`

**New admin routes:**
 - Added `GET` at `/posts/flagged/{offset:[0-9]+}/{limit:[0-9]+}`
     - Returns a list of posts that have been flagged by the user; `offset` is the offset to start the page at; `limit` is the max number of posts to return.
 - Added `GET` at `/admin/cluster_status`
     - Returns a json with a status of each of the reachable nodes in the cluster
 - Added `GET` at `/oauth/list`
     - Returns a list of OAuth 2.0 apps registered by the user
 - Added `GET` at `/oauth/app/{clientId:""}`
     - Returns a Sanitized OAuth 2.0 application where `clientId` corresponds to the application
 - Added `POST` at `/oauth/delete`
     - Returns status = OK if the OAuth 2.0 application owned by the current user was successfully deleted.
 - Added `GET` at `/oauth/access_token`
     - Returns the access token for OAuth 2.0 application
 - Added `POST` at `/preferences/delete`
     - Returns status = OK if the list of preferences owned by the current user were successfully deleted.
 - Added `POST` at `/admin/remove_certificate`
     - Returns a map[string]interface{} if removing the x509 base64 Certificates and Private Key files used with SAML exists on the file system.

### Known Issues

- Desktop apps sometimes require a refresh to solve 404 errors.
- Deleted messages don't disappear from the channel for the user who deleted the message, if the message was previously edited and right hand sidebar is open.
- After receiving an error for creating a channel with one character, updated channel name is not saved.
- A single collapsed preview re-opens after refresh.
- Removed user from team still appears in DM list from the team.
- Files sent in private messages to members in a different team are not accessible.
- YouTube videos show as “Video not found” on Desktop App.
- “More” option under Direct Message list no longer shows count of team members not in your direct message list.
- /join sometimes throws an error.
- On Firefox, CTRL/CMD+U keyboard shortcut doesn’t work.
- Sometimes only the last character typed in the channel switcher appears.
- Webhook attachments don’t show up in search results.
- Count of unread mentions are sometimes mixed when switching between multiple teams.
- Office 365 login sometimes causes a bad token error.
- Messages sometimes don't appear deleted until the page is refreshed.
- When joining a channel from a public link, the page sometimes loads for a long time and requires a refresh.
- After leaving a team, joining or creating a team sometimes causes an error.

### Contributors

Many thanks to all our contributors. In alphabetical order:

/platform

- [asaadmahmood](https://github.com/asaadmahmood), [coreyhulen](https://github.com/coreyhulen), [crspeller](https://github.com/crspeller), [DavidLu1997](https://github.com/DavidLu1997), [eadmund](https://github.com/eadmund), [enahum](https://github.com/enahum), [esethna](https://github.com/esethna), [hmhealey](https://github.com/hmhealey), [jasonblais](https://github.com/jasonblais), [jwilander](https://github.com/jwilander), [lfbrock](https://github.com/lfbrock), [maruTA-bis5](https://github.com/maruTA-bis5), [Rudloff](https://github.com/Rudloff), [samogot](https://github.com/samogot), [yuters](https://github.com/yuters)

/desktop

- [jasonblais](https://github.com/jasonblais), [jnugh](https://github.com/jnugh), [Razzeee](https://github.com/Razzeee), [timroes](https://github.com/timroes), [yuya-oc](https://github.com/yuya-oc)

/android

- [coreyhulen](https://github.com/coreyhulen), [jasonblais](https://github.com/jasonblais)

/ios

- [coreyhulen](https://github.com/coreyhulen), [macdabby](https://github.com/macdabby), [jasonblais](https://github.com/jasonblais)

/docs

- [asaadmahmood](https://github.com/asaadmahmood), [esethna](https://github.com/esethna), [it33](https://github.com/it33), [jasonblais](https://github.com/jasonblais), [lfbrock](https://github.com/lfbrock), [lindy65](https://github.com/lindy65)

/mattermost-docker

- [npcode](https://github.com/npcode)

/mattermost-driver-javascript

- [jwilander](https://github.com/jwilander)

/mattermost-bot-sample-golang

- [coreyhulen](https://github.com/coreyhulen), [jasonblais](https://github.com/jasonblais)

If we missed your name, please let us know at feedback@mattermost.com. Recognition is a manual process and mistakes can happen. We want to include anyone who's made a pull request that got merged during the release.

## Release v3.2.0

Release date: 2016-07-16

### Security Update

- Mattermost v3.2.0 contains [multiple security updates](http://about.mattermost.com/security-updates/). [Upgrading to Mattermost v3.2.0](http://docs.mattermost.com/administration/upgrade.html) is highly recommended.
- Thanks to Bastian Ike, Mohammad Razavi, Steve MacQuiddy, Christer Mjellem Strand and Jonas Arneberg for contributing security reports through the [Mattermost Responsible Disclosure Policy](https://www.mattermost.org/responsible-disclosure-policy/).

### Highlights

#### Languages

- Added German translation for the user interface if enabled by the System Admin from **System Console > Localization > Available Languages**.

#### Custom Emoji

- Create Custom Emoji from the **Main Menu** > **Custom Emoji** when enabled from **System Console** > **Customization** > **Custom Emoji**.
- Restrict the permissions required to create Custom Emoji (Enterprise).

#### Performance
- Gzip compression for static content files decreases time for first page load, enabled from **System Console** > **Configuration**.
- Reduced the total Mattermost package size from 25.7MB to 18.9MB.

#### Policy ([Enterprise E10, E20](https://about.mattermost.com/pricing/))

- Restrict the permission levels required to send team invitiations in **System Console** > **Policy**.
- Restrict the permission levels required to manage public and private channels, including creating, deleting, renaming, and setting the channel header or purpose.

#### SAML Single Sign-On ([Enterprise E20](https://about.mattermost.com/pricing/)):

- Users can sign in to Mattermost with their SAML credentials and new Mattermost user accounts are automatically created on first login. Mattermost pulls user information from SAML, including first and last name, email and username.
- Mattermost officially supports Okta and Microsoft ADFS as the identity providers (IDPs), but you may also try configuring SAML for a custom IDP.

### Improvements

**On-Boarding and Off-Boarding**

- After account creation, users are automatically directed to the team where they were invited instead of the Team Selection page.
- "Get Team Invite Link" is now accessible on mobile.
- Users can now be removed from teams via the **Main Menu** > **Manage Members** modal.

**System Console**

- Updated labeling of System Console settings in the UI for consistency and accuracy.
- ([Enterprise E20](https://about.mattermost.com/pricing/)) High availability support via **Reload Configuration from Disk** and **Recycle Database Connections** buttons had help text added so they're easier to understand.
- Allow System Admins to create teams even if team creation is disabled via the System Console.

**Notifications**

- Address displayed in the email notification footer is now configurable in the System Console.
- Direct Message desktop notifications now display with a "Direct Message" title.

**Web UI**

- Reply button and [...] menu now appear in a hovering UI element to increase the available margin width in the center channel.
- Right-hand sidebar can now be expanded when viewing threads or search results.
- Text emoticons now show up as the first entries in the autocomplete list
- @mention autocomplete now filters on nickname, full name, and username.
- Added an online indicator to the header of Direct Message channels.
- Added database type to the About Mattermost dialog.
- Removed unnecessary resizing when opening and closing the right hand sidebar.
- Removed jumping of the center channel when new messages are posted.
- Updated the channel info dialog to be more user friendly.

**[Enterprise E10, E20](https://about.mattermost.com/pricing/)**

-  [New command line tools](http://docs.mattermost.com/administration/command-line-tools.html) added, such as adding and removing users from channels, and restoring previously deleted channels.
- Added a button to manually trigger AD/LDAP synchronization.
- Updating AD/LDAP Synchronization Interval to no longer require a server restart to take effect.
- Improved logging for AD/LDAP synchronization.
- Added validation to the AD/LDAP settings in the System Console so an error is triggered if required fields are missing.

### Bug Fixes

- Privacy settings in the system console now refresh correctly when hiding email addresses or full names.
- Fixed the cross contamination of new channels created on different teams in the same browser.
- Updated the GitLab SSO error message for clarity if another Mattermost account is already associated with the GitLab account.
- Team creation via GitLab SSO no longer throws an error if email domains are restricted.
- Channel header no longer disappears after renaming a channel
- Testing the email connection in the System Console no longer throws an error.
- Multiline list items are now displayed correctly on new lines.
- Error message is updated when switching from email to GitLab SSO authentication that is already used by another account.
- Timestamps no longer require a page refresh when switching between 12h and 24h display formats.
- Hashtags containing `¿` are now returned with proper highlighting in search results.
- No longer require a page refresh before enabling compliance reporting in the System Console.
- `@all` no longer sends mentions if unselected in Account Settings.
- Users are no longer redirected to the switch teams page after changing authentication method from GitLab SSO to email.
- Invalid MFA token error message now clears correcly from the UI.
- Errors now correctly clear from the UI when changing passwords.
- System Console users list no longer throws an error when trying to demote a member from a System Admin.
- iOS radio buttons no longer stay selected when switching between options.
- Email addresses now display for System Admins even if hidden in the System Console.
- Code themes now save when updated via Account settings.
- File name is now displayed instead of the full path to the file in code snippet previews.
- Config settings are refreshed immediately when **Reload Configuration from Disk** is clicked.
- Preview feature checkboxes now reset after changes are canceled.
- Updated the markdown parser to fix poor handling of certain links.
- Error box highlighting on the claim AD/LDAP account page is fixed to only highlight the invalid input box.
- Errors in the system console are now properly aligned.
- Button to resend verification email no longer throws an error when clicked.
- Direct Messages modal loads faster since it is no longer cleared from memory each time it closes.
- Graphs in the **System Console > Site Statistics** now have the same start date for comparison.
- Fixed an issue where new languages are not added by default. Any server which is upgraded to Mattermost v3.1 will need to manually set **System Console > Localization > Available Languages** blank to have new languages added by default.
- Previously, a few shortcuts that used CTRL were overwriting existing messaging shortcuts in Mac. This has been changed so they only work with CMD. See [documentation](http://docs.mattermost.com/help/messaging/keyboard-shortcuts.html) for more details.
- Email body now contains the `siteURL` when inviting a user by email via CLI (command line interface)
- YouTube videos now stop playing when collapsed.
- Fixed error when adding an incoming webhook to a public channel the user is currently not in.
- Error merssage displayed on password reset page is now formatted correctly.


### Compatibility
Changes from v3.1 to v3.2:

#### config.json   

Multiple setting options were added to `config.json`. Below is a list of the additions and their default values on install. The settings can be modified in `config.json` or the System Console.

**Changes to Team Edition and Enterprise Edition**:

- Under `EmailSettings` in `config.json`:
   - Added `"FeedbackOrganization": ""` to specify organization name and address, which will be displayed on email notifications from Mattermost.

- Under `ServiceSettings` in `config.json`:
   - Added `"EnableCustomEmoji": false`. When set to `true`, enables Custom Emoji option in the Main Menu where users can create customized emoji.

- Under `LocalizationSettings` in `config.json`:
   - Changed: `"AvailableLocales": ""` to allow new languages be added by default.

- Under `LogSettings` in `config.json`:
   - Added `"EnableWebhookDebugging": true`. When set to `true`, contents of incoming webhooks are printed to log files for debugging.

**Additional Changes to Enterprise Edition:**    

The following config settings will only work on servers with an Enterprise License that has the feature enabled.

- Under `TeamSettings` in `config.json`:
   - Added `"RestrictTeamInvite": "all"` to set the permissions required to send team invites.
   - Added `"RestrictPublicChannelManagement": "all"` to set the permissions required to manage public channels.
   - Added `"RestrictPrivateChannelManagement": "all"` to set the permissions required to manage private channels.

- Under `ServiceSettings` in `config.json`:
   - Added `"RestrictCustomEmojiCreation": "all"` to set the permissions required to create custom emoji.

- Under `SamlSettings` in `config.json`:
   - Added `"Enable": false` to allow login using SAML. See [documentation](http://docs.mattermost.com/deployment/sso-saml.html) to learn more about configuring SAML for Mattermost.
   - Added `"Verify": false` to control whether Mattermost verifies the signature sent from the SAML Response matches the Service Provider Login URL.
   - Added `"Encrypt": false`to control whether Mattermost will decrypt SAML Assertions encrypted with your Service Provider Public Certificate.
   - Added `"IdpUrl": ""` to set the SAML SSO URL where Mattermost sends a SAML request to start login sequence.
   - Added `"IdpDescriptorUrl": ""` to set the Identity Provider Issuer URL for the Identity Provider you use for SAML requests.
   - Added `"AssertionConsumerServiceURL": ""` to set the Service Provider Login URL.
   - Added `"IdpCertificateFile": ""` to set the public authentication certificate issued by your Identity Provider.
   - Added `"PublicCertificateFile": ""` to set certificate used to generate the signature on a SAML request to the Identity Provider for a service provider initiated SAML login, when Mattermost is the Service Provider.
   - Added `"PrivateKeyFile": ""` to set the private key used to decrypt SAML Assertions from the Identity Provider.
   - Added `"FirstNameAttribute": ""` to set the attribute in the SAML Assertion that will be used to populate the first name of users in Mattermost.
   - Added `"LastNameAttribute": ""` to set the attribute in the SAML Assertion that will be used to populate the last name of users in Mattermost.
   - Added `"EmailAttribute": ""` to set the attribute in the SAML Assertion that will be used to populate the email of users in Mattermost.
   - Added `"UsernameAttribute": ""` to set the attribute in the SAML Assertion that will be used to populate the username of users in Mattermost.
   - Added `"NicknameAttribute": ""` to set the attribute in the SAML Assertion that will be used to populate the nickname of users in Mattermost.
   - Added `"LocaleAttribute": ""` to set the attribute in the SAML Assertion that will be used to populate the language of users in Mattermost.
   - Added `"LoginButtonText": ""` set the text that appears in the login button on the login page.

- Under `LdapSettings` in `config.json`:
   - `"FirstNameAttribute": ""`, `"LastNameAttribute": ""`, `"BindUsername": ""`, and `"BindPassword": ""` are now required fields.
   - Added `"MaxPageSize": 0` to set the maximum number of users that will be requested from the AD/LDAP server at one time.

#### Database Changes from v3.1 to v3.2

**TeamMembers Table**    
- Added `DeleteAt` column.

**Emoji Table**    
- Added `Emoji` table.

### Known Issues

- In System Console > Notifications > Email the "Test Connection" button does not properly use the saved SMTP password. The temporary workaround is to re-type your SMTP Server Password into the field prior to using the "Test Connection", and then to "Save" afterwards.
- The behavior of setting for Link Previews in Account Settings is reversed.
- “More” option under Direct Message list no longer shows count of team members not in your direct message list.
- Webhook attachments don't show up in search results.
- On Firefox, System Console sidebar completely disappears when an AD/LDAP setting is saved.
- On Firefox, CTRL/CMD+U keyboard shortcut doesn't work.
- `/join` sometimes throws an error.
- Sometimes only the last character typed in the channel switcher appears.
- Formatting of multiple lists in a row breaks markdown.
- Hitting the URL of a private team you used to belong to shows a blank Team Selection page.
- Accessing the System Console URL when logged out causes the browser to hang.
- Youtube videos show as "Video not found" on Desktop App
- Search terms contained in hashtags are not highlighted in the search results.
- Files sent in private messages to members in a different team are not accessible.
- Center channel appears blank after initial page load on iOS.

### Contributors

Many thanks to all our contributors. In alphabetical order:

/platform    
- [42wim](https://github.com/42wim), [apheleia](https://github.com/apheleia), [asaadmahmood](https://github.com/asaadmahmood), [coreyhulen](https://github.com/coreyhulen),[crspeller](https://github.com/crspeller), [DavidLu1997](https://github.com/DavidLu1997), [enahum](https://github.com/enahum), [esethna](https://github.com/esethna), [hmhealey](https://github.com/hmhealey), [iansim](https://github.com/iansim), [it33](https://github.com/it33), [jwilander](https://github.com/jwilander), [kevynb](https://github.com/kevynb), [lfbrock](https://github.com/lfbrock), [samogot](https://github.com/samogot), [tbalthazar](https://github.com/tbalthazar), [tehraven](https://github.com/tehraven), [thiyagaraj](https://github.com/thiyagaraj), [yumenohosi](https://github.com/yumenohosi)

/ios  
- [coreyhulen](https://github.com/coreyhulen)

/desktop    
- [it33](https://github.com/it33), [jasonblais](https://github.com/jasonblais), [magicmonty](https://github.com/magicmonty), [Razzeee](https://github.com/Razzeee), [yuya-oc](https://github.com/yuya-oc)

/docs    
- [apheleia](https://github.com/apheleia), [asaadmahmood](https://github.com/asaadmahmood), [crspeller](https://github.com/crspeller), [esethna](https://github.com/esethna), [Fonata](https://github.com/Fonata), [it33](https://github.com/it33), [jasonblais](https://github.com/jasonblais), [lfbrock](https://github.com/lfbrock), [lindy65](https://github.com/lindy65), [npcode](https://github.com/npcode), [yangchen1](https://github.com/yangchen1)

/mattermost-driver-javascript    
- [coreyhulen](https://github.com/coreyhulen), [crspeller](https://github.com/crspeller), [DavidLu1997](https://github.com/DavidLu1997), [enahum](https://github.com/enahum), [hmhealey](https://github.com/hmhealey), [it33](https://github.com/it33), [samogot](https://github.com/samogot)

/mattermost-docker
- [npcode](https://github.com/npcode)

/mattermost/push-proxy
- [coreyhulen](https://github.com/coreyhulen)

If we missed your name, please let us know at feedback@mattermost.com. Recognition is a manual process and mistakes can happen. We want to include anyone who's made a pull request that got merged during the release.

## Release v3.1.0

Release date: 2016-06-16

### Security Update

- Mattermost v3.1.0 contains [multiple security updates](http://about.mattermost.com/security-updates/). [Upgrading to Mattermost v3.1.0](http://docs.mattermost.com/administration/upgrade.html) is highly recommended.
- Thanks to Uchida Taishi for contributing security reports through the [Mattermost Responsible Disclosure Policy](https://www.mattermost.org/responsible-disclosure-policy/).

### Highlights

#### Keyboard shortcuts and channel switcher

- Added keyboard shortcuts for navigation, messages and files
- Added channel switcher available from CTRL+K in Windows and CMD+K on Mac.
- See [shortcut documentation](http://docs.mattermost.com/help/messaging/keyboard-shortcuts.html) or use the `/shortcuts` slash command for details.

#### Upgraded System Console

- Re-organized System Console to make settings easier to find for new users.
- Added setting to set default server and client languages.

#### Upgraded Push Notification options

- Added ability for mobile push notifications to trigger on only mentions, all activity and no activity, configurable from **Account Settings** > **Notifications** > **Mobile push notifications**
- Added ability to trigger mobile push notifications while user is logged into Mattermost on desktop.

#### Compact View

- Added "Compact" view option to display more text on a smaller screen, configurable from **Account Settings** > **Display** > **Message Display**.

### Improvements

iOS App
- Account Settings > Notifications option lets users to enable mobile push notifications for chosen activities.
- Push notifications sent even if a user is online on desktop.
- Removed auto-capitalization on login screen, so email is no longer capitalized.

Android App
- Account Settings > Notifications option lets users to enable mobile push notifications for chosen activities.
- Push notifications sent even if a user is online on desktop.
- Removed auto-capitalization on login screen, so email is no longer capitalized.

User Interface

- Account Settings > Display option lets users set channels to compact view.
- Autocomplete closes with ESC button.
- Sequential messages with a username also show profile pictures.
- Channel introduction message conforms to the channel width chosen in Account Settings > Display.
- The message '[user] is typing' now uses the username instead of the display name.
- Date markers now show absolute time.

Performance

- Performance improvements to posting and replying.
- Online status in Direct Message list updated on first load.

Notifications

- `@all` mention added back with equivalent functionality to `@channel`.
- An email notification is now sent when username is changed.

Channels
- Removed the option to leave a channel for the last person in a private group, so private groups can no longer end up in an ownerless state.

Messaging

- Move link preview toggle out of preview feature list and add /collapse and /expand.

Localization

- New settings to configure localization options for teams, including default language.
- [Mattermost Translation Server](http://translate.mattermost.com/) upgraded to better support [localization process](http://docs.mattermost.com/developer/localization.html).

Integrations

- Integrations now support advanced formatting through [message attachments](http://docs.mattermost.com/developer/message-attachments.html).
- Added support for sending `@channel` notifications by using `<!channel>`.
- Added support for raw new lines in the text payload.
- Added validation for command trigger words.

Onboarding

- Slash command `/invite_people [email address]` sends an email invite to your Mattermost team.

Enterprise

- (E10 and higher): Added AD/LDAP synchronization to automatically deactivate Mattermost accounts after AD/LDAP accounts are deactivated. Previous behavior only checked AD/LDAP credentials on sign-in. Synchronization time defaults to one hour and is configurable from **System Console** > **Synchronization Interval**.
- (E20 and higher): Added support for [high availability database configurations](http://docs.mattermost.com/deployment/ha.html) using read replicas and a manual failover process to deploy database reconfigurations without stopping the Mattermost server.

### Bug Fixes

- Incoming webhooks have been made available in all public channels, and in private channels the user belongs to.
- A space between two named emojis is no longer required for correct rendering.
- Emojis now render inside parenthesis or brackets.
- Links that are enclosed with a right parenthesis now work properly.
- Search term highlighting now updates when search terms change but return the same posts.
- Search results now properly highlight for searches containing @username, non-latin characters, terms inside Markdown code blocks, and hashtags containing a dash.
- A single numbered item no longer resets numbering to 1.
- Previews for removed YouTube videos no longer throw a 404 error.
- Team and System Admins can now update channel settings after leaving and rejoining the channel.
- After initial load on iOS, centre channel no longer appears blank.
- When creating a team with a new account, channel introduction message is now displayed.
- Sidebar notification for direct messages now clear once viewed, regardless of which team you are in.
- Custom brand image size is now properly limited on IE11.

### Compatibility  
Changes from v3.0 to v3.1:

**config.json**    

Multiple setting options were added to `config.json`. Below is a list of the additions and their default values on install. The settings can be modified in `config.json` or the System Console.

**Changes to Team Edition and Enterprise Edition**:

 - Under `LocalizationSettings` in `config.json`:
    - Added `"DefaultServerLocale": “en”` to set default language for the system messages and logs
    - Added `"DefaultClientLocale": “en”` to set default language for newly created users and for pages where the user hasn't logged in
    - Added `"AvailableLocales": “en,es,fr,ja,pt-BR”` to set which languages are available for users in Account Settings. The language specified in `DefaultClientLocale` should be included in this list.

**Additional Changes to Enterprise Edition:**    

The following config settings will only work on servers with an Enterprise License that has the feature enabled.

 - Under `LdapSettings` in `config.json`:
    - Added `"SyncIntervalMinutes": "60"` to allow system admins adjust how frequently Mattermost performs AD/LDAP synchronization to update users

### Known Issues

- “More” option under Direct Message list no longer shows count of team members not in your direct message list.
- Emoji smileys ending with a letter at the end of a message do not auto-complete as expected.
- Incorrect formatting when a new line is added directly after a list.
- On Postgres databases, searching for websites and emails does not work properly and hashtags which end with an inverted questionmark aren't properly highlighted.
- On Firefox, search results for hashtags are not properly highlighted.
- Clicking on a desktop notification from another team doesn’t open the team.
- Webhook attachments don't show up in search results.
- On Firefox, System Console sidebar completely disappears when an AD/LDAP setting is saved
- On Firefox, CTRL/CMD+U keyboard shortcut doesn't work
- Copying and pasting an image from a browser doesn't work
- Youtube videos continue playing when collapsed
- Code theme under Account Settings > Display > Theme doesn't save unless entered in vectorized form
- `/join` sometimes throws an error
- When upgrading to 3.X, syntax highlighting using Solarized code theme is lost
- In Compact view, clicking on a file in the first post in the right hand sidebar attempts to download the file
- Unable to leave a private channel in mobile view
- `@all` notifications received even after being unselected from notification options
- Channel header disappears after renaming a channel (fixed with channel switch)
- Updates to **System Console** > **Privacy** settings for existing users requires a session update
- Invalid config setting causes server to panic on start

### Contributors

Many thanks to all our contributors. In alphabetical order:

/platform
- [apheleia](https://github.com/apheleia), [ArthurHlt](https://github.com/ArthurHlt), [asaadmahmood](https://github.com/asaadmahmood), [coreyhulen](https://github.com/coreyhulen), [crspeller](https://github.com/crspeller), [DavidLu1997](https://github.com/DavidLu1997), [enahum](https://github.com/enahum), [goofy-bz](https://github.com/goofy-bz), [gramakri](https://github.com/gramakri), [hmhealey](https://github.com/hmhealey), [it33](https://github.com/it33), [jasonblais](https://github.com/jasonblais), [jwilander](https://github.com/jwilander), [kevynb](https://github.com/kevynb), [khoa-le](https://github.com/khoa-le), [lfbrock](https://github.com/lfbrock), [rompic](https://github.com/rompic), [ryoon](https://github.com/ryoon), [samogot](https://github.com/samogot), [ScriptAutomate](https://github.com/ScriptAutomate), [tbalthazar](https://github.com/tbalthazar), [tehraven](https://github.com/tehraven/)

/ios
- [coreyhulen](https://github.com/coreyhulen), [lfbrock](https://github.com/lfbrock)

/android
- [coreyhulen](https://github.com/coreyhulen), [DavidLu1997](https://github.com/DavidLu1997), [it33](https://github.com/it33), [lfbrock](https://github.com/lfbrock), [nineinchnick](https://github.com/nineinchnick)

/desktop
- [CarmDam](https://github.com/CarmDam), [it33](https://github.com/it33), [jnugh](https://github.com/jnugh), [MetalCar](https://github.com/MetalCar), [Razzeee](https://github.com/Razzeee), [yuya-oc](https://github.com/yuya-oc)

/docs    
- [apheleia](https://github.com/apheleia), [coreyhulen](https://github.com/coreyhulen), [crspeller](https://github.com/crspeller), [DavidLu1997](https://github.com/DavidLu1997), [enahum](https://github.com/enahum), [esethna](https://github.com/esethna), [hannaparks](https://github.com/hannaparks), [hmhealey](https://github.com/hmhealey), [it33](https://github.com/it33), [jasonblais](https://github.com/jasonblais), [lfbrock](https://github.com/lfbrock), [maxlmo](https://github.com/maxlmo), [mkhsueh](https://github.com/mkhsueh), [npcode](https://github.com/npcode), [TwizzyDizzy](https://github.com/TwizzyDizzy)

/mattermost-driver-javascript    
- [coreyhulen](https://github.com/coreyhulen), [crspeller](https://github.com/crspeller), [enahum](https://github.com/enahum), [jwilander](https://github.com/jwilander)

/mattermost-docker    
- [npcode](https://github.com/npcode), [pierreozoux](https://github.com/pierreozoux)

/mattermost/push-proxy    
- [coreyhulen](https://github.com/coreyhulen)

/mattermost/mattermost-docker-preview    
- [crspeller](https://github.com/crspeller)

If we missed your name, please let us know at feedback@mattermost.com. Recognition is a manual process and mistakes can happen. We want to include anyone who's made a pull request that got merged during the release.

## Release v3.0.3

Release date: 2016-05-27

Notes on patch releases:
- v3.0.3, released 2016-05-27
   - Fixed an error with AD/LDAP signup if user already existed.
   - Fixed an error where setting language to one of the supported langugages caused a blank page.
   - Fixed an error where upgrading team admins on the primary team with AD/LDAP and Gitlab accounts caused an error.
- v3.0.2, released 2016-05-17
   - Security update to reduce information disclosure, thanks to Andreas Lindh for [reporting responsibly](http://www.mattermost.org/responsible-disclosure-policy/)
   - Fixed an error where, when using Postgres, attempting to log in with an AD/LDAP that has the same email address or username as an email-based account shows a confusing error message.
   - Fixed an error accounts using email authentation attempt to create new teams.
   - Fixed an error where if you upgrade having never previously saved config.json from System Console, saving from System Console will not work.
- v3.0.1, released 2016-05-16
   - v3.0.1 fixed an error in GitLab SSO, thanks to [ArthurHlt](https://github.com/ArthurHlt) for the pull request fixing the issue.
- v3.0.0, released 2016-05-16
   - Original 3.0 release.

### Security Update

- Mattermost v3.0.3 contains multiple security updates. [Upgrading to Mattermost v3.0.3](http://docs.mattermost.com/administration/upgrade.html#upgrading-to-team-edition-3-0-x-from-2-x) is highly recommended.
- Thanks to Yoni Ramon from the Tesla security team, Andreas Lindh and Uchida Ta for contributing security reports through the [Mattermost Responsible Disclosure Policy](https://www.mattermost.org/responsible-disclosure-policy/).

### Major Version Release

Mattermost 3.0 is a new major version of Mattermost with fundamental changes affecting Mattermost 2.x deployments. [An understanding of the upgrade process from 2.x to 3.0](http://www.mattermost.org/upgrading-to-mattermost-3-0/), including manual steps, is required to upgrade successfully.

### Highlights

#### Unified Accounts

- Users manage a single account across multiple teams
- Users from different teams can share messages and files
- Improved multi-team login and sign-up experience

#### Enterprise Edition Security, Authentication and Branding Upgrades

- Added multi-factor authentication
- Added multiple Active Directory/LDAP upgrades (TLS, filters, custom labels, nickname support)
- Added tools for custom branding

#### User Interface Upgrades
- New Emoji set
- Added full width option for text display
- Improved UI for managing webhooks and slash commands

#### iOS and Android mobile app improvements
- Added support for multiple teams
- New option to include message snippets in push notifications
- Added auto-correct

### Languages

- Added Japanese translation for user interface.

### Improvements

iOS app
- Added support for multiple teams on the same server.
- Added autocorrect.
- Note: Users of Mattermost 3.0 server need to install new iOS 3.0 app. iOS 2.x apps are not compatible with Mattermost 3.0 server. Also, iOS 3.0 app is not compatible with Mattermost 2.x server.

Android app
- Added support for multiple teams on the same server.
- Added autocorrect.
- Note: Users of Mattermost 3.0 server need to install new Android 3.0 app. Android 2.x apps are not compatible with Mattermost 3.0 server. Also, Android 3.0 app is not compatible with Mattermost 2.x server.

User Interface
- Switched to new emoji set.
- Account Settings > Display option lets users set the channel view to full width.
- Smoother overlay transition when opening sidebar on mobile.
- Back and forward browser buttons can now move back and forward in channel history.

Integrations
- Moved webhooks and slash command settings to a new “Integrations” page.
- Added "Display Name" and “Description” to incoming and outgoing webhooks.
- Changed webhooks to always show the username and profile picture, even if posts are consecutive.
- Added a /msg command to open a direct message channel with another user.

Authentication
- Changed the user model so accounts are per server instead of per team.
- Updated the login flow so users can select which team to open after signing in.
- Combined Email, Username, and AD/LDAP options into one login box so users can enter their credentials and the system will identify which kind of authentication to use.
- GitLab SSO now creates an account from the "Sign In" button if an account previously did not exist.

Files and Attachments
- Added a preview for code files in the image viewer.

Notifications
- Added the option to enable full snippets in push notifications.

Search
- Changed searches to connect terms with "AND" instead of "OR".

Enterprise:
- Added the ability to map nickname to an AD/LDAP field.
- Added the ability to filter AD/LDAP users, so only users selected by the filter can log in to Mattermost.
- Added the option to connect to AD/LDAP with TLS or STARTTLS
- Added the option to replace the “AD/LDAP username” login field placeholder text with custom text.
- Users can now switch between AD/LDAP and email login from Account Settings > Security > Sign-in Method.
- Added the option to sign up with AD/LDAP on the "Get Team Invite" link and email invite sign up pages.
- Added multi-factor authentication.
- Added compliance reporting and the option to generate daily compliance reports.
- Added custom branding, so System Admins can set a custom logo and text on the sign in page.
- Added a command line option to upload a license file.

### Bug Fixes

- Posts from webhooks now fire notifications to the user who created the webhook.
- Edit post option no longer appears, but doesn't work, on other users' posts in the right-hand sidebar.
- Text input box does not stay scrolled to the bottom when drafting a long message in Firefox.
- Webhooks in search results now show the username/profile pic of the bot, instead of the user who set up the webhook.
- Outgoing webhooks triggers now work when followed by any type of white space, instead of only spaces
- "User is typing" message now follows Teammate Name Display setting
- Log in with GitLab on mobile now works in the case where there is a space after the email address
- Links in System Console > Legal and Support settings now open properly even if http or https is not included
- Timestamps are displayed in 12-hour format when set to 24-hour format.

### Compatibility  
Changes from v2.2 to v3.0:

**iOS and Android**  

Mattermost iOS and Android app v3.0 requires Mattermost platform v3.0 and higher.

**APIs**

Web Service API is upgraded to Version 3 and previous Version 1 API is no longer supported. Golang driver, Javascript driver, incoming and outgoing webhooks and Slash commands continue to function as in previous release

**config.json**    

Multiple setting options were added to `config.json`. Below is a list of the additions and their default values on install. The settings can be modified in `config.json` or the System Console.  

**Changes to Team Edition and Enterprise Edition**:

- Under `TeamSettings` in `config.json`:
    - Added `"EnableOpenServer": false` to set whether users can sign up to the server without an invite.    
    - Removed `"EnableTeamListing": false` since the team directory was replaced with new functionality.

- Under `EmailSettings` in `config.json`:
    -  Added `"PushNotificationContents": "generic"` to set whether push notifications send a generic message (`generic`) or send a snippet of the conversation (`full`)

- Under `SupportSettings` in `config.json`, default support links were changed and need to be manually updated for existing installs:
    - Changed: `"TermsOfServiceLink": "https://about.mattermost.com/default-terms/"`
    - Changed: `"PrivacyPolicyLink": "https://about.mattermost.com/default-privacy-policy/"`
    - Changed: `"AboutLink": "https://about.mattermost.com/default-about/"`
    - Changed: `"HelpLink": "https://about.mattermost.com/default-help/"`
    - Changed: `"ReportAProblemLink": "https://about.mattermost.com/default-report-a-problem/"`
    - Changed: `"SupportEmail": "feedback@mattermost.com"`

**Additional Changes to Enterprise Edition:**    

The following config settings will only work on servers with an Enterprise License that has the feature enabled.

- Under `ServiceSettings` in `config.json`:
  - Added `"EnableMultifactorAuthentication": false` to enable Multifactor Authentication

- Under `TeamSettings` in `config.json`:
    -  Added `"EnableCustomBrand": false` to set whether custom branding of the login page is turned on.
    -  Added `"CustomBrandText": ""` to set what text will show up on the login page, if `"EnableCustomBrand":` is set to `true`.

- Under `LdapSettings` in `config.json`:
    - Added `"ConnectionSecurity":""` to set the type of connection security Mattermost uses to connect to AD/LDAP. Options are `""` (no security), `TLS` or `STARTTLS`.
    - Added `"UserFilter": ""` (optional) to set an AD/LDAP Filter to use when searching for user objects.
    - Added `"NicknameAttribute": ""` to set the attribute in the AD/LDAP server that will be used to populate the nickname field in Mattermost.
    - Added `"SkipCertificateVerification": false` to set whether the certificate verification step for TLS or STARTTLS connections is skipped. (For testing purposes only. Should be set to `false` in production.)
    - Added `"LoginFieldName": ""` to set the help text in the login box (for example, AD/LDAP username or Company username).

- Added `ComplianceSettings` to `config.json`:
    - Added `"Enable": false` to set whether compliance reports are enabled.
    - Added `"Directory": "./data/"` to set where the reports are stored.
    - Added `"EnableDaily": false` to set whether Daily Reports are turned on.

#### Database Changes from v2.2 to v3.0

Version 3.0 uses a different database than version 2.0. A one-way change to the database will be required when upgrading from v2.2 to v3.0.  

### Known Issues

- “More” option under Direct Message list no longer shows count of team members not in your direct message list.
- Emoji smileys ending with a letter at the end of a message do not auto-complete as expected.
- Incorrect formatting when a new line is added directly after a list.
- Searching for a username or hashtag containing a dot now returns the correct results.
- On Postgres databases, searching for websites, emails, and searching with quotations does not work properly.
- Search term highlighting doesn't update when search terms change but return the same posts.
- Search results don't highlight properly for searches containing @username, non-latin characters, terms inside Markdown code blocks, or hashtags containing a dash.
- Custom brand image size isn’t properly limited on IE11.

### Contributors

Many thanks to all our contributors. In alphabetical order:

/platform
- [alanmoo](https://github.com/alanmoo), [ArthurHlt](https://github.com/ArthurHlt), [asaadmahmood](https://github.com/asaadmahmood), [augustohp](https://github.com/augustohp),  [brunoqc](https://github.com/brunoqc), [chengweiv5](https://github.com/chengweiv5), [Compaurum](https://github.com/Compaurum), [coreyhulen](https://github.com/coreyhulen), [crspeller](https://github.com/crspeller), [CyrilTerets](https://github.com/CyrilTerets), [DavidLu1997](https://github.com/DavidLu1997), [enahum](https://github.com/enahum), [FeliciousX](https://github.com/FeliciousX), [hauschke](https://github.com/hauschke), [hmhealey](https://github.com/hmhealey), [insin](https://github.com/insin), [it33](https://github.com/it33), [jwilander](https://github.com/jwilander), [khoa-le](https://github.com/khoa-le), [lfbrock](https://github.com/lfbrock), [loafoe](https://github.com/loafoe), [maruTA-bis5](https://github.com/maruTA-bis5), [moogle19](https://github.com/moogle19), [olivierperes](https://github.com/olivierperes), [pjgrizel](https://github.com/pjgrizel), [qcu](https://github.com/qcu), [rodrigocorsi2](https://github.com/rodrigocorsi2), [ryoon](https://github.com/ryoon), [samogot](https://github.com/samogot), [stupied4ever](https://github.com/stupied4ever), [takashibagura](https://github.com/takashibagura), [usmanarif](https://github.com/usmanarif), [yumenohosi](https://github.com/yumenohosi)

/mattermost-docker
- [npcode](https://github.com/npcode), [xcompass](https://github.com/xcompass), [it33](https://github.com/it33)

/ios
- [coreyhulen](https://github.com/coreyhulen), [it33](https://github.com/it33)

/android
- [arusahni](https://github.com/arusahni), [JohnMaguire](https://github.com/JohnMaguire), [lindy65](https://github.com/lindy65), [nicolas-raoul](https://github.com/nicolas-raoul), [ptersilie](https://github.com/ptersilie)

/desktop
- [asaadmahmood](https://github.com/asaadmahmood), [it33](https://github.com/it33), [jeremycook](https://github.com/jeremycook), [lloeki](https://github.com/lloeki), [mgielda](https://github.com/mgielda), [yuya-oc](https://github.com/yuya-oc)

/docs
- [ajerezr](https://github.com/ajerezr), [apheleia](https://github.com/apheleia), [asaadmahmood](https://github.com/asaadmahmood), [crspeller](https://github.com/crspeller), [DavidLu1997](https://github.com/DavidLu1997), [enahum](https://github.com/enahum), [esethna](https://github.com/esethna), [it33](https://github.com/it33), [lfbrock](https://github.com/lfbrock), [lindy65](https://github.com/lindy65), [pjgrizel](https://github.com/pjgrizel), [schemacs](https://github.com/schemacs)

## Release v2.2.0

Release date: 2016-04-16

### Security Update

- Mattermost v2.2.0 contains multiple security updates. [Upgrading to Mattermost v2.2.0](http://docs.mattermost.com/administration/upgrade.html#upgrading-team-edition) is highly recommended.
- Thanks to Jim Hebert from Fitbit Security, Andreas Lindh, and Uchida Taishi for contributing security reports through the [Mattermost Responsible Disclosure Policy](https://www.mattermost.org/responsible-disclosure-policy/).

### Highlights

#### New themes

- User now have access to additional themes from Account Settings > Display Settings > Themes > See other themes
- A [contest for the user community to contribute new themes is now available.](https://forum.mattermost.org/t/share-your-favorite-mattermost-theme-colors/1330)

#### French language translation

- French language translation is now available.

#### TPNS and EAS options

- [Enterprise App Store](http://docs.mattermost.com/deployment/push.html#enterprise-app-store-eas) (EAS) and [Test Push Notification Service](http://docs.mattermost.com/deployment/push.html#test-push-notifications-service-tpns) (TPNS) option are now included in **System Console** > **Email Settings** > **Push Notification Settings** as built-in options.

### Languages

- Added French language translation (Beta) available from **Account Settings** > **Display**.

### Improvements

User Interface

- New themes can be imported into Mattermost user interface from [production documentation](http://docs.mattermost.com/help/settings/theme-colors.html#custom-theme-examples).

### Bug Fixes

- Characters in some posts will no longer display as HTML entities, such as `&#39;`

### Known Issues

- Regression: Get Public Link downloads a file and does not product a public link.
- Edit post option appears, but doesn't work, on other users' posts in the right-hand sidebar.
- Text input box does not stay scrolled to the bottom when drafting a long message in Firefox.
- File name tooltip stays open after clicking to download.
- Unable to paste images into the text box on Firefox, Safari, and IE11.
- Archived channels are not removed from the "More" menu for the person that archived the channel until after refresh.
- First load of an empty channel does not display the introduction message.
- Search results don't highlight searches for @username, non-latin characters, or terms inside Markdown code blocks.
- Searching for a username or hashtag containing a dot returns a search where the dot is replaced with the "or" operator.
- Hashtags containing a dash incorrectly highlight in the search results.
- Emoji smileys ending with a letter at the end of a message do not auto-complete as expected.
- Incorrect formatting when a new line is added directly after a list.
- Timestamps are displayed in 12-hour format when set to 24-hour format.
- Syntax highlighting code block is missing the label for Latex documents.
- Posts from webhooks do not fire notifications to the user who created the webhook.
- Theme color vector is not updated after making custom changes to a default theme.
- Search term highlighting doesn't update on IE11 when search terms change but return the same posts.
- Team creation via SSO fails when email domain is restricted.

### Contributors

Many thanks to all our external contributors. In no particular order:

- [pjgrizel](https://github.com/pjgrizel), [tbolon](https://github.com/tbolon) , [jblobel](https://github.com/jblobel), [rodrigocorsi2](https://github.com/rodrigocorsi2) , [enahum](https://github.com/enahum), [schemacs](https://github.com/schemacs), [raelga](https://github.com/raelga)

## Release v2.1.0

Release date: 2016-03-16

### Highlights

- New Android application now available.
- New desktop applications for Windows, Mac and Linux now in beta.
- Brazilian Portuguese translation added.

### Security Update

Mattermost v2.1.0 contains a security update for a cross-site scripting vulnerability in Mattermost v1.2, v1.3, v1.4 and v2.0. [Upgrading to Mattermost v2.1.0](http://docs.mattermost.com/administration/upgrade.html#upgrading-team-edition) is highly recommended. Thanks to Luke Arntson for the [RPD report](https://www.mattermost.org/responsible-disclosure-policy/).

### New Features

Android Application

- New [Mattermost Android App](https://github.com/mattermost/android) supporting push notifications available for devices running Android 4.4.2+. Requires Mattermost server 2.1 and higher. See [list of tested devices](https://github.com/mattermost/android/blob/master/DEVICES.md).

Desktop Application

- New [Desktop Application](https://github.com/mattermost/desktop) for Windows, Mac, and Linux now available as a beta release.

Languages

- Added Portuguese language translation (Beta) available from **Account Settings** > **Display**.

### Improvements

System Console

- Removed unused “Disable File Storage” option from the System Console as it is no longer relevant.
- Added a warning message if a system admin demotes themselves.
- System Console statistics now use a client store instead of fetching data and storing it in state.

Messaging

- Custom slash commands now support temporary messages that appear only to the user that issued the command.
- Username autocomplete list no longer suggests inactive users.

Mobile

- Significant responsiveness and speed improvements using [fastclick](https://github.com/ftlabs/fastclick).
- Team name and username are now shown in the LHS header.
- Added a button to go back to the team URL page from the login page.

Files and Images

- Increased the maximum size of image uploads to 24 megapixels.

User Interface

- Custom theme color selectors are now organized into categories.
- Add Members and Manage Members dialogs can now be filtered using a search bar.
- Deactivated members no longer appear in the channel members list.
- Keyboard focus is set to the text input box in the right-hand sidebar if a user clicks the reply icon.
- Permalinks are now displayed in a Copy Permalink dialog instead of a popover.
- Permalink option is now available from the [...] menu on messages and comments in the right-hand sidebar.
- Reply icon now only appears on-hover for messages that don’t have replies.
- Scroll bar now appears in the center channel.

#### Bug Fixes

- System console user management tab now shows username and email on different lines.
- Yellow text box error no longer appears when the system is connected.
- Wildcard search on MySQL databases is now fixed.
- Usernames in the center channel no longer appear as “...” on login.
- Deleted messages now delete in the right-hand sidebar and center channel without requiring a page refresh.
- Contact us email address in the footer of notification emails now uses the SupportEmail config setting instead of FeedbackEmail.
- Email addresses are now required to have at least one letter before and after the @ sign.
- Firefox desktop notifications are now fixed for some users experiencing missed notifications.
- “User is typing” message containing long usernames no longer causes text wrapping.
- Usernames appearing as “...” in the right-hand sidebar when performing a search is fixed.
- Links that end in image extensions but do not actually link to raw images no longer generate a blank image preview.
- Channel handle field in the Rename Channel dialog is now visible on themes with dark backgrounds.
- Autolinked images no longer persist after the post containing the link is deleted.
- Code theme selector on IE11 now only shows one dropdown arrow and clicking directly on the arrow opens the dropdown.
- Save/Cancel buttons for language selection in Account Settings are now formatted the same as other settings.
- Inconsistent field spacing in the Channel Info dialog is fixed.
- Recent mentions icon no longer jumps to the left of the search bar when the right-hand sidebar is opened.
- Custom slash command hints now show up in the autocomplete list.
- GIF links inside code blocks no longer auto-post the GIFs.
- Changing usernames no longer adds the old username to “words that trigger mentions”.
- Notification email footer is now translated based on the sender’s language setting.
- Slash command `/me` now posts as the user instead of a webhook message.
- Logout slash command now forces logout.
- Public links to file attachments on deleted posts no longer work.
- Error message is now shown in IE11 when uploading more than 5 files or a file over 50 MB.


### Compatibility  
Changes from v2.0 to v2.1:

**Android**  
- Mattermost Android Application is for use with Mattermost platform v2.1 and higher.

**config.json**    
- The following setting was added and can be modified under `ServiceSettings` in `config.json` or the System Console.  
    - `"AllowCorsFrom": ""` to allow the system to serve HTTP requests to other domains specified.

#### Known Issues

- Edit post option appears, but doesn't work, on other users' posts in the right-hand sidebar.
- Text input box does not stay scrolled to the bottom when drafting a long message in Firefox.
- Some characters in posts may display as HTML entities, such as `&#39;`. This can be fixed by switching to a different language and then back again.
- File name tooltip stays open after clicking to download.
- Unable to paste images into the text box on Firefox, Safari, and IE11.
- Archived channels are not removed from the "More" menu for the person that archived the channel until after refresh.
- First load of an empty channel does not display the introduction message.
- Search results don't highlight searches for @username, non-latin characters, or terms inside Markdown code blocks.
- Searching for a username or hashtag containing a dot returns a search where the dot is replaced with the "or" operator.
- Hashtags containing a dash incorrectly highlight in the search results.
- Emoji smileys ending with a letter at the end of a message do not auto-complete as expected.
- Incorrect formatting when a new line is added directly after a list.
- Timestamps are displayed in 12-hour format when set to 24-hour format.
- Syntax highlighting code block is missing the label for Latex documents.
- Posts from webhooks do not fire notifications to the user who created the webhook.
- Theme color vector is not updated after making custom changes to a default theme.
- Search term highlighting doesn't update on IE11 when search terms change but return the same posts.
- Team creation via SSO fails when email domain is restricted.

#### Contributors

Many thanks to all our external contributors. In no particular order:

- [yuya-oc](https://github.com/yuya-oc), [rodrigocorsi2](https://github.com/rodrigocorsi2), [enahum](https://github.com/enahum), [khoa-le](https://github.com/khoa-le), [alanmoo](https://github.com/alanmoo), [daizenberg](https://github.com/daizenberg), [GuillaumeAmat](https://github.com/GuillaumeAmat), [kernicPanel](https://github.com/kernicPanel), [timlyo](https://github.com/timlyo), [ttyniwa](https://github.com/ttyniwa)

## Release v2.0.0

Expected Release date: 2016-02-16

### Highlights

#### Incremented Version Number: Mattermost "2.0"

- Version number incremented from "1.x" to "2.x" indicating major product changes, including:

##### Localization

- Addition of localization support to entire user interface plus error and log messages
- Added Spanish language translation (Beta quality) available from **Account Settings** > **Display**

##### Enhanced Support for Mobile Devices

- BREAKING CHANGE to APIs: New Android and updated iOS apps require `platform` 2.0 and higher
- iOS added app support for GitLab single sign-on
- iOS added app support for AD/LDAP single sign-on (Enterprise Edition only)

##### Upgrade and Deployment Improvements
- Mattermost v2.0 now upgrades from up to two previous major builds (e.g. v1.4.x and v1.3.x)
- Added option to allow use of insecure TLS outbound connections to allow use of self-signed certificates

### New Features

Localization

- Addition of localization support to entire user interface plus error and log messages
- Added Spanish language translation (Beta quality) available from **Account Settings** > **Display**

Slash Commands

- Added [Slack-compatible slash commands](http://docs.mattermost.com/developer/slash-commands.html) to integrate with external systems

iOS

- [iOS app](https://github.com/mattermost/ios) added support for GitLab single sign-on
- [iOS app](https://github.com/mattermost/ios) added support for AD/LDAP single sign-on (Enterprise Edition only)

Android

- New open source Android application compatible with Mattermost 2.0 and higher

System Console

- Added **Site Reports** to view system statistics on posts, channels and users.

### Improvements

Upgrading

- Mattermost v2.0 now upgrades from up to two previous major builds (e.g. v1.4.x and v1.3.x).

Files and Images

- Public links to images and files created by users no longer expire
- OGG attachments now play in preview window on Chrome and Firefox

Onboarding

- “Get Team Invite Link” option is disabled from the main menu if user creation is disabled for the team
- Tutorial colors improved to provide higher contrast with new default theme

Authentication

- Added ability to sign in with username as an alternative to email address
- Switching from email to SSO for sign in now updates email address to use the SSO email

System Console

- Added option to allow use of insecure TLS outbound connections to allow use of self-signed certificates
- Removed unused "Disable File Storage" option from **System Console** > **File Storage**
- Added warning if a user demotes their account from System Administrator

Search

- Hashtag search is no longer case sensitive
- System messages no longer appear in search results
- Date separator added to search results
- Moved the recent mentions icon to the right of the search bar

Messaging
- Changed the comment bubble to a reply arrow to make post replies and the right-hand sidebar more discoverable
- Time stamp next to sequential posts made by users now shows HH:MM instead of on-hover timestamp
- Code blocks now support horizontal scrolling if content exceeds the max width

User Interface

- Away status added to note users who have been idle for more than 5 minutes.
- Long usernames are now truncated in the center channel and right-hand sidebar
- Added more favicon sizes for home screen icons on mobile devices

#### Bug Fixes  

- Incorrect “Mattermost unreachable” error on iOS no longer appears
- Dialog to confirm deletion of a post now supports hitting “ENTER” to confirm deletion.
- Keyboard focus on the New Channel modal on IE11 is now contained within the text box.
- LHS indicator for “Unread Posts Above/Below” now displays on IE11
- Unresponsive UI when viewing a permalink is fixed if a user clicks outside the text on the "Click here to jump to recent messages" bar.
- Dismissed blue bar error messages no longer re-appear on page refresh.
- Console error is no longer thrown on first page load in Firefox and Edge.
- Console error and missing notification is fixed for the first direct message received from any user.
- Comment bubble in Firefox no longer appears with a box around it on-hover.
- Home screen icons on Android and iOS devices now appear with the Mattermost logo.
- Switching channels now clears the “user is typing” message below the text input box.
- iOS devices are no longer detected as “unknown” devices in the session history.

### Compatibility  
Changes from v1.4 to v2.0:

**iOS**  

Mattermost iOS app v2.0 requires Mattermost platform v2.0 and higher.

**config.json**    

Multiple setting options were added to `config.json`. Below is a list of the additions and their default values on install. The settings can be modified in `config.json` or the System Console.  

- Under `ServiceSettings` in `config.json`:
    - `"EnableCommands": false` to set whether users can create slash commands from **Account Settings** > **Integrations** > **Commands**
    - `"EnableOnlyAdminIntegrations": true` to restrict integrations to being created by admins only.
    - `"EnableInsecureOutgoingConnections": false` sets whether outgoing HTTPS requests can accept unverified, self-signed certificates.
    - Optional: `"WebsocketSecurePort" : 443` sets the port on which the secured WebSocket will listen using the `wss` protocol. If this setting is not present in `config.json`, it defaults to `443`.
    - Optional: `"WebsocketPort": 80` sets the port on which the unsecured WebSocket will listen using the `ws` protocol. If this setting is not present in `config.json`, it defaults to `80`.

- Under `EmailSettings` in `config.json`:
    -  `"EnableSignInWithEmail": true` allows users to sign in using their email.    
    -  `"EnableSignInWithUsername": false` sets whether users can sign in with their username. Typically only used when email verification is disabled.

**Localization**  

There are two new directories for i18n localization JSON files:
- platform/i18n for server-side localization files
- platform/web/static/i18n for client-side localization files

#### Database Changes from v1.4 to v2.0

The following is for informational purposes only, no action needed. Mattermost automatically upgrades database tables from the previous version's schema using only additions.

##### Users Table
1. Added `Locale` column

##### Licenses Table
1. Added `Licenses` Table

##### Commands Table
1. Added `Commands` Table

#### Known Issues

- Navigating to a page with new messages containing inline images added via markdown causes the channel to scroll up and down while loading the inline images.
- Microsoft Edge does not yet support drag and drop for file attachments.
- No error message on IE11 when uploading more than 5 files or a file over 50 MB.
- File name tooltip stays open after clicking to download.
- Scroll bar does not appear in the center channel.
- Unable to paste images into the text box on Firefox, Safari, and IE11.
- Importing from Slack fails to load channels in certain cases.
- System Console > Teams > Statistics > Newly Created Users shows all users as created "just now".
- Username and email display on single line in System Console user management tab.
- Searching for a phrase in quotations returns more than just the phrase on installations with a Postgres database.
- Archived channels are not removed from the "More" menu for the person that archived the channel until after refresh.
- First load of an empty channel does not display the introduction message.
- Search results don't highlight searches for @username, non-latin characters, or terms inside Markdown code blocks.
- Searching for a username or hashtag containing a dot returns a search where the dot is replaced with the "or" operator.
- Search term highlighting doesn't update on IE11 when search terms change but return the same posts.
- Hashtags less than three characters long are not searchable.
- Hashtags containing a dash incorrectly highlight in the search results.
- Users remain in the channel counter after being deactivated.
- Permalinks for the second message or later consecutively sent in a group by the same author displaces the copy link popover or causes an error.
- Emoji smileys ending with a letter at the end of a message do not auto-complete as expected.
- Logout slash command does not force a logout.
- Incorrect formatting when a new line is added directly after a list.
- Timestamps are displayed in 12-hour format when set to 24-hour format.
- GIF links inside code blocks auto-post the GIFs.
- Syntax highlighting code block is missing the label for Latex documents.
- Deleted messages don't delete in the right-hand sidebar until a page refresh.

#### Contributors

Special thanks to [enahum](https://github.com/enahum) for creating the Spanish localization!

Many thanks to all our external contributors. In no particular order:

- [enahum](https://github.com/enahum), [trashcan](https://github.com/trashcan), [khoa-le](https://github.com/khoa-le), [alanmoo](https://github.com/alanmoo), [fallenby](https://github.com/fallenby), [loafoe](https://github.com/loafoe), [gramakri](https://github.com/gramakri), [pawelad](https://github.com/pawelad), [cifvts](https://github.com/cifvts), [rosskusler](https://github.com/rosskusler), [apskim](https://github.com/apskim)

## Release v1.4.0

Expected Release date: 2016-01-16

### Release Highlights

#### Data Center Support

- Deployment guides on Red Hat Enterprise Linux 6 and 7 now available
- Legal disclosure and support links (terms of service, privacy policy, help, about, and support email) now configurable
- Over a dozen new configuration options in System Console

#### Mobile Experience

- iOS reference app [now available from iTunes](https://itunes.apple.com/us/app/mattermost/id984966508?ls=1&mt=8), compiled from [open source repo](https://github.com/mattermost/ios)
- Date headers now show when scrolling on mobile, so you can quickly see when messages were sent
- Added "rapid scroll" support for jumping quickily to bottom of channels on mobile

### New Features

Mobile Experience
- Date headers now show when scrolling on mobile, so you can quickly see when messages were sent
- Added "rapid scroll" support for jumping quickily to bottom of channels on mobile

Authentication

- Accounts can now switch between email and GitLab SSO sign-in options
- New ability to customize session token length

System Console

- Added **Legal and Support Settings** so System Administrators can change the default Terms of Service, Privacy Policy, and Help links
- Under **Service Settings** added options to customize expiry of web, mobile and SSO session tokens, expiry of caches in memory, and an EnableDeveloper option to turn on Developer Mode which alerts users to any console errors that occur

### Improvements

Performance and Testing

- Added logging for email and push notifications events in DEBUG mode

Integrations

- Added support to allow optional parameters in the `Content-Type` of incoming webhook requests

Files and Images

- Animated GIFs autoplay in the image previewer

Notifications and Email

- Changed email notifications to display the server's local timezone instead of UTC

User Interface

- Updated the "About Mattermost" dialog formatting
- Going to domain/teamname now goes to the last channel of your previous session, instead of Town Square
- Various improvements to mobile UI, including a floating date indicator and the ability to quickly scroll to the bottom of the channel

#### Bug Fixes  

- Fixed issue where usernames containing a "." did not get mention notifications
- Fixed issue where System Console did not save the "Send push notifications" setting
- Fixed issue with Font Display cancel button not working in Account Settings menu
- Fixed incorrect default for "Team Name Display" settings
- Fixed issue where various media files appeared broken in the media player on some browsers
- Fixed cross-contamination issue when multiple accounts log into the same team on the same browser
- Fixed issue where color pickers did not update when a theme was pasted in
- Increased the maximum number of channels

### Compatibility  

#### Config.json Changes from v1.3 to v1.4

Multiple settings were added to `config.json`. Below is a list of the changes and their new default values in a fresh install.

The following options can be modified in the System Console:  

- Under `ServiceSettings` in `config.json`:
  - Added: `"EnableDeveloper": false` to set whether developer mode is enabled, which alerts users to any console errors that occur
  - Added: `"SessionLengthWebInDays" : 30` to set the number of days before web sessions expire and users will need to log in again
  - Added: `"SessionLengthMobileInDays" : 30` to set the number of days before native mobile sessions expire
  - Added: `"SessionLengthSSOInDays" : 30` to set the number of days before  SSO sessions expire
  - Added: `"SessionCacheInMinutes" : 10` to set the number of minutes to cache a session in memory
- Added `SupportSettings` section to `config.json`:
  - Added: `"TermsOfServiceLink": "/static/help/terms.html"` to allow System Administrators to set the terms of service link
  - Added: `"PrivacyPolicyLink": "/static/help/privacy.html"` to allow System Administrators to set the privacy policy link
  - Added: `"AboutLink": "/static/help/about.html"` to allow System Administrators to set the about page link
  - Added: `"HelpLink": "/static/help/help.html"` to allow System Administrators to set the help page link
  - Added: `"ReportAProblemLink": "/static/help/report_problem.html"` to allow System Administrators to set the home page for the support website
  - Added: `"SupportEmail":"feedback@mattermost.com"` to allow System Administrators to set an email address for feedback and support requests

The following options are not present in the System Console, and can be modified manually in the `config.json` file:  

- Under `FileSettings` in `config.json`:
  - Added: `"AmazonS3Endpoint": ""` to set an endpoint URL for an Amazon S3 instance
  - Added: `"AmazonS3BucketEndpoint": ""` to set an endpoint URL for Amazon S3 buckets
  - Added: `"AmazonS3LocationConstraint": false` to set whether the S3 region is location constrained
  - Added: `"AmazonS3LowercaseBucket": false` to set whether bucket names are fully lowercase or not

#### Known Issues

- When navigating to a page with new messages as well as message containing inline images added via markdown, the channel may move up and down while loading the inline images
- Microsoft Edge does not yet support drag and drop
- No scroll bar in center channel
- Pasting images into text box fails to upload on Firefox, Safari, and IE11
- Public links for attachments attempt to download the file on IE, Edge, and Safari
- Importing from Slack breaks @mentions and fails to load in certain cases with comments on files
- System Console > TEAMS > Statistics > Newly Created Users shows all of the users are created "just now"
- Favicon does not always become red when @mentions and direct messages are received on an inactive browser tab
- Searching for a phrase in quotations returns more than just the phrase on Mattermost installations with a Postgres database
- Deleted/Archived channels are not removed from the "More" menu of the person that deleted/archived the channel until after refresh
- Search results don't highlight searches for @username, non-latin characters, or terms inside Markdown code blocks
- Searching for a username or hashtag containing a dot returns a search where the dot is replaced with the "or" operator
- Hashtags less than three characters long are not searchable
- After deactivating a team member, the person remains in the channel counter
- Certain symbols (<,>,-,+,=,%,^,#,*,|) directly before or after a hashtag cause the message to not show up in a hashtag search
- Security tab > Active Sessions reports iOS devices as "unknown"
- Getting a permalink for the second message or later consecutively sent in a group by the same author displaces the copy link popover or causes an error

#### Contributors

Many thanks to our external contributors. In no particular order:

- [npcode](https://github.com/npcode), [hjf288](https://github.com/hjf288), [apskim](https://github.com/apskim), [ejm2172](https://github.com/ejm2172), [hvnsweeting](https://github.com/hvnsweeting), [benburkert](https://github.com/benburkert), [erikthered](https://github.com/erikthered)

## Release v1.3.0

Release date: 2015-12-16

### Release Highlights

#### iOS App

- New [Mattermost iOS App](https://github.com/mattermost/ios) now available for iPhone, iPad, and iPod Touch
- New [Mattermost Push Notification Service](https://github.com/mattermost/push-proxy) to relay notifications to custom iOS applications

#### Search Upgrades

- Jump to search results in archives using new message permalinks
- It's easier to find what you're looking for with improved auto-complete in search

#### Advanced Formatting

- Express more in symbols, with new emoji auto-complete
- Express more in numbers, with rendering of mathematical expressions using Latex (start code blocks with ```latex)
- Personalize your look with new custom font settings under **Account Settings** > **Display** > **Display Font**

### New Features

Authentication
- Added unofficial SSO support for GitHub.com and GitHub Enterprise using GitLab UI

Archives
- Added permalink feature that lets users link to a post in the message archives
- Added ability to "Jump" to archives from a search result

Account Settings
- Added "Preview pre-release features" setting, to allow user to preview early features ahead of their official release
- Added "Display font" setting, so users can select which font to use

Messaging & Comments
- Added in-line previews for links from select websites and for URLs pointing to an image (enabled via Account Settings -> Advanced -> Preview pre-release features)
- Added emoji autocomplete

Extras
- Added `/loadtest url` tool for manually [testing text processing](https://github.com/mattermost/platform/tree/master/tests)

### Improvements

Performance
- Updated getProfiles service to return less data
- Refactored several modals to use React-Boostrap
- Refactored the center channel

Messaging & Comments
- Added Markdown support for task lists
- Added "Help" link for messaging
- Added ability to preview a Markdown message before sending (enabled via Account Settings -> Advanced -> Preview pre-release features)

Onboarding
- Minor upgrades to tutorial

User Interface
- Visually combined sequential messages from the same user
- Added ability to rename "Town Square"
- Teammate name display option now applies to messages and comments
- Menus and search improved on mobile UI
- Switched to Emoji One style emojis

#### Bug Fixes  

- Removed the @all mention to keep users from accidentally spamming team sites
- Fixed bug where the member list only showed "20" members for channels with more than 20 members
- Fixed bug where the channel sidebar didn't order correctly on Postgres databases
- Fixed bug where search results did not highlight when searching with quotation marks, wildcard, or in: and from: modifiers
- Fixed bug with the cancel button not properly resetting the text in some account settings fields
- Fixed bug where editing a post to be empty caused a 404 error
- Fixed bug where logging out did not work properly on IE11
- Fixed issue where refreshing the page with the right hand sidebar open caused "..." to show up in place of usernames
- Fixed issue where invite to channel modal did not update properly when switching between channels

### Compatibility  

#### Config.json Changes from v1.2 to v1.3

Multiple settings were added to `config.json`. These options can be modified in the System Console, or manually updated in the existing config.json file. This is a list of changes and their new default values in a fresh install:
- Under `EmailSettings` in `config.json`:
  - Removed: `"ApplePushServer": ""` which is replaced with `SendPushNotifications` and `PushNotificationServer`
  - Removed: `"ApplePushCertPublic": ""`  which is replaced with `SendPushNotifications` and `PushNotificationServer`
  - Removed: `"ApplePushCertPrivate": ""` which is replaced with `SendPushNotifications` and `PushNotificationServer`
  - Added: `"SendPushNotifications": false` to control whether mobile push notifications are sent to the server specified in `PushNotificationServer`
  - Added: `"PushNotificationServer": ""` to specify the address of the proxy server that re-sends push notifications to their respective services like APNS (Apple Push Notification Services)

#### Known Issues

- System Console does not save Email Settings when "Save" is clicked
- When navigating to a page with new messages as well as message containing inline images added via markdown, the channel may move up and down while loading the inline images
- Microsoft Edge does not yet support drag and drop
- Media files of type .avi .mkv .wmv .mov .flv .mp4a do not play  properly
- No scroll bar in center channel
- Pasting images into text box fails to upload on Firefox, Safari, and IE11
- Slack import @mentions break
- Usernames containing a "." do not get mention notifications

#### Contributors

Many thanks to our external contributors. In no particular order:

- [florianorben](https://github.com/florianorben), [npcode](https://github.com/npcode), [42wim](https://github.com/42wim), [cifvts](https://github.com/cifvts), [rompic](https://github.com/rompic), [jdhoek](https://github.com/jdhoek), [Tsynapse](https://github.com/Tsynapse), [alexgaribay](https://github.com/alexgaribay), [vladikoff](https://github.com/vladikoff), [jonathanwiesel](https://github.com/jonathanwiesel), [tamtamchik](https://github.com/tamtamchik)

## Release v1.2.1

- **Released:** 2015-11-16

### Security Notice

Mattermost v1.2.1 is a bug fix release addressing a security issue in v1.2.0 affecting a newly introduced outgoing webhooks feature. Specifically, in v1.2.0 there was a check missing from outgoing webhooks, so a team member creating outgoing webhooks could in theory find a way to listen to messages in private channels containing popular words like "a", "the", "at", etc. For added security, Mattermost v1.2.1 now installs with incoming and outgoing webhooks disabled by default.

To limit the impact of this security issue, Mattermost v1.2.0 has been removed from the source repo. It is recommended that anyone who's installed v1.2.0 upgrade to v1.2.1 via [the procedure described in the Mattermost Upgrade Guide](http://docs.mattermost.com/administration/upgrade.html#upgrade-team-edition-for-2-2-x-and-earlier).

### Release Highlights

#### Outgoing webhooks

- Mattermost users can now interact with external applications using [outgoing webhooks](http://docs.mattermost.com/developer/webhooks-outgoing.html)
- An [application template](https://github.com/mattermost/mattermost-integration-giphy) demonstrating user queries sent to the Giphy search engine via Mattermost webhooks now available
- A community application, [Matterbridge](https://github.com/42wim/matterbridge?files=1), shows how to use webhooks to connect Mattermost with IRC

#### Search Scope Modifiers

- Adding search term `in:[channel_url_name]` now limits searches within a specific channel
- Adding search term `from:[username]` now limits searches to messages from a specific user

#### Syntax Highlighting

- Syntax highlight for code blocks now available for `Diff, Apache, Makefile, HTTP, JSON, Markdown, JavaScript, CSS, nginx, ObjectiveC, Python, XML, Perl, Bash, PHP, CoffeeScript, C, SQL, Go, Ruby, Java, and ini`

#### Usability Improvements

- Added tutorial to teach new users how to use Mattermost
- Various performance improvements to support teams with hundreds of users
- Direct Messages "More" menu now lets you search for users by username and real name

### Improvements

Onboarding

- New tutorial explaining how to use Mattermost for new users

Messaging and Notifications

- Users can now search for teammates to add to **Direct Message** list via **More** menu
- Users can now personalize Direct Messages list by removing users listed
- Link previews - Adding URL with .gif file adds image below message
- Added new browser tab alerts to indicate unread messages and mentions

Search

- Adding search term `in:[channel_url_name]` now limits searches within a specific channel
- Adding search term `from:[username]` now limits searches to messages from a specific user
- Tip explaining search options when clicking into search box

Integrations

- [Outgoing webhooks](http://docs.mattermost.com/developer/webhooks-outgoing.html) now available
- Made available [application template showing outgoing webhooks working with Mattermost and external application](https://github.com/mattermost/mattermost-integration-giphy)

User Interface

- Member list in Channel display now scrollable, and includes Message button to message channel members directly
- Added ability to edit previous message by hitting UP arrow
- Syntax highlighting added for code blocks
   - Languages include `Diff, Apache, Makefile, HTTP, JSON, Markdown, Java, CSS, nginx, ObjectiveC, Python, XML, Perl, Bash, PHP, CoffeeScript, C, SQL, Go, Ruby, Java, and ini`.
   - Use by adding the name of the language on the first link of the code block, for example: ```python
   - Syntax color theme can be defined under **Account Settings** > **Appearance Settings** > **Custom Theme**
- Updated Drag & Drop UI
- Added 24 hour time display option

Team Settings

- Added Team Settings option to include account creation URL on team login page
- Added Team Settings option to include link to given team on root page
- Ability to rotate invite code for invite URL

Extras

- Added `/shrug KEYWORD` command to output: `¯\_(ツ)_/¯ KEYWORD`
- Added `/me KEYWORD` command to output: _`KEYWORD`_
- Added setting option to send a message on control-enter instead of enter

System Console

- New statistics page
- Configurable option to create an account directly from team page

#### Bug Fixes  

- Various fixes to theme colors
- Fixed issue with the centre channel scroll position jumping when right hand side was opened and closed
- Added support for simultaneous login to different teams in different browser tabs
- Incoming webhooks no longer disrupted when channel is deleted
- You can now paste a Mattermost incoming webhook URL into the same field designed for a Slack URL and integrations will work

### Compatibility  

- IE 11 new minimum version for IE, since IE 10 share fell below 5% on desktop
- Safari 9 new minimum version for Safari, since Safari 7 and 8 fell below 1% each on desktop

#### Config.json Changes from v1.1 to v1.2

Multiple settings were added to `config.json`. These options can be modified in the System Console, or manually updated in the existing config.json file. This is a list of changes and their new default values in a fresh install:
- Under `TeamSettings` in `config.json`:
  - Added: `"RestrictTeamNames": true` to control whether team names can contain reserved words like www, admin, support, test, etc.
  - Added: `"EnableTeamListing": false` to control whether teams can be listed on the root page of the site
- Under `ServiceSettings` in `config.json`
  - Added: `"EnableOutgoingWebhooks": false` to control whether outgoing webhooks are enabled
  - Changed: `"EnableIncomingWebhooks": true` to `"EnableIncomingWebhooks": false` to turn incoming webhooks off by default, to increase security of default install. Documentation updated to enable webhooks before use.

#### Database Changes from v1.1 to v1.2

The following is for informational purposes only, no action needed. Mattermost automatically upgrades database tables from the previous version's schema using only additions. Sessions table is dropped and rebuilt, no team data is affected by this.

##### Channels Table
1. Renamed `Description` to `Header`
2. Added `Purpose` column with type `varchar(1024)`

##### Preferences Table
1. Added `Preferences` Table

##### Teams Table
1. Added `InviteId` column with type `varchar(32)`
2. Added `AllowOpenInvite` column with type `tinyint(1)`
3. Added `AllowTeamListing` column with type `tinyint(1)`
4. Added `idx_teams_invite_id` index

#### Known Issues

- When navigating to a page with new messages as well as message containing inline images added via markdown, the channel may move up and down while loading the inline images
- Microsoft Edge does not yet support drag and drop
- After upgrading to v1.2 existing users will see the newly added tutorial tips upon login (this is a special case for v1.2 and will not happen in future upgrades)
- Channel list becomes reordered when there are lowercase channel names in a Postgres database
- Member list only shows "20" members for channels with more than 20 members
- Searches containing punctuation are not highlighted in the results (including in: or from: search modifiers and searches with quotations)
- Media files of type .avi .mkv .wmv .mov .flv .mp4a do not play  properly
- Editing a post so that it's text is blank (which should delete it) throws a 404
- No scroll bar in centre channel
- Theme color import from Slack fails to import the “Active Channel” selection color
- Pasting images into text box fails to upload on Firefox and Safari
- Users cannot claim accounts imported from Slack via password reset
- Slack import @mentions break

#### Contributors

Many thanks to our external contributors. In no particular order:

- [florianorben](https://github.com/florianorben), [trashcan](https://github.com/trashcan), [girishso](https://github.com/girishso), [apaatsio](https://github.com/apaatsio), [jlebleu](https://github.com/jlebleu), [stasvovk](https://github.com/stasvovk), [mcmillhj](https://github.com/mcmillhj), [sharms](https://github.com/sharms), [jvasallo](https://github.com/jvasallo), [layzerar](https://github.com/layzerar), [optimistiks](https://github.com/optimistiks), [Tsynapse](https://github.com/Tsynapse), [vinnymac](https://github.com/vinnymac), [yuvipanda](https://github.com/yuvipanda), [toyorg](https://github.com/toyorg)

## Release v1.2.0 (Redacted Release)

- **Final release:** 2015-11-16 (**Note:** This release was removed from public availability and replaced by v1.2.1 owing to a security issue with the new outgoing webhooks feature. See v1.2.1 Release Notes for details).

## Release v1.1.1 (Bug Fix Release)

Released 2015-10-20

### About Bug Fix Releases

This is a bug fix release (v1.1.1) and recommended only for users needing a fix to the specific issue listed below. All other users should use the most recent major stable build release (v1.1.0).

[View more information on Mattermost release numbering](http://docs.mattermost.com/process/release-process.html#release-numbering).

### Release Purpose

#### Provide option for upgrading database from Mattermost v0.7 to v1.1

Upgrading Mattermost v0.7 to Mattermost v1.1 originally required installing Mattermost v1.0 to upgrade from the Mattermost v0.7 database, followed by an install of Mattermost v1.1.

This was problematic for installing Mattermost with GitLab omnibus since GitLab 8.0 contained Mattermost v0.7 and GitLab 8.1 was to include Mattermost v1.1

Therefore Mattermost v1.1.1 was created that can upgrade the database in Mattermost v0.7 to Mattermost v1.1 directly.

Users who configured Mattermost v0.7 within GitLab via the `config.json` file should consult [documentation on upgrading configurations from Mattermost v0.7 to Mattermost v1.1](http://docs.mattermost.com/administration/upgrade.html#upgrade-team-edition-for-2-2-x-and-earlier).

#### Removes 32-char limit on salts

Mattermost v1.1 introduced a 32-char limit on salts that broke the salt generating in GitLab and this restriction was removed for 1.1.1.

## Release v1.1.0

Released: 2015-10-16

### Release Highlights

#### Incoming Webhooks

Mattermost now supports incoming webhooks for channels and private groups. This developer feature is available from the Account Settings -> Integrations menu. Documentation on how developers can use the webhook functionality to build custom integrations, along with samples, is available at http://mattermost.org/webhooks.

### Improvements

Integrations

- Improved support for incoming webhooks, including the ability to override a username and post as a bot instead

Documentation

- Added documentation on config.json and System Console settings
- Docker Toolbox replaces deprecated Boot2Docker instructions in container install documentation

Theme Colors

- Improved appearance of dark themes

System Console

- Client side errors now written to server logs
- Added "EnableSecurityFixAlert" option to receive alerts on relevant security fix alerts
- Various improvements to System Console UI and help text

Messaging and Notifications

- Replaced "Quiet Mode" in the Channel Notification Settings with an option to only show unread indicator when mentioned

### Bug Fixes

- Fixed regression causing "Get Public Link" on images not to work
- Fixed bug where certain characters caused search errors
- Fixed bug where System Administrator did not have Team Administrator permissions
- Fixed bug causing scrolling to jump when the right hand sidebar opened and closed

### Known Issues

- Slack import is unstable due to change in Slack export format
- Uploading a .flac file breaks the file previewer on iOS

### Compatibility

#### Config.json Changes from v1.0 to v1.1

##### Service Settings

Multiple settings were added to `config.json` and System Console UI. Prior to upgrading the Mattermost binaries from the previous versions, these options would need to be manually updated in existing config.json file. This is a list of changes and their new default values in a fresh install:
- Under `ServiceSettings` in `config.json`:
  - Added: `"EnablePostIconOverride": false` to control whether webhooks can override profile pictures
  - Added: `"EnablePostUsernameOverride": false` to control whether webhooks can override profile pictures
  - Added: `"EnableSecurityFixAlert": true` to control whether the system is alerted to security updates

#### Database Changes from v1.0 to v1.1

The following is for informational purposes only, no action needed. Mattermost automatically upgrades database tables from the previous version's schema using only additions. Sessions table is dropped and rebuilt, no team data is affected by this.

##### ChannelMembers Table
1. Removed `NotifyLevel` column
2. Added `NotifyProps` column with type `varchar(2000)` and default value `{}`

### Contributors

Many thanks to our external contributors. In no particular order:

- [chengweiv5](https://github.com/chengweiv5), [pstonier](https://github.com/pstonier), [teviot](https://github.com/teviot), [tmuwandi](https://github.com/tmuwandi), [driou](https://github.com/driou), [justyns](https://github.com/justyns), [drbaker](https://github.com/drbaker), [thomas9987](https://github.com/thomas9987), [chuck5](https://github.com/chuck5), [sjmog](https://github.com/sjmog), [chengkun](https://github.com/chengkun), [sexybern](https://github.com/sexybern), [tomitm](https://github.com/tomitm), [stephenfin](https://github.com/stephenfin)

## Release v1.0.0

Released 2015-10-02

### Release Highlights

#### Markdown

Markdown support is now available across messages, comments and channel descriptions for:

- **Headings** - in five different sizes to help organize your thoughts
- **Lists** - both numbered and bullets
- **Font formatting** - including **bold**, _italics_, ~~strikethrough~~, `code`, links, and block quotes)
- **In-line images** - useful for creating buttons and status messages
- **Tables** - for keeping things organized
- **Emoticons** - translation of emoji codes to images like :sheep: :boom: :rage1: :+1:

See [documentation](https://docs.mattermost.com/help/messaging/formatting-text.html) for full details.

#### Themes

Themes as been significantly upgraded in this release with:

- 4 pre-set themes, two light and two dark, to customize your experience
- 18 detailed color setting options to precisely match the colors of your other tools or preferences
- Ability to import themes from Slack

#### System console and command line tools

Added new web-based System Console for managing instance level configuration. This lets IT admins conveniently:

- _access core settings_, like server, database, email, rate limiting, file store, SSO, and log settings,
- _monitor operations_, by quickly accessing log files and user roles, and
- _manage teams_, with essential functions such as team role assignment and password reset

In addition new command line tools are available for managing Mattermost system roles, creating users, resetting passwords, getting version info and other basic tasks.

Run `./platform -h` for documentation using the new command line tool.


### New Features

Messaging, Comments and Notifications

- Full markdown support in messages, comments, and channel description
- Support for emoji codes rendering to image files

Files and Images

- Added ability to play video and audio files

System Console

- UI to change config.json settings
- Ability to view log files from console
- Ability to reset user passwords
- Ability for IT admin to manage members across multiple teams from single interface

User Interface

- Ability to set custom theme colors
- Replaced single color themes with pre-set themes
- Added ability to import themes from Slack

Integrations

- (Preview) Initial support for incoming webhooks

### Improvements

Documentation

- Added production installation instructions
- Updated software and hardware requirements documentation
- Re-organized install instructions out of README and into separate files
- Added Code Contribution Guidelines
- Added new hardware sizing recommendations
- Consolidated licensing information into LICENSE.txt and NOTICE.txt
- Added markdown documentation

Performance

- Enabled Javascript optimizations
- Numerous improvements in center channel and mobile web

Code Quality

- Reformatted Javascript per Mattermost Style Guide

User Interface

- Added version, build number, build date and build hash under Account Settings -> Security

Licensing

- Compiled version of Mattermost v1.0.0 now available under MIT license

### Bug Fixes

- Fixed issue so that SSO option automatically set `EmailVerified=true` (it was false previously)

### Compatibility

A large number of settings were changed in `config.json` and a System Console UI was added. This is a very large change due to Mattermost releasing as v1.0 and it's unlikely a change of this size would happen again.

Prior to upgrading the Mattermost binaries from the previous versions, the below options would need to be manually updated in your existing config.json file to migrate successfully. This is a list of changes and their new default values in a fresh install:
#### Config.json Changes from v0.7 to v1.0

##### Service Settings

- Under `ServiceSettings` in `config.json`:
  - Moved: `"SiteName": "Mattermost"` which was added to `TeamSettings`
  - Removed: `"Mode" : "dev"` which deprecates a high level dev mode, now replaced by granular controls
  - Renamed: `"AllowTesting" : false` to `"EnableTesting": false` which allows the use of `/loadtest` slash commands during development
  - Removed: `"UseSSL": false` boolean replaced by `"ConnectionSecurity": ""` under `Security` with new options: _None_ (`""`), _TLS_ (`"TLS"`) and _StartTLS_ ('"StartTLS"`)
  - Renamed: `"Port": "8065"` to `"ListenAddress": ":8065"` to define address on which to listen. Must be prepended with a colon.
  - Removed: `"Version": "developer"` removed and version information now stored in `model/version.go`
  - Removed: `"Shards": {}` which was not used
  - Moved: `"InviteSalt": "gxHVDcKUyP2y1eiyW8S8na1UYQAfq6J6"` to `EmailSettings`
  - Moved: `"PublicLinkSalt": "TO3pTyXIZzwHiwyZgGql7lM7DG3zeId4"` to `FileSettings`
  - Renamed and Moved `"ResetSalt": "IPxFzSfnDFsNsRafZxz8NaYqFKhf9y2t"` to `"PasswordResetSalt": "vZ4DcKyVVRlKHHJpexcuXzojkE5PZ5eL"` and moved to `EmailSettings`
  - Removed: `"AnalyticsUrl": ""` which was not used
  - Removed: `"UseLocalStorage": true` which is replaced by `"DriverName": "local"` in `FileSettings`
  - Renamed and Moved: `"StorageDirectory": "./data/"` to `Directory` and moved to `FileSettings`
  - Renamed: `"AllowedLoginAttempts": 10` to `"MaximumLoginAttempts": 10`
  - Renamed, Reversed and Moved: `"DisableEmailSignUp": false` renamed `"EnableSignUpWithEmail": true`, reversed meaning of `true`, and moved to `EmailSettings`
  - Added: `"EnableOAuthServiceProvider": false` to enable OAuth2 service provider functionality
  - Added: `"EnableIncomingWebhooks": false` to enable incoming webhooks feature

##### Team Settings

- Under `TeamSettings` in `config.json`:
  - Renamed: `"AllowPublicLink": true` renamed to `"EnablePublicLink": true` and moved to `FileSettings`
  - Removed: `AllowValetDefault` which was a guest account feature that is deprecated
  - Removed: `"TermsLink": "/static/help/configure_links.html"` removed since option didn't need configuration
  - Removed: `"PrivacyLink": "/static/help/configure_links.html"` removed since option didn't need configuration
  - Removed: `"AboutLink": "/static/help/configure_links.html"` removed since option didn't need configuration
  - Removed: `"HelpLink": "/static/help/configure_links.html"` removed since option didn't need configuration
  - Removed: `"ReportProblemLink": "/static/help/configure_links.html"` removed since option didn't need configuration
  - Removed: `"TourLink": "/static/help/configure_links.html"` removed since option didn't need configuration
  - Removed: `"DefaultThemeColor": "#2389D7"` removed since theme colors changed from 1 to 18, default theme color option may be added back later after theme color design stablizes
  - Renamed: `"DisableTeamCreation": false` to `"EnableUserCreation": true` and reversed
  - Added: ` "EnableUserCreation": true` added to disable ability to create new user accounts in the system

##### SSO Settings

- Under `SSOSettings` in `config.json`:
  - Renamed Category: `SSOSettings` to `GitLabSettings`
  - Renamed: `"Allow": false` to `"Enable": false` to enable GitLab SSO

##### AWS Settings

- Under `AWSSettings` in `config.json`:
  - This section was removed and settings moved to `FileSettings`
  - Renamed and Moved: `"S3AccessKeyId": ""` renamed `"AmazonS3AccessKeyId": "",` and moved to `FileSettings`
  - Renamed and Moved: `"S3SecretAccessKey": ""` renamed `"AmazonS3SecretAccessKey": "",` and moved to `FileSettings`
  - Renamed and Moved: `"S3Bucket": ""` renamed `"AmazonS3Bucket": "",` and moved to `FileSettings`
  - Renamed and Moved: `"S3Region": ""` renamed `"AmazonS3Region": "",` and moved to `FileSettings`

##### Image Settings

- Under `ImageSettings` in `config.json`:
  - Renamed: `"ImageSettings"` section to `"FileSettings"`
  - Added: `"DriverName" : "local"` to specify the file storage method, `amazons3` can also be used to setup S3

##### EmailSettings

- Under `EmailSettings` in `config.json`:
  - Removed: `"ByPassEmail": "true"` which is replaced with `SendEmailNotifications` and `RequireEmailVerification`
  - Added: `"SendEmailNotifications" : "false"` to control whether email notifications are sent
  - Added: `"RequireEmailVerification" : "false"` to control if users need to verify their emails
  - Replaced: `"UseTLS": "false"` with `"ConnectionSecurity": ""` with options: _None_ (`""`), _TLS_ (`"TLS"`) and _StartTLS_ (`"StartTLS"`)
  - Replaced: `"UseStartTLS": "false"` with `"ConnectionSecurity": ""` with options: _None_ (`""`), _TLS_ (`"TLS"`) and _StartTLS_ (`"StartTLS"`)

##### Privacy Settings

- Under `PrivacySettings` in `config.json`:
  - Removed: `"ShowPhoneNumber": "true"` which was not used
  - Removed: `"ShowSkypeId" : "true"` which was not used

### Database Changes from v0.7 to v1.0

The following is for informational purposes only, no action needed. Mattermost automatically upgrades database tables from the previous version's schema using only additions. Sessions table is dropped and rebuilt, no team data is affected by this.

##### Users Table
1. Added `ThemeProps` column with type `varchar(2000)` and default value `{}`

##### Teams Table
1. Removed `AllowValet` column

##### Sessions Table
1. Renamed `Id` column `Token`
2. Renamed `AltId` column `Id`
3. Added `IsOAuth` column with type `tinyint(1)` and default value `0`

##### OAuthAccessData Table
1. Added new table `OAuthAccessData`
2. Added `AuthCode` column with type `varchar(128)`
3. Added `Token` column with type `varchar(26)` as the primary key
4. Added `RefreshToken` column with type `varchar(26)`
5. Added `RedirectUri` column with type `varchar(256)`
6. Added index on `AuthCode` column

##### OAuthApps Table
1. Added new table `OAuthApps`
2. Added `Id` column with type `varchar(26)` as primary key
2. Added `CreatorId` column with type `varchar(26)`
2. Added `CreateAt` column with type `bigint(20)`
2. Added `UpdateAt` column with type `bigint(20)`
2. Added `ClientSecret` column with type `varchar(128)`
2. Added `Name` column with type `varchar(64)`
2. Added `Description` column with type `varchar(512)`
2. Added `CallbackUrls` column with type `varchar(1024)`
2. Added `Homepage` column with type `varchar(256)`
3. Added index on `CreatorId` column

##### OAuthAuthData Table
1. Added new table `OAuthAuthData`
2. Added `ClientId` column with type `varchar(26)`
2. Added `UserId` column with type `varchar(26)`
2. Added `Code` column with type `varchar(128)` as primary key
2. Added `ExpiresIn` column with type `int(11)`
2. Added `CreateAt` column with type `bigint(20)`
2. Added `State` column with type `varchar(128)`
2. Added `Scope` column with type `varchar(128)`

##### IncomingWebhooks Table
1. Added new table `IncomingWebhooks`
2. Added `Id` column with type `varchar(26)` as primary key
2. Added `CreateAt` column with type `bigint(20)`
2. Added `UpdateAt` column with type `bigint(20)`
2. Added `DeleteAt` column with type `bigint(20)`
2. Added `UserId` column with type `varchar(26)`
2. Added `ChannelId` column with type `varchar(26)`
2. Added `TeamId` column with type `varchar(26)`
3. Added index on `UserId` column
3. Added index on `TeamId` column

##### Systems Table
1. Added new table `Systems`
2. Added `Name` column with type `varchar(64)` as primary key
3. Added `Value column with type `varchar(1024)`

### Contributors

Many thanks to our external contributors. In no particular order:

- [jdeng](https://github.com/jdeng), [Trozz](https://github.com/Trozz), [LAndres](https://github.com/LAndreas), [JessBot](https://github.com/JessBot), [apaatsio](https://github.com/apaatsio), [chengweiv5](https://github.com/chengweiv5)

## Release v0.7.0 (Beta1)

Released 2015-09-05

### Release Highlights

#### Improved GitLab Mattermost support

Following the release of Mattermost v0.6.0 Alpha, GitLab 7.14 offered an automated install of Mattermost with GitLab Single Sign-On (co-branded as "GitLab Mattermost") in its omnibus installer.

New features, improvements, and bug fixes recommended by the GitLab community were incorporated into Mattermost v0.7.0 Beta1--in particular, extending support of GitLab SSO to team creation, and restricting team creation to users with verified emails from a configurable list of domains.

#### Slack Import (Preview)

Preview of Slack import functionality supports the processing of an "Export" file from Slack containing account information and public channel archives from a Slack team.   

- In the feature preview, emails and usernames from Slack are used to create new Mattermost accounts, which users can activate by going to the Password Reset screen in Mattermost to set new credentials.
- Once logged in, users will have access to previous Slack messages shared in public channels, now imported to Mattermost.  

Limitations:

- Slack does not export files or images your team has stored in Slack's database. Mattermost will provide links to the location of your assets in Slack's web UI.
- Slack does not export any content from private groups or direct messages that your team has stored in Slack's database.
- The Preview release of Slack Import does not offer pre-checks or roll-back and will not import Slack accounts with username or email address collisions with existing Mattermost accounts. Also, Slack channel names with underscores will not import. Also, mentions do not yet resolve as Mattermost usernames (still show Slack ID). These issues are being addressed in [Mattermost v0.8.0 Migration Support](https://mattermost.atlassian.net/browse/PLT-22?filter=10002).

### New Features

GitLab Mattermost

- Ability to create teams using GitLab SSO (previously GitLab SSO only supported account creation and sign-in)
- Ability to restrict team creation to GitLab SSO and/or users with email verified from a specific list of domains.

File and Image Sharing

- New drag-and-drop file sharing to messages and comments
- Ability to paste images from clipboard to messages and comments

Messaging, Comments and Notifications

- Send messages faster with from optimistic posting and retry on failure

Documentation

- New style guidelines for Go, React and Javascript

### Improvements

Messaging, Comments and Notifications

- Performance improvements to channel rendering
- Added "Unread posts" in left hand sidebar when notification indicator is off-screen

Documentation

- Install documentation improved based on early adopter feedback

### Bug Fixes

- Fixed multiple issues with GitLab SSO, installation and on-boarding
- Fixed multiple IE 10 issues
- Fixed broken link in verify email function
- Fixed public links not working on mobile

### Contributors

Many thanks to our external contributors. In no particular order:

- [asubset](https://github.com/asubset), [felixbuenemann](https://github.com/felixbuenemann), [CtrlZvi](https://github.com/CtrlZvi), [BastienDurel](https://github.com/BastienDurel), [manusajith](https://github.com/manusajith), [doosp](https://github.com/doosp), [zackify](https://github.com/zackify), [willstacey](https://github.com/willstacey)

Special thanks to the GitLab Mattermost early adopter community who influenced this release, and who play a pivotal role in bringing Mattermost to over 100,000 organizations using GitLab today. In no particular order:

- [cifvts](http://forum.mattermost.org/users/cifvts/activity), [Chryb](https://gitlab.com/u/Chryb), [cookacounty](https://gitlab.com/u/cookacounty), [bweston92](https://gitlab.com/u/bweston92), [mablae](https://gitlab.com/u/mablae), [picharmer](https://gitlab.com/u/picharmer), [cmtonkinson](https://gitlab.com/u/cmtonkinson), [cmthomps](https://gitlab.com/u/cmthomps), [m.gamperl](https://gitlab.com/u/m.gamperl), [StanMarsh](https://gitlab.com/u/StanMarsh), [jeanmarc-leroux](https://gitlab.com/u/jeanmarc-leroux), [dnoe](https://gitlab.com/u/dnoe), [dblessing](https://gitlab.com/u/dblessing), [mechanicjay](https://gitlab.com/u/mechanicjay), [larsemil](https://gitlab.com/u/larsemil), [vga](https://gitlab.com/u/vga), [stanhu](https://gitlab.com/u/stanhu), [kohenkatz](https://gitlab.com/u/kohenkatz), [RavenB1](https://gitlab.com/u/RavenB1), [booksprint](http://forum.mattermost.org/users/booksprint/activity), [scottcorscadden](http://forum.mattermost.org/users/scottcorscadden/activity), [sskmani](http://forum.mattermost.org/users/sskmani/activity), [gosure](http://forum.mattermost.org/users/gosure/activity), [jigarshah](http://forum.mattermost.org/users/jigarshah/activity)

Extra special thanks to GitLab community leaders for successful release of GitLab Mattermost Alpha:

- [marin](https://gitlab.com/u/marin), [sytse](https://gitlab.com/u/sytse)


## Release v0.6.0 (Alpha)

Released 2015-08-07

### Release Highlights

- Simplified on-prem install
- Support for GitLab Mattermost (GitLab SSO, Postgres support, IE 10+ support)

### Compatibility

*Note: While use of Mattermost Preview (v0.5.0) and Mattermost Alpha (v0.6.0) in production is not recommended, we document compatibility considerations for a small number of organizations running Mattermost in production, supported directly by Mattermost product team.*

- Switched Team URLs from team.domain.com to domain.com/team

### New Features

GitLab Mattermost

- OAuth2 support for GitLab Single Sign-On
- PostgreSQL support for GitLab Mattermost users
- Support for Internet Explorer 10+ for GitLab Mattermost users

File and Image Sharing

- New thumbnails and formatting for files and images

Messaging, Comments and Notifications

- Users now see posts they sent highlighted in a different color
- Mentions can now also trigger on user-defined words

Security and Administration

- Enable users to view and log out of active sessions
- Team Admin can now delete posts from any user

On-boarding

- “Off-Topic” now available as default channel, in addition to “Town Square”

### Improvements

Installation

- New "ByPassEmail" setting enables Mattermost to operate without having to set up email
- New option to use local storage instead of S3
- Removed use of Redis to simplify on-premise installation

On-boarding

- Team setup wizard updated with usability improvements

Documentation

- Install documentation improved based on early adopter feedback

### Contributors

Many thanks to our external contributors. In no particular order:

- [ralder](https://github.com/ralder), [jedisct1](https://github.com/jedisct1), [faebser](https://github.com/faebser), [firstrow](https://github.com/firstrow), [haikoschol](https://github.com/haikoschol), [adamenger](https://github.com/adamenger)

## Release v0.5.0 (Preview)

Released 2015-06-24

### Release Highlights

- First release of Mattermost as a team communication service for sharing messagse and files across PCs and phones, with archiving and instant search.

### New Features

Messaging and File Sharing

- Send messages, comments, files and images across public, private and 1-1 channels
- Personalize notifications for unreads and mentions by channel
- Use #hashtags to tag and find messages, discussions and files

Archiving and Search

- Search public and private channels for historical messages and comments
- View recent mentions of your name, username, nickname, and custom search terms

Anywhere Access

- Use Mattermost from web-enabled PCs and phones
- Define team-specific branding and color themes across your devices<|MERGE_RESOLUTION|>--- conflicted
+++ resolved
@@ -4,7 +4,6 @@
 
 Also see [changelog in progress](http://bit.ly/2nK3cVf) for the next release.
 
-<<<<<<< HEAD
 ## Release v4.1.0
 Scheduled release date: 2017-08-16
 
@@ -243,7 +242,7 @@
      - If `AllowTimeLimit` config setting is set to `Never`, pinning and un-pinning messages fails.
      - If you upload or remove the **Service Provider Public Certificate** file in **System Console > SAML**, the page might refresh if you have NGINX enabled. 
      - Deactivated users are listed in channel member lists.
-=======
+
 ## Release v4.0.3
 
  - **v4.0.3, released 2017-08-10**
@@ -259,7 +258,6 @@
    - Fixed issue where uploading or removing the **Service Provider Public Certificate** file in **System Console > SAML** refreshed the page, losing all unchanged settings.
    - Fixed deactivated users appearing in channel member, team member and direct message lists.
    - Fixed PDF previews not loading.
->>>>>>> 543604ee
  - **v4.0.0, released 2017-07-16**
    - Original 4.0.0 release
 
