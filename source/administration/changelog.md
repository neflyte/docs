# Mattermost Changelog

This changelog summarizes updates to [Mattermost Team Edition](http://www.mattermost.org/), an open source team messaging solution released monthly under an MIT license, and [Mattermost Enterprise Edition](https://about.mattermost.com/pricing/), a commercial upgrade offering enterprise messaging for large organizations.

Also see [changelog in progress](http://bit.ly/2nK3cVf) for the next release.

## Release v4.2.0
Release date: 2017-09-16

### Security Update

- Mattermost v4.2.0 contains multiple security fixes ranging from low to moderate severity. [Upgrading](http://docs.mattermost.com/administration/upgrade.html) is highly recommended. Details will be posted on our [security updates page](https://about.mattermost.com/security-updates/) 14 days after release as per the [Mattermost Responsible Disclosure Policy](https://www.mattermost.org/responsible-disclosure-policy/).

### Highlights

#### Interactive Message Buttons
- Added message buttons to support user interactions with posts made by incoming webhooks and custom slash commands.

#### Mobile Support for AppConfig
- iOS and Android mobile apps now support Enterprise Mobility Management (EMM) solutions through integration with [App Config](https://www.appconfig.org/). See [documentation](https://docs.mattermost.com/deployment/mobile-appconfig.html) to learn more.

### Improvements

#### Web User Interface
- Redesigned the channel member list.
- Redesigned the message input box.
- Redesigned the keyboard shortcuts dialog (CTRL/CMD+/).
- Added a loading indicator when selecting a team on team selection page.
- Added an on hover effect for team icons in the team sidebar, and the channel name and favorite button in channel header.
- Added an active state for the channel member icon in channel header.
- Added a "+" icon next to the Direct Messages header on channel sidebar to open a new direct or group message.
- Added a tooltip for Main Menu next to user profile picture.
- Mouse cursor now changes to a "hand selector" when hovering over the paperclip icon to upload a file.

#### Mobile View
- Made hover effects consistent across all header icons.
- Removed transparency of the [...] menu in the right-hand sidebar.
- Reduced opacity in channel info dialog.
- Updated background color of search bar.

#### Integrations
- Added support for Slack-compatible delayed slash commands through the `response_url` parameter.
- Improved handling of content-types for integrations.

#### Notifications
- Added support for plain text version of email notifications.
- Added "Joined the channel" system message for the person who created the channel.

#### Administration
- Added a CLI command `platform channel modify` to convert a public channel to private, and vice versa.
- Added a CLI command `platform channel move` to move a channel to another team.
- CLI command `platform team delete` now lets you delete teams with no channels.

#### Enterprise Edition
- Removed the "Delete Channel" option for private channels, if you're the last channel member and policy setting restricts channel deletion to admins only.
- In multi-node cluster environment, scheduled tasks such as LDAP sync will only happen on a single node through leader election for increased performance.
- Added direct message channels to compliance exports.
- Elasticsearch indexes over a certain age can be aggregated as part of the daily scheduled job.

### Bug Fixes
- Fixed permalinks not always loading in the channel.
- Fixed an issue where a System Admin couldn't scroll to the bottom of the System Console sidebar in Firefox.
- Flag icon and the "x" icon to close website previews now properly aligned for replies in compact view.
- Fixed expand/collapse arrows not being visible for YouTube videos when image links are expanded by default.
- Fixed an issue where reacting to a post in the right-hand sidebar via emoji picker didn't add the emoji to "Recently Used" section.
- Pressing the ESC key no longer clears search box contents.
- Fixed an issue where turning off email batching in the System Console resulted in no email notification option selected in Account Settings.
- Fixed an issue where a user wasn't able to scroll down in message preview mode when using Markdown headings.
- Fixed an issue on Safari browsers where file thumbnails were sometimes blank.
- Fixed an issue where quotes weren't working inside URL links.
- Fixed an error when the language set in **Account Settings > Display** was removed from available languages in **System Console > Localization**.
- Fixed out-of-channel mentions for usernames with dashes and periods.
- Fixed an issue where a missing config setting sometimes caused server panic.
- Jumping to a group message channel from a flagged message list now adds the channel to the channel list.
- Character limits are no enforced when renaming a channel via `/rename`.
- Fixed channel header icons when WebRTC call is on-going.
- Fixed webhook message attachments not appearing in search results or flagged messages list.
- Timestamp on deleted, ephemeral, or pending posts is no longer a permalink, causing a blank page.
- Fixed focus issues on iPad Classic app.
- Fixed an issue where changing other user's profile image as a System Admin via the API didn't work.
- Fixed mention notifications firing for mentions inside triple backticks.
- Collapse and expand arrows no longer shown for image links when no image is available.
- A single collapsed link preview now stays collapsed after page refresh.
- With email batching enabled, if there is activity in Mattermost before email batch is sent, the email notification is not sent.
- Fixed an issue where copying and pasting SVG files into message draft never finish uploading.
- Autocomplete is no longer cut on the channel header modal.
- Fixed email notifications settings appearing saved despite cancelling the change.
- Notification confirmation message no longer appears when sending channel wide @-all and @-channel mentions in code blocks.

### Compatibility

#### Breaking Changes

1) By default, user-supplied URLs such as those used for Open Graph metadata, webhooks, or slash commands will no longer be allowed to connect to reserved IP addresses including loopback or link-local addresses used for internal networks. 

This change may cause private integrations to break in testing environments, which may point to a URL such as http://127.0.0.1:1021/my-command.

If you point private integrations to such URLs, you may whitelist such domains, IP addresses, or CIDR notations via the [AllowedUntrustedInternalConnections config setting](https://docs.mattermost.com/administration/config-settings.html#allow-untrusted-internal-connections-to) in your local environment. Although not recommended, you may also whitelist the addresses in your production environments. See [documentation to learn more](https://docs.mattermost.com/administration/config-settings.html#allow-untrusted-internal-connections-to).

Push notification, OAuth 2.0 and WebRTC server URLs are trusted and not affected by this setting.

2) Mattermost now handles multiple content-types for integrations. Make sure your integrations have been set to use the appropriate content-type.

3) Mattermost `/platform` repo has been separated to `/mattermost-webapp` and `/mattermost-server`. This may affect you if you have a private fork of the `/platform` repo. [More details here](https://forum.mattermost.org/t/mattermost-separating-platform-into-two-repositories-on-september-6th/3708).

#### Removed and Deprecated Features
- All APIv3 endpoints are scheduled for removal on January 16, 2018.

For a list of past and upcoming deprecated features, [see our website](https://about.mattermost.com/deprecated-features/).

#### config.json

The following settings were unintentionally added to ``config.json`` and are removed in Mattermost 4.2.

- Under `SupportSettings` in `config.json`:
  - `"AdministratorsGuideLink": "https://about.mattermost.com/administrators-guide/"`
  - `"TroubleshootingForumLink": "https://about.mattermost.com/troubleshooting-forum/"`
  - `"CommercialSupportLink": "https://about.mattermost.com/commercial-support/"`

Multiple setting options were added to `config.json`. Below is a list of the additions and their default values on install. The settings can be modified in `config.json`, or the System Console when available.

**Changes to Team Edition and Enterprise Edition**:

- Under `ServiceSettings` in `config.json`:
  - Added `AllowedUntrustedInternalConnections": ""` to specify domains, IP address or CIDR notations for internal connections. Used in testing environments when developing integrations locally on a development machine. Not recommended for use in production.
- Under `TeamSettings` in `config.json`:
  - Added `EnableXToLeaveChannelsFromLHS: false` to set if a user can leave a channel by clicking "X" next to a channel in the channel sidebar. This setting is Beta and may be replaced or removed in a future release.
- Under `FileSettings` in `config.json`:
  - Added `AmazonS3Trace: false` to enable additional debugging for Amazon S3.

**Additional Changes to Enterprise Edition**:

- Under `ElasticsearchSettings` in `config.json`:
  - Added `AggregatePostsAfterDays": ""` to specify the age at which indexes will be aggregated as part of the daily scheduled job
  - Added `PostsAggregatorJobStartTime": ""` to specify the start time of the daily scheduled aggregator job.
- Under `TeamSettings` in `config.json`:
  - Added `ExperimentalTownSquareIsReadOnly: false` to set if Town Square is a read-only channel. Applies to all teams in the Mattermost server. This setting is Beta and may be replaced or removed in a future release.
- Added `ThemeSettings` in `config.json`. These settings are Beta and may be replaced or removed in a future release.
  - Added `"EnableThemeSelection": true` to set whether end users can change their Mattermost theme.
  - Added `"DefaultTheme": "default"` to set default theme for new users.
  - Added `"AllowCustomThemes": true` to set whether end users can set a custom theme.
  - Added `"AllowedThemes": []` to list which built-in Mattermost themes are available to users.

### Database Changes

### API v4 Changes
- It is recommended that any new integrations use APIv4 endpoints. For more details, and for a complete list of available endpoints, see [https://api.mattermost.com/](https://api.mattermost.com/).
- All APIv3 endpoints are scheduled for removal on January 16, 2018.

**Added routes (API v4)**
- `POST` at `/posts/{post_id}/actions/{action_id}`
  - To perform a post action, which allows users to interact with integrations through messages.

### Known Issues
- Google login fails on the Classic mobile apps.
- Clicking on a channel during the tutorial makes the tutorial disappear.
- User can receive a video call from another browser tab while already on a call.
- Jump link in search results does not always jump to display the expected post.
- First load of the emoji picker is slow on low-speed connections or on deployments with hundreds of custom emoji.
- Scrollbar is sometimes not visible in the left-hand sidebar after switching teams.
- Certain code block labels don't appear while scrolling on iOS mobile web.
- Deleted message doesn't clear unreads or unread mentions.
- Status may sometimes get stuck as away or offline in High Availability mode with IP Hash turned off.
- Searching stop words in quotes with Elasticsearch enabled returns more than just the searched terms.
- Searching with Elasticsearch enabled may not always highlight the searched terms.
- Channel links to channels that the current user does not belong to may not render correctly.
- Pinned posts list header sometimes shows an incorrect channel name.
- Missing an indication if a message is pending but not yet sent.
- Searching for users with one or two-letter names doesn't work.

### Contributors

/platform

- [asaadmahmood](https://github.com/asaadmahmood), [ccbrown](https://github.com/ccbrown), [coreyhulen](https://github.com/coreyhulen), [cpanato](https://github.com/cpanato), [crspeller](https://github.com/crspeller), [csduarte](https://github.com/csduarte), [dmeza](https://github.com/dmeza), [enahum](https://github.com/enahum), [esethna](https://github.com/esethna), [grundleborg](https://github.com/grundleborg), [hmhealey](https://github.com/hmhealey), [jasonblais](https://github.com/jasonblais), [jwilander](https://github.com/jwilander), [KenmyZhang](https://github.com/KenmyZhang), [lindalumitchell](https://github.com/lindalumitchell), [meilon](https://github.com/meilon), [MusikPolice](https://github.com/MusikPolice), [n1aba](https://github.com/n1aba), [pruthvip](https://github.com/pruthvip), [saturninoabril](https://github.com/saturninoabril), [stanhu](https://github.com/stanhu), [sudheerDev](https://github.com/sudheerDev), [Whiteaj36](https://github.com/Whiteaj36)

/docs

- [amyblais](https://github.com/amyblais), [balasankarc](https://github.com/balasankarc), [esethna](https://github.com/esethna), [hmhealey](https://github.com/hmhealey), [it33](https://github.com/it33), [jasonblais](https://github.com/jasonblais), [jwilander](https://github.com/jwilander), [lfbrock](https://github.com/lfbrock), [lindy65](https://github.com/lindy65)

/mattermost-redux

- [aditya-konarde](https://github.com/aditya-konarde), [brettmc](https://github.com/brettmc), [ccbrown](https://github.com/ccbrown), [enahum](https://github.com/enahum), [hmhealey](https://github.com/hmhealey), [jwilander](https://github.com/jwilander), [kevin3274](https://github.com/kevin3274), [saturninoabril](https://github.com/saturninoabril)

/mattermost-mobile

- [csduarte](https://github.com/csduarte), [enahum](https://github.com/enahum), [hmhealey](https://github.com/hmhealey), [lfbrock](https://github.com/lfbrock), [onepict](https://github.com/onepict)

/desktop

- [jasonblais](https://github.com/jasonblais), [yuya-oc](https://github.com/yuya-oc)

/mattermost-kubernetes

- [coreyhulen](https://github.com/coreyhulen), [crspeller](https://github.com/crspeller), [escardin](https://github.com/escardin), [grundleborg](https://github.com/grundleborg)
	
/mattermost-docker

- [jasonblais](https://github.com/jasonblais), [pichouk](https://github.com/pichouk), [tejasbubane](https://github.com/tejasbubane)
	
/mattermost-push-proxy

- [coreyhulen](https://github.com/coreyhulen), [enahum](https://github.com/enahum)

/mattermost-mdk

- [jwilander](https://github.com/jwilander)

/mattermost-api-reference

- [ccbrown](https://github.com/ccbrown), [cpanato](https://github.com/cpanato), [jasonblais](https://github.com/jasonblais), [jwilander](https://github.com/jwilander), [prixone](https://github.com/prixone)

/mattermost-load-test

- [crspeller](https://github.com/crspeller)

## Release v4.1.0
Release date: 2017-08-16

### Security Update

- Mattermost v4.1.0 contains multiple security fixes ranging from low to high severity. [Upgrading](http://docs.mattermost.com/administration/upgrade.html) is highly recommended. Details will be posted on our [security updates page](https://about.mattermost.com/security-updates/) 14 days after release as per the [Mattermost Responsible Disclosure Policy](https://www.mattermost.org/responsible-disclosure-policy/).

### Highlights

#### JIRA App
- Built-in JIRA integration that can post to multiple channels using a single webhook. [See documentation](https://about.mattermost.com/default-jira-plugin) 

#### Personal Access Tokens
- Enables easier and more flexible integrations by authenticating against the REST API. See [documentation](https://about.mattermost.com/default-user-access-tokens/)

#### Updated iOS and Android Apps
- v1.1 of the Native [iOS](https://itunes.apple.com/us/app/mattermost/id1257222717?mt=8) and [Android]() Apps are released with support for search, group messaging, viewing emoji reactions and improved performance on poor connections.

#### Elasticsearch Beta ([Enterprise Edition E20](https://about.mattermost.com/pricing/))
- Connect your Elasticsearch server to Mattermost, then build and manage your post index via the System Console interface.
- [Elasticsearch](https://www.elastic.co/guide/en/elasticsearch/reference/current/index.html) is a distributed, RESTful search engine supporting highly efficient database searches in a [cluster environment](https://docs.mattermost.com/deployment/cluster.html).

### Improvements

#### Web User Interface
- Ephemeral messages now note that they are "(Only visible to you)" .
- Navigating to an invalid team invite link will now redirect to an error page.
- Cropping of image thumbnails now looks the same before and after posting.
- Clicking on @mentions will now open the contact card for the user.
- User lists now display full name and nickname.
- Added over 500 new emoji.
- Searching on slow connections now shows a loading spinner in the right-hand side.
- Added a close button next to link previews.
- Ephemeral messages will now always appear as parent posts.
- Added [...] menu to search results, pinned posts and flagged posts lists.
- Clicking the username in a profile popover inserts the username to the message box.

#### Notifications
- Added an option to Push Notification Contents to send no channel name or message text
- Updated the default email frequency to 15 minutes if email batching is enabled by the System Admin.
- Users are now prompted from Account Settings to set Edge notification sounds in their browser settings.
- Updated the desktop notification text for incoming webhooks to more accurately reflect the payload.

#### Files
- File uploads in a single message are ordered based on time of upload. When multiple files are selected, files are ordered in alphabetical order based on file name.

#### Administration
- No longer require a refresh after a user is promoted to a Team Admin.
- Announcement banner now supports URLs.
- Bulk importer now supports user preferences, including favorite channels, flagged posts and notification preferences.
- Changed username to be the default name display setting in the System Console.
- Channel member list now follows the Teammate name display configuration setting.
- Added more debugging info to server logs for failed OAuth requests.
- Added a new System Console push notification content setting to only display sender name.
- Added support for unauthenticated, but encrypted SMTP connection.

#### Integrations
- Null values are now ignored in webhook attachments.
- Outgoing webhooks can now fire if the post contains only an attachment.
- Added ``/code`` built-in slash command to create a code block.
- Added ``/purpose`` built-in slash command to set the channel purpose.
- Added ``/rename`` built-in slash command to rename the channel.
- Added ``/leave`` built-in slash command to leave a channel.

#### Enterprise Edition E20
- Added a System Console setting to disable file uploads and downloads on mobile.
- Added a new Email Notification Content setting to specify the amount of detail sent in email notification.
- Added support for server-side encryption of files in Amazon S3, using Amazon S3-managed keys.

### Bug Fixes
- Fixed incorrectly rotated image thumbnails that were uploaded from mobile devices.
- Adding or removing reactions from a post with an image preview no longer causes the preview to expand or collapse.
- JavaScript error no longer thrown when file upload fails due to network interruption.
- Error messages in Account Setting fields no longer stack.
- Fixed Slack Import of non-ascii channel names.
- Changing the search term in the More Direct Messages member list now resets the search.
- Help text for the Channel Switcher (CTRL/CMD+K) is now shown on small desktop windows, and removed on mobile.
- Keyboard shortcut for Account Settings (CTR/CMD+SHIFT+A) now toggles.
- Fixed the Preview button in the text input box and message edit modal.
- Fixed a JavaScript error when switching teams while uploading a file.
- CLI tool to delete all users no longer requires a user argument.
- CLI tool now deletes webhooks and slash commands when deleting teams and channels.
- Custom slash commands no longer throw an error if used in a Direct Message channel.
- System Console now reads and honors the Amazon S3 Region setting.
- Fixed whitespace and trimming on code blocks and empty table cells.
- Disabled the "Create Account" button after the first click so the system does not attempt to create the account twice.
- More Channels modal no longer stops paging after the first two pages.
- Editing channel names now correctly limits character count to 22.
- Fixed broken links on the **System Console > Mobile Push** page.
- `/away` and `/offline` ephemeral messages can no longer contain extra text posted with the slash command.
- Fixed teams being sometimes incorrectly marked unread across tabs.
- Fixed JavaScript error thrown when viewing a channel containing an invalid emoji reaction.
- Periods after URLs are no longer added to the link.
- Recent emoji in emoji picker no longer shows deleted custom emoji.
- Fixed image thumbnails and previews on IE11.
- Fixed message attachments in incoming webhooks and slash commands not always truncating properly.
- Non-admins can now view their previously created integrations.

### Compatibility

#### Removed and deprecated features
- All APIv3 endpoints are scheduled for removal on January 16, 2018.

For a list of past and upcoming deprecated features, [see our website](https://about.mattermost.com/deprecated-features/).

#### config.json

<<<<<<< HEAD
The following settings were unintentionally added to ``config.json`` and are removed in Mattermost 4.2.
=======
The following settings were unintentionally added to ``config.json`` and will be removed in Mattermost 4.2, released on September 16th.
>>>>>>> b379d083

- Under `SupportSettings` in `config.json`:
  - `"AdministratorsGuideLink": "https://about.mattermost.com/administrators-guide/"`
  - `"TroubleshootingForumLink": "https://about.mattermost.com/troubleshooting-forum/"`
  - `"CommercialSupportLink": "https://about.mattermost.com/commercial-support/"`

Multiple setting options were added to `config.json`. Below is a list of the additions and their default values on install. The settings can be modified in `config.json`, or the System Console when available.

**Changes to Team Edition and Enterprise Edition**:

- Under `ServiceSettings` in `config.json`:
  - `"EnableUserAccessTokens": false` to enable personal access tokens for integrations to authenticate against the REST API
- Under `EmailSettings` in `config.json`:
  - Added `"EnableSMTPAuth": false` to support SMTP servers requiring no authentication
  - Added `"EmailNotificationContentType": "full"` to specify the amount of detail sent in email notification contents

**Additional Changes to Enterprise Edition**:

- Under `FileSettings` in `config.json`:
  - Added `"AmazonS3SSE": false` to enable server-side encryption for files in Amazon S3.
  - Added `"EnableMobileUpload": true` to enable file uploads on mobile devices
  - Added `"EnableMobileDownload": true` to enable file downloads on mobile devices
- Under `JobSettings` in `config.json`:
  - Added `"RunJobs": true` to enable running jobs on the jobs server
  - Added `"RunScheduler": true` to enable scheduling jobs on the job server
- Under `ElasticsearchSettings` in `config.json`:
  - Added `"ConnectionUrl": "http://dockerhost:9200"` to set the URL of the Elasticsearch server
  - Added `"Username": ""` to specify the username to access the Elasticsearch server
  - Added `"Password": ""` to specify the password to access the Elasticsearch server
  - Added `"EnableIndexing": false` to enable Elasticsearch indexing
  - Added `"EnableSearching": false` to enable searching using Elasticsearch
  - Added `"Sniff": true` to enable sniffing on the Elasticsearch server
  - Added `"PostIndexReplicas": 1` to specify how many replicas to use for each post index
  - Added `"PostIndexShards": 1` to specify how many shards to use for each post index

### Database Changes

**UserAccessToken Table:**
- Added table

**JobStatuses Table:**
- Removed table

**Jobs Table:**
- Added table

**Users Table:**
- Modified ``Roles`` column maximum size from 64 to 256 characters

### API v4 Changes
- Mattermost 4.0 has a stable release of API v4 endpoints. It is recommended that any new integrations use the v4 endpoints. For more details, and for a complete list of available endpoints, see [https://api.mattermost.com/](https://api.mattermost.com/).
- All APIv3 endpoints are scheduled for removal on January 16, 2018.

**Added routes (API v4)**
See [api.mattermost.com](https://api.mattermost.com/) for more details:
- `GET` at `api/v4/jobs`
- `POST` at `api/v4/jobs` 
- `GET` at `api/v4/jobs/{job_id:[A-Za-z0-9]+}`
- `POST` at `api/v4/jobs/{job_id:[A-Za-z0-9]+}/cancel`
- `GET` at `api/v4/jobs/type/{job_type:[A-Za-z0-9_-]+}`
- `POST` at `api/v4/elasticsearch/purge_indexes`
- `POST` at `api/v4/users/{user_id:[A-Za-z0-9]+}/tokens`
- `GET` at `api/v4/users/{user_id:[A-Za-z0-9]+}/tokens`
- `GET` at `api/v4/users/{user_id:[A-Za-z0-9]+}/tokens/{token_id:[A-Za-z0-9]+}`
- `POST` at `api/v4/users/{user_id:[A-Za-z0-9]+}/tokens/revoke`

### Known Issues

- Google login fails on the Classic mobile apps.
- Clicking on a channel during the tutorial makes the tutorial disappear.
- User can receive a video call from another browser tab while already on a call.
- Jump link in search results does not always jump to display the expected post.
- First load of the emoji picker is slow on low-speed connections or on deployments with hundreds of custom emoji.
- Scrollbar is sometimes not visible in the left-hand sidebar after switching teams.
- Certain code block labels don't appear while scrolling on iOS mobile web.
- A public channel doesn't always show up in another browser tab or client until after refresh.
- Deleted message doesn't clear unreads or unread mentions.
- Changing the search term in the More Direct Messages modal doesn't reset the page.
- Status may sometimes get stuck as away or offline in High Availability mode with IP Hash turned off.
- Searching stop words in quotes with Elasticsearch enabled returns more than just the searched terms
- Searching with Elasticsearch enabled may not always highlight the searched terms
- Channels links to channels that the current user does not belong to may not render correctly

### Contributors

Many thanks to all our contributors. In alphabetical order:

/platform

- [94117nl](https://github.com/94117nl), [asaadmahmood](https://github.com/asaadmahmood), [ccbrown](https://github.com/ccbrown), [coreyhulen](https://github.com/coreyhulen), [cpanato](https://github.com/cpanato), [crspeller](https://github.com/crspeller), [csduarte](https://github.com/csduarte), [debanshuk](https://github.com/debanshuk), [dmeza](https://github.com/dmeza), [enahum](https://github.com/enahum), [fraziern](https://github.com/fraziern), [grundelborg](https://github.com/grundelborg), [harshavardhana](https://github.com/harshavardhana), [hmhealey](https://github.com/hmhealey), [jasonblais](https://github.com/jasonblais), [jwilander](https://github.com/jwilander), [lindalumitchell](https://github.com/lindalumitchell), [megos](https://github.com/megos), [moonmeister](https://github.com/moonmeister), [MusikPolice](https://github.com/MusikPolice), [Ppjet6](https://github.com/Ppjet6), [saturninoabril](https://github.com/saturninoabril), [Whiteaj36](https://github.com/Whiteaj36)

/docs

- [amyblais](https://github.com/amyblais), [bkmgit](https://github.com/bkmgit), [esethna](https://github.com/esethna), [it33](https://github.com/it33), [jasonblais](https://github.com/jasonblais), [JeffSchering](https://github.com/JeffSchering), [john-combs](https://github.com/john-combs), [jwilander](https://github.com/jwilander), [kaakaa](https://github.com/kaakaa), [lindy65](https://github.com/lindy65), [pichouk](https://github.com/pichouk), [prixone](https://github.com/prixone), [Samiksha416](https://github.com/Samiksha416)

/mattermost-mobile

- [csduarte](https://github.com/csduarte), [enahum](https://github.com/enahum), [hmhealey](https://github.com/hmhealey), [lfbrock](https://github.com/lfbrock)

/mattermost-push-proxy

- [coreyhulen](https://github.com/coreyhulen)

/mattermost-redux

- [94117nl](https://github.com/94117nl), [csduarte](https://github.com/csduarte), [enahum](https://github.com/enahum), [grundelborg](https://github.com/grundelborg), [hmhealey](https://github.com/hmhealey), [jwilander](https://github.com/jwilander), [saturninoabril](https://github.com/saturninoabril)

/mattermost-api-reference

- [ccbrown](https://github.com/ccbrown), [grundelborg](https://github.com/grundelborg), [jwilander](https://github.com/jwilander), [thePanz](https://github.com/thePanz)

/mattermost-kubernetes

- [crspeller](https://github.com/crspeller)

/mattermost-docker

- [jminardi](https://github.com/jminardi), [jnbt](https://github.com/jnbt), [pichouk](https://github.com/pichouk)

/mattermost-load-test

- [crspeller](https://github.com/mattermost/crspeller)

/mattermost-bot-sample-golang

- [fkr](https://github.com/fkr), [hmhealey](https://github.com/hmhealey)
<<<<<<< HEAD

## Release v4.0.0
=======
>>>>>>> b379d083

## Release v4.0.4

 - **v4.0.4, released 2017-08-18**
   - Mattermost v4.0.4 contains multiple security fixes ranging from low to high severity. [Upgrading](http://docs.mattermost.com/administration/upgrade.html) is highly recommended. Details will be posted on our [security updates page](https://about.mattermost.com/security-updates/) 14 days after release as per the [Mattermost Responsible Disclosure Policy](https://www.mattermost.org/responsible-disclosure-policy/).
   - Fixed issue when using single-sign-on with GitLab where using a non-English language option in **System Console > Localization** sometimes resulted in a login failure.
 - **v4.0.3, released 2017-08-10**
   - Fixed issue with `AmazonS3Region` config setting being ignored in Minio file storage setup.
   - Fixed issue when using high availability mode in Enteprise Edition E20 where the bind address wasn't set correctly for the hashicorp memberlist.
 - **v4.0.2, released 2017-07-31**
   - Fixed issue when using single-sign-on with GitLab (and in Enterprise Edition with SAML, Office365 and G Suite), where using a non-English language option in Account Settings resulted in a login failure.
   - Fixed issue with custom slash commands not working in direct message channels.
   - Fixed issue with GitLab and SAML single sign-on in Mattermost mobile apps redirecting to a browser page.
 - **v4.0.1, released 2017-07-18**
   - Fixed issue where pinning or un-pinning messages didn't work if `AllowTimeLimit` config setting is set to `Never`.
   - Fixed issue where uploading or removing the **Service Provider Public Certificate** file in **System Console > SAML** refreshed the page, losing all unchanged settings.
   - Fixed deactivated users appearing in channel member, team member and direct message lists.
   - Fixed PDF previews not loading.
 - **v4.0.0, released 2017-07-16**
   - Original 4.0.0 release

### Security Update

- Mattermost v4.0.0 contains multiple security fixes ranging from low to high severity. [Upgrading](http://docs.mattermost.com/administration/upgrade.html) is highly recommended. Details will be posted on our [security updates page](https://about.mattermost.com/security-updates/) 14 days after release as per the [Mattermost Responsible Disclosure Policy](https://www.mattermost.org/responsible-disclosure-policy/).

### Highlights

#### Native iOS and Android Apps
- Second generation mobile apps released for [iOS](https://itunes.apple.com/us/app/mattermost/id1257222717?mt=8) and [Android](https://play.google.com/store/apps/details?id=com.mattermost.rn).
- The apps are [EMM compatible starting with BlackBerry Dynamics](https://about.mattermost.com/mattermost-2nd-gen-mobile-apps-released-emm-compatible-starting-with-blackberry-dynamics/).

#### Updated Web User Interface
- Updated the appearance of channel header and channel sidebar in the web user interface.
- Updated the default theme, "Mattermost". To try it, go to **Account Settings > Display > Theme**.

#### Emoji Picker
- The emoji picker offers quick access to emoji when composing messages or adding reactions.
- Promoted from Beta, and enabled to all users by default.

#### Languages
- Added Italian translations to the user interface.

#### API v4 (Stable Release)
- Mattermost webapp moved to API v4 endpoints, which allow for more powerful integrations and server interaction.
- API v3 endpoints are supported until January 16, 2018. To learn more about migrating to APIv4 endpoints, [see https://api.mattermost.com/](https://api.mattermost.com/).

#### High Availability ([Enterprise Edition E20](https://about.mattermost.com/pricing/))
- Mattermost servers are dynamically added and removed based on discovery and their cluster name using the hashicorp memberlist.
- Added support for experimental gossip protocol, where the server will attempt to communicate via the gossip protocol over the gossip port.

### Improvements

#### Web User Interface
- Adjusted post spacing to be consistent across Markdown formatting, replies and consecutive posts.
- On hover colour for pin and channel member icons now consistent with flag and recent mentions icons.
- Emojis are now vertically aligned in post view.
- Channel name, header and purpose now update in real time for all users.
- For reply threads in the center channel, the "Commented on" phrase now respects the teammate name display config setting.
- Code block language tag is no longer selectable making it easier to copy the code.
- Aligned the search box with right-hand side reply thread.
- New user profile pictures now update for other users upon refresh.
- Improved rendering of @mention highlighting in message view.

#### Mobile Web
- Added "Create Team" and "Leave Team" options to the Main Menu.
- Updated the look of Account Settings pages on mobile.
- User profile popover no longer gets cropped in the center channel on iOS browser.
- Link preview image now resizes correctly on iOS browser.

#### Notifications
- Unread messages and mentions now sync across browser tabs and devices.
- Improved desktop notifications for webhook attachments.

#### Emoji Picker & Custom Emoji
- Newly created custom emoji immediately display to all users without requiring a refresh.
- Improved position of the emoji picker near the top of the channel or the right-hand side comment thread.

#### Keyboard Shortcuts
- CTRL+SHIFT+K shortcut now toggles the Direct Message dialog open and closed.
- SHIFT+UP now opens a reply thread for the most recent message posted by a user, skipping system messages.

#### Slash Commands
- Added the following built-in slash commands:
  - `/header` command to set the channel header.
  - `/help` command to open the Mattermost help page in a new browser tab.
  - `/open` command to switch or join a channel.
  - `/search` command to search text in messages.
  - `/settings` command to open the Account Settings dialog.
- `/invite_people` slash command is now disabled when account creation is set to false.
- If a message starts with a / but fails to send (either due to timeout or invalid command), the message is put back to the input box.

#### Bulk Import Tool
- Added support for Direct Message channels and posts to the [bulk import tool](https://docs.mattermost.com/deployment/bulk-loading.html).

#### Authentication
- User creation via OAuth (GitLab/Google/Office365) properly restricted to accepted domains, [if specified](https://docs.mattermost.com/administration/config-settings.html#restrict-account-creation-to-specified-email-domains).
- **Invite New Member** dialog validates email addresses against accepted domains, if set.

#### New URL Routes
- Added the ability to Direct Message by email or username with the following new routes for Direct Message channels:
  - `.../teamname/messages/@username`
  - `.../teamname/messages/email`
  - `.../teamname/messages/user_id` (redirects to `...teamname/messages/@username`)
  - `.../teamname/messages/id1_id2` (redirects to `...teamname/messages/@username`)
- Also added a new route for Group Message channels:
  - `.../teamname/messages/generated_id`

#### Link Previews
- After posting a message containing an image link, a preview is loaded only if one is available.

#### Enterprise Edition
- When a SAML user uses a non-supported locale, the language now defaults to English, preventing login issues.

### Bug Fixes
- Emoji picker now closes in Firefox when clicking outside of it.
- [...] menu no longer disappears in the comment thread when hovering over another post.
- New direct messages received while in no teams do not show as unread after rejoining a team.
- Fixed JavaScript errors when receiving messages when not belonging to a team.
- An empty push notification no longer sent for messages only containing file attachments.
- Custom emoji search results no longer filter by creator's first and last name.
- `/expand` and `/collapse` slash commands now properly collapse images in website link previews.
- Group Message channels that are favorited can now be closed.
- Deactivated users now properly listed in Direct and Group Message channels in the left-hand sidebar.
- Fixed search in team and channel Manage Members dialog.
- File upload cancelled if you click "x" on thumbnail while file is uploading in your message draft.
- Status no longer appears offline after joining a new team.
- An empty push notification is no longer sent for messages only containing file attachments.
- Center channel maintains scroll position when new messages are received in the channel.
- Deleting the focused post in permalink view now sends user to normal channel view.
- Max Users per Team setting in **System Console > Users and Teams** no longer includes inactive users.

### Compatibility

#### Breaking Changes

- If you are using NGINX as a proxy for the Mattermost Server, replace the `location /api/v3/users/websocket {` line with `location ~ /api/v[0-9]+/(users/)?websocket$ {` in the `/etc/nginx/sites-available/mattermost` NGINX configuration file. [See documentation to learn more](https://docs.mattermost.com/install/install-ubuntu-1404.html#configuring-nginx-as-a-proxy-for-mattermost-server).
- If you are upgrading a High Availability Cluster: When upgrading from 3.10 or earlier to 4.0 or later, you must manually add new items to the *ClusterSettings* section of your existing ``config.json``. For more information about this, see the *Upgrading to Version 4.0 and Later* section of :doc:`../deployment/cluster`.
 - Microsoft Edge v39 and earlier (EdgeHTML v14 and earlier) has [an issue](https://developer.microsoft.com/en-us/microsoft-edge/platform/issues/8546263/) that may case errors during account creation, login and if MFA is enforced. We recommend upgrading to Edge v40 (or EdgeHTML v15).

#### Removed and deprecated features
- System Console settings in **Files > Images** removed. This includes:
  - Image preview height and width
  - Profile picture height and width
  - Image thumbnail height and width
- Font setting in Account Settings > Display removed.
- Account Settings option **Display** > **Teammate Name Display** moved to the System Console.
- All APIv3 endpoints are scheduled for removal on January 16, 2018.

For a list of past and upcoming deprecated features, [see our website](https://about.mattermost.com/deprecated-features/).

#### config.json

Multiple setting options were added to `config.json`. Below is a list of the additions and their default values on install. The settings can be modified in `config.json`, or the System Console when available.

**Changes to Team Edition and Enterprise Edition**:

- Under `ServiceSettings` in `config.json`:
   - Added `"EnableEmojiPicker": true` to control whether emoji picker is enabled on the server. Enabling the emoji picker with a large number of custom emoji may slow down performance.
   - Added `"EnableChannelViewedMessages": true` to control whether `channel_viewed` WebSocket event is sent, which syncs unreads across clients and devices. Setting to false can lead to higher performance in large deployments.
   - Added `"EnableAPIv3": true` to control whether version 3 endpoints of the REST API are allowed on the server. If the setting is disabled, integrations that rely on API v3 will fail and can then be identified for migration to API v4.
- Under `TeamSettings` in `config.json`:
   - Added `"TeammateNameDisplay": "username"` to set how to display users' names in posts and the Direct Messages list. Deployments with LDAP or SAML enabled will have this set to `full_name` by default for better experience.
- Under `FileSettings` in `config.json`:
   - Removed System Console settings in **Files > Images**, including:
     - `"ThumbnailWidth": 120`
     - `"ThumbnailHeight": 100`
     - `"PreviewWidth": 1024`
     - `"PreviewHeight": 0`
     - `"ProfileWidth": 128`
     - `"ProfileHeight": 128`
- Under `SqlSettings` in `config.json`:
   - Modified `"QueryTimeout": 30` to also support query timeouts on PostgreSQL, in addition to MySQL.

**Additional Changes to Enterprise Edition**:

- Under `ClusterSettings` in `config.json`:
   - Added `"ClusterName": ""` to set the cluster to join by name. Only nodes with the same cluster name will join together. This is to support Blue-Green deployments or staging pointing to the same database.
   - Added `"OverrideHostname": ""` to override the hostname of this server with this property. It is not recommended to override the Hostname unless needed.
   - Added `"UseIpAddress": true` to control whether the cluster attempts to communicate using the IP Address.
   - Added `"UseExperimentalGossip": false` to control whether the server attempts to communicate via the gossip protocol over the gossip port.
   - Added `"ReadOnlyConfig": true` to control whether changes made to settings in the System Console are ignored. When running in production it is recommended to set this value to true.
   - Added `"GossipPort": 8074` to set the port used for the gossip protocol. Both UDP and TCP should be allowed on this port.
   - Added `"StreamingPort": 8075` to set the port used for streaming data between servers.
   - Removed ``"InterNodeListenAddress": ":8075"`` as this setting is no longer used.
   - Removed ``"InterNodeUrls": []`` as this setting is no longer used.

### API v4 Changes
- Mattermost 4.0 has a stable release of API v4 endpoints. It is recommended that any new integrations use the v4 endpoints. For more details, and for a complete list of available endpoints, see [https://api.mattermost.com/](https://api.mattermost.com/).
- All APIv3 endpoints are scheduled for removal on January 16, 2018.

**Added routes (API v4)**
- `GET` at `/teams/invite/{invite_id}`
  - To retrieve information about a team (including the name and id) corresponding to an invite_id.

**Modified routes (API v4)**
- `DELETE` at `/teams/{team_id}`
  - Added an optional query parameter, `permanent`, to permanently delete a team for compliance reasons.
- `GET` at `/users`
  - Added the `sort` query parameter to add basic sorting when selecting users on a team.
- `GET` at `/emoji`
  - Added paging to the `/emoji` call for increased performance.
- `POST` at `/teams/{team_id}/import`
   - Updated to return a JSON body with the import results under a `results` JSON field to allow more data to be returned in the future without breaking changes.

### Websocket Event Changes

**Added:**
- `channel_updated` that occurs each time channel information is updated (such as name or header), so that the changes are propagated across clients.
- `channel_viewed` that occurs each time you view a channel, propagating the event to all clients and devices and syncing unreads.

### Known Issues

- Google login fails on the Classic mobile apps.
- Edge overlays desktop notification sound and system notification sound.
- Clicking on a channel during the tutorial makes the tutorial disappear.
- User can receive a video call from another browser tab while already on a call.
- Search autocomplete picker is broken on Classic Android app.
- Jump link in search results does not always jump to display the expected post.
- First load of the emoji picker is slow on low-speed connections or on deployments with hundreds of custom emoji.
- Scrollbar is sometimes not visible in the left-hand sidebar after switching teams.
- Certain code block labels don't appear while scrolling on iOS mobile web.
- Outgoing webhooks do not fire when posts have no text content.
- A public channel doesn't always show up in another browser tab or client until after refresh.
- Null values in Slack attachments cause a 500 error for incoming webhooks.
- Keyboard shortcut CTRL/CMD+SHIFT+A does not close Account Settings.
- Deleted message doesn't clear unreads or unread mentions.
- Changing the search term in the More Direct Messages modal doesn't reset the page.
- Status may sometimes get stuck as away or offline in High Availability mode with IP Hash turned off.
- Cannot delete or edit parent posts in right-hand side reply threads.
- Empty cells in Markdown tables render incorrectly.
- `platform user deleteall` CLI command expects a user as an argument.

### Contributors

Many thanks to all our contributors. In alphabetical order:

/platform

- [94117nl](https://github.com/94117nl), [abustany](https://github.com/abustany), [alexrford](https://github.com/alexrford), [asaadmahmood](https://github.com/asaadmahmood), [ccbrown](https://github.com/ccbrown), [coreyhulen](https://github.com/coreyhulen), [cpanato](https://github.com/cpanato), [crspeller](https://github.com/crspeller), [dmeza](https://github.com/dmeza), [enahum](https://github.com/enahum), [ftKnox](https://github.com/ftKnox), [grundleborg](https://github.com/grundleborg), [hmhealey](https://github.com/hmhealey), [it33](https://github.com/it33), [jasonblais](https://github.com/jasonblais), [JeffSchering](https://github.com/JeffSchering), [jwilander](https://github.com/jwilander), [kkamdooong](https://github.com/kkamdooong), [lindalumitchell](https://github.com/lindalumitchell), [megos](https://github.com/megos), [meilon](https://github.com/meilon), [moonmeister](https://github.com/moonmeister), [pieterlexis](https://github.com/pieterlexis), [saturninoabril](https://github.com/saturninoabril), [VeraLyu](https://github.com/VeraLyu), [ZJvandeWeg](https://github.com/ZJvandeWeg)

/mattermost-mobile

- [asaadmahmood](https://github.com/asaadmahmood), [csduarte](https://github.com/csduarte), [enahum](https://github.com/enahum), [hmhealey](https://github.com/hmhealey), [lfbrock](https://github.com/lfbrock), [omar-dev](https://github.com/omar-dev)

/mattermost-redux

- [94117nl](https://github.com/94117nl), [csduarte](https://github.com/csduarte), [enahum](https://github.com/enahum), [grundleborg](https://github.com/grundleborg), [hmhealey](https://github.com/hmhealey), [jarredwitt](https://github.com/jarredwitt), [jwilander](https://github.com/jwilander), [saturninoabril](https://github.com/saturninoabril)

/mattermost-api-reference

- [cpanato](https://github.com/cpanato), [grundleborg](https://github.com/grundleborg), [hmhealey](https://github.com/hmhealey), [jasonblais](https://github.com/jasonblais), [jwilander](https://github.com/jwilander), [Vaelor](https://github.com/Vaelor), [ZJvandeWeg](https://github.com/ZJvandeWeg)

/docs

- [94117nl](https://github.com/94117nl), [acgustafson](https://github.com/acgustafson), [amyblais](https://github.com/amyblais), [ccbrown](https://github.com/ccbrown), [crspeller](https://github.com/crspeller), [esethna](https://github.com/esethna), [it33](https://github.com/it33), [jasonblais](https://github.com/jasonblais), [JeffSchering](https://github.com/JeffSchering), [jwilander](https://github.com/jwilander), [kjkeane](https://github.com/kjkeane), [megos](https://github.com/megos), [pieterlexis](https://github.com/pieterlexis)

/desktop

- [yuya-oc](https://github.com/yuya-oc)

/mattermost-kubernetes

- [coreyhulen](https://github.com/coreyhulen)

/mattermost-push-proxy

- [coreyhulen](https://github.com/coreyhulen), [ftKnox](https://github.com/ftKnox)

/mattermost-docker

- [pichouk](https://github.com/pichouk), [tejasbubane](https://github.com/tejasbubane)

/mattermost-load-test

- [crspeller](https://github.com/crspeller), [JeffSchering](https://github.com/JeffSchering)

## Release v3.10.3

 - **v3.10.3, released 2017-08-18**
   - Mattermost v3.10.3 contains multiple security fixes ranging from low to high severity. [Upgrading](http://docs.mattermost.com/administration/upgrade.html) is highly recommended. Details will be posted on our [security updates page](https://about.mattermost.com/security-updates/) 14 days after release as per the [Mattermost Responsible Disclosure Policy](https://www.mattermost.org/responsible-disclosure-policy/).
   - Fixed issue when using single-sign-on with GitLab where using a non-English language option in **System Console > Localization** sometimes resulted in a login failure.
 - **v3.10.2, released 2017-07-18**
   - Mattermost v3.10.2 contains low severity security fixes. [Upgrading](http://docs.mattermost.com/administration/upgrade.html) is highly recommended. Details will be posted on our [security updates page](https://about.mattermost.com/security-updates/) 14 days after release as per the [Mattermost Responsible Disclosure Policy](https://www.mattermost.org/responsible-disclosure-policy/).
 - **v3.10.1, released 2017-07-16**
   - Mattermost v3.10.1 contains a high severity security fix for an OAuth SSO vulnerability and two additional fixes for low severity security issues. [Upgrading](http://docs.mattermost.com/administration/upgrade.html) is highly recommended. Details will be posted on our [security updates page](https://about.mattermost.com/security-updates/) 14 days after release as per the [Mattermost Responsible Disclosure Policy](https://www.mattermost.org/responsible-disclosure-policy/).
 - **v3.10.0, released 2017-06-16**
   - Original 3.10 release

### Highlights

#### Languages
- Added Turkish translations for the user interface.

#### New and Improved Keyboard Shortcuts
- Redesigned the channel switcher (CTRL/CMD+K) for increased productivity.
- Browse direct and group message channels (CTRL/CMD+SHIFT+K) and reply to the most recent message (SHIFT+UP) with new shortcuts.

### Improvements

#### Web User Interface
- Enter key now confirms deletion on the screens to delete a custom emoji and delete a channel.
- Team and channel URLs now replace accented characters with their ASCII equivalents.
- Recent mentions and flagged posts icons in the header are now highlighted when they are active in the right-hand sidebar.
- Empty rows are now ignored in the Send Email Invite modal.
- Enter key now confirms leaving a team from the Leave Team modal.
- Profile popover now opens when clicking a username in mobile browser view.
- /join now allows switching to a private channel to which the user has access.
- Improved the formatting of Mattermost content when copying and pasting to other apps.
- Added the ability for users to view and modify their online status from their profile picture in the header.
- /loadtest command changed to /test.
- Ephemeral messages are removed from the right-hand sidebar after it is reopened.
- Added a markdown preview option to the message editing modal.
- Status indicators are now shown in the Direct Messages list.

#### Notifications
- Added "@here" to the list of channel-wide mentions in Account Settings.
- Added a reminder when your Mattermost window is refreshed if a status override slash command is used to set yourself as /away or /offline.
- Users will see a confirmation dialog when attempting to use @all or @channel in a channel with over 5 users.
- Messages for others being added to a channel no longer trigger channels to be unread.

#### Administration
- Added CLI tool for permanently deleting channels.
- Channel Admins can now delete user's messages within their channel if permitted in the System Console.
- Errors are now logged when failing to load config through the command line.
- Reduced unnecessary database reads and writes when bulk importing users.

#### System Console
- System Console main dropdown menu now has links to the Admin Guide, Troubleshooting Forum, Commercial Support Page and the About Mattermost dialog.
- Added the ability to enable Legacy Signature (AWS Signature V2) with S3 compatible servers.

#### Authentication
- Added a redirect to the appropriate team, channel or post if navigating to a Mattermost URL when logged out.
- Clicking a team invite link now joins the team in all active sessions.

#### Performance
- Upgraded GORP to support connection timeouts on MySQL and missing database columns on MySQL and Postgres.

#### Integrations
- Posts from webhooks that are greater than 4000 characters are now broken into multiple posts.

#### Enterprise Edition
- Added an announcement banner visible to all end users to make maintenance announcements across the system.

### Bug Fixes
- Dragging and dropping a file onto the left-hand sidebar no longer navigates away from Mattermost to open the file in the browser.
- Textbox will no longer overlap the center pane message area as it expands when typing.
- Fixed an issue where statuses could get stuck online after quitting the desktop app or closing the browser window in some cases.
- Profile pictures uploaded on mobile are now rotated in their correct orientation.
- The System Console help text for Minimum Password Length no longer dynamically updates as the input is changed.
- Fixed an issue where the autocomplete list may appear underneath a modal overlay.
- Updated error text when uploading a profile picture that is in an unsupported image format.
- Joined channels no longer appear in the "More..." channels list.
- Wide markdown images no longer cause horizontal scrolling in the center pane.
- Fixed theme styling for button active states.
- Fixed an issue where channels sometimes did not appear read if the channel was in focus when a new message was received.
- Fixed an issue where the autocomplete list would not close after using a slash command.
- Removed the system warning message that appears if mentioning a user that is not a member of a group message.
- Fixed an issue where wide embedded images produce horizontal scroll.
- Fixed a Javascript error that would occur when opening the System Console > SAML page.
- Removed the Channel Admin user interface in Team Edition since the policy restrictions are only available in Enterprise Edition.
- Adding a reaction to an ephemeral message no longer throws a Javascript error.
- Fixed an issue where clicking autocomplete suggestions would not populate the search box with the appropriate text.
- Fixed an issue where the System Console users list ignored the search term after selecting a team from the filter.
- Channel header messages no longer appear cut-off if using a slash.
- Corrected the formatting of the "Edited" indicator in the right-hand sidebar.
- Fixed the positioning of the pin icon and channel header on Edge.

### Compatibility  

#### Removed and deprecated features
- System Console settings in **Files > Images** scheduled for removal in July 2017 release. This includes:
  - Image preview height and width
  - Profile picture height and width
  - Image thumbnail height and width
- Font setting in Account Settings > Display scheduled for removal in July 2017 release.
- Account Settings options for **Display** > **Display Font** and **Display** > **Teammate Name Display** are scheduled for removal in July 2017 release.
- All APIv3 endpoints are scheduled for removal six months after APIv4 is stable.

For a list of past and upcoming deprecated features, [see our website](https://about.mattermost.com/deprecated-features/).

#### config.json   

Multiple setting options were added to `config.json`. Below is a list of the additions and their default values on install. The settings can be modified in `config.json`, or the System Console when available.

**Changes to Team Edition and Enterprise Edition**:
 - Under `ServiceSettings` in `config.json`:
   - Added `"GoroutineHealthThreshold": -1,` to set a threshold for number of goroutines.
- Under `SqlSettings` in `config.json`:
   - Added `"QueryTimeout": 30` to set the number of seconds to wait for a response from the database after opening a connection and sending the query.
- Under `FileSettings` in `config.json`:
   - Added `"AmazonS3SignV2": false` to enable Legacy Signature (AWS Signature V2) with S3 compatible servers.

**Additional Changes to Enterprise Edition**:
 - Under `AnnoucementSettings` in `config.json`:
   - Added `"EnableBanner": false,` to enable an announcement banner visible for all users.
   - Added `"BannerText": "",` to specify the text shown in the banner.
   - Added `"BannerColor": "#f2a93b",` to set the banner background color.
   - Added `"BannerTextColor": "#333333",` to set the banner text color.
   - Added `"AllowBannerDismissal": true` to set whether the banner can be dismissed by users.

### API Changes
- Mattermost 3.10 has a release candidate of APIv4 endpoints. To see the complete list of available endpoints, see [https://api.mattermost.com/v4/](https://api.mattermost.com/v4/).
- All APIv3 endpoints are scheduled for removal six months after APIv4 is stable.

**Modified routes (APIv4)**
- `/system/ping` updated to return `500 Internal Server Error` with `{"status": "unhealthy"}` in the response body when `GoroutineHealthThreshold` is set in config.json and the number of goroutines on the server exceeds that threshold. If the number of goroutines is below the threshold or `GoroutineHealthThreshold` is not set in config.json, `200 OK` is returned with no response body.

### Known Issues

- Google login fails on the mobile apps.
- Edge overlays desktop notification sound and system notification sound.
- Status appears offline briefly after joining a new team.
- User popover can get cropped in the center channel on iOS.
- Clicking on a channel during the tutorial makes the tutorial disappear.
- Custom emoji search results filter by the creator's first/last name in addition to the emoji name.
- Reactions are displayed on messages deleted by other users.
- User can receive a video call from another browser tab while already on a call.
- Search autocomplete picker is broken on Android.
- Jump link in search results does not always jump to display the expected post.
- First load of the emoji picker is slow on low-speed connections.
- Emoji picker for reactions doesn't always position correctly.
- Scrollbar is sometimes not visible in the left-hand sidebar after switching teams.
- New direct messages received while in no teams do not show as unread after joining a team.
- User is not logged out immediately when logging self out from Active Sessions list.
- Certain code block labels don't appear while scrolling on iOS mobile web.
- CTRL+SHIFT+K doesn't toggle modal open and closed.
- Deactivated users do not appear in the Direct Message and Group Message sidebar channel list.
- Outgoing webhooks do not fire when posts have no text content.

### Contributors

Many thanks to all our contributors. In alphabetical order:

/platform

- [asaadmahmood](https://github.com/asaadmahmood), [coreyhulen](https://github.com/coreyhulen), [cpanato](https://github.com/cpanato), [crspeller](https://github.com/crspeller), [dmeza](https://github.com/dmeza), [doh5](https://github.com/doh5), [enahum](https://github.com/enahum), [grundleborg](https://github.com/grundleborg), [harshavardhana](https://github.com/harshavardhana), [hmhealey](https://github.com/hmhealey), [jasonblais](https://github.com/jasonblais), [jwilander](https://github.com/jwilander), [kulak-at](https://github.com/kulak-at), [saturninoabril](https://github.com/saturninoabril), [tjuerge](https://github.com/tjuerge)

/docs

- [cpanato](https://github.com/cpanato), [crspeller](https://github.com/crspeller), [esethna](https://github.com/esethna), [hmhealey](https://github.com/hmhealey),  [it33](https://github.com/it33), [jasonblais](https://github.com/jasonblais), [JeffSchering](https://github.com/JeffSchering), [jwilander](https://github.com/jwilander), [kjkeane](https://github.com/kjkeane), [lindy65](https://github.com/lindy65), [mikedaniel18](https://github.com/MikeDaniel18)

/mattermost-api-reference

- [94117nl](https://github.com/94117nl), [cpanato](https://github.com/cpanato),  [hmhealey](https://github.com/hmhealey), [jwilander](https://github.com/jwilander), [senk](https://github.com/senk)

/mattermost-redux

- [94117nl](https://github.com/94117nl), [cpanato](https://github.com/cpanato), [enahum](https://github.com/enahum), [jarredwitt](https://github.com/jarredwitt), [jwilander](https://github.com/jwilander)

/mattermost-mobile

-  [asaadmahmood](https://github.com/asaadmahmood), [cpanato](https://github.com/cpanato), [csduarte](https://github.com/csduarte), [enahum](https://github.com/enahum), [hmhealey](https://github.com/hmhealey), [lfbrock](https://github.com/lfbrock), [rthill](https://github.com/rthill)

/desktop

- [yuya-oc](https://github.com/yuya-oc)

/mattermost-docker

- [carlosasj](https://github.com/carlosasj), [FingerLiu](https://github.com/FingerLiu), [mkdbns](https://github.com/mkdbns),  [pichouk](https://github.com/pichouk), [xcompass](https://github.com/xcompass)

/android

- [coreyhulen](https://github.com/coreyhulen), [der-test](https://github.com/der-test),  [lfbrock](https://github.com/lfbrock)

/mattermost-selenium

- [doh5](https://github.com/doh5),  [lindalumitchell](https://github.com/lindalumitchell)

/gorp

- [jwilander](https://github.com/jwilander)

/ios

- [coreyhulen](https://github.com/coreyhulen), [PrestonL](https://github.com/PrestonL)

/mattermost-kubernetes

- [coreyhulen](https://github.com/coreyhulen)

## Release v3.9.2

 - **v3.9.2, released 2017-07-18**
   - Mattermost v3.9.2 contains low severity security fixes. [Upgrading](http://docs.mattermost.com/administration/upgrade.html) is highly recommended. Details will be posted on our [security updates page](https://about.mattermost.com/security-updates/) 14 days after release as per the [Mattermost Responsible Disclosure Policy](https://www.mattermost.org/responsible-disclosure-policy/).
 - **v3.9.1, released 2017-07-16**
   - Mattermost v3.9.1 contains a high severity security fix for an OAuth SSO vulnerability and two additional fixes for low severity security issues. [Upgrading](http://docs.mattermost.com/administration/upgrade.html) is highly recommended. Details will be posted on our [security updates page](https://about.mattermost.com/security-updates/) 14 days after release as per the [Mattermost Responsible Disclosure Policy](https://www.mattermost.org/responsible-disclosure-policy/).
 - **v3.9.0, released 2017-05-16**
   - Original 3.9 release

### Security Update

- Mattermost v3.9.0 contains a low severity [security update](http://about.mattermost.com/security-updates/). [Upgrading to Mattermost v3.9.0](http://docs.mattermost.com/administration/upgrade.html) is highly recommended.

### Highlights

#### Languages

- Added Polish translations for the user interface.

#### Redux

- Mattermost Webapp moved over to Redux for increased performance and more stable infrustructure.

#### APIv4 Release Candidate

- Mattermost HTTP REST APIs moved to v4 endpoints allowing for more powerful integrations and server interaction.
- To learn more about the available APIv4 endpoints, [see our documentation](https://api.mattermost.com/v4/).
- APIv3 endpoints are supported until six months after the stable release of APIv4 endpoints in Q3 of 2017.

### Improvements

#### Web User Interface
- Lower and upper vertical margins for posts are now equal.
- Comments only containing a file attachment have a reduced vertical spacing in the center channel.
- First line of message text is now aligned with username.
- Added padding between timestamp and pinned posts badge in comment threads in compact view.
- Added "View Members" option to Town Square.
- Moved "Start Video Call" option to the bottom of the profile popover.
- Added a confirmation dialog when leaving a private channel.
- User preferences such as display settings now sync between browser tabs, between different browsers, and across devices.

#### Performance
- Added the ability to isolate searches to specific read-replicas for full text search queries for higher performance.
- Added default read and write timeouts for MySQL datasource to prevent hub processing deadlock.
- Added password field to the [bulk import tool](https://docs.mattermost.com/deployment/bulk-loading.html).
- Added the ability to disable full text search queries and statuses via `config.json` for higher performance.

#### Emoji Picker (Beta)
- Enable the emoji picker in **Account Settings > Advanced > Preview pre-release features**.
- Custom emoji now maintains aspect ratio in the emoji picker.
- Improved user experience for closing the Emoji picker after reacting to a message.

#### Keyboard Shortcuts
- Added a link to keyboard shortcuts documentation via the team Main Menu.
- Pressing ENTER once in the channel switcher (CTRL/CMD+K) now switches the channel.
- Using a mouse to select a channel in the channel switcher (CTRL/CMD+K) now switches to the correct channel.

#### Markdown Text Formatting
- Added a margin for Markdown inline images.
- Improved Markdown heading sizes in the desktop view.

#### On-Boarding
- Added "Already have an account? Click here to sign in" link to the sign up page.
- Improved experience of joining a team using an invite link.

#### Files
- SVG files now render in file preview.

#### CLI Tool
- Added new CLI commands:
    - `platform config validate` for validating the `config.json` file.
    - `platform user search` for searching users based on username, email, or user ID.

#### OAuth 2.0 Service Provider
- OAuth 2.0 service provider now always returns the refresh token.
- New refresh token now issued when granting a new access token.

#### System Console
 - Added a confirmation dialog when deactivating a user.
 - Server logs are now always printed in English regardless of Default Server Language, for easier troubelshooting.
 - The `AllowCorsFrom` config setting (in **System Console > Connections > Enable cross-origin requests from**) now supports multiple domain names.
 - Added a setting to disable file and image uploads on messages.

#### Enterprise Edition
 - Added new [performance monitoring metrics](https://docs.mattermost.com/deployment/metrics.html) for
     - The total number of connections to all the search replica databases
     - The total number of WebSocket broadcasts sent

### Bug Fixes
- Long custom emoji names no longer float out of the emoji picker.
- Deleted custom emojis no longer stay in "recently used" section of the emoji picker.
- The maximum length of the "Position" field increased to 64 characters in the database. The previous limit caused problems with LDAP synchronization.
- Pinning a post in center channel no longer changes pinned posts list in the right-hand sidebar.
- Pinning a post in center channel now adds the pinned post badge to search results.
- Fixed error message text for **Edit URL** field in channel creation dialog.
- Disabled config file watcher while running from makefile.
- Fixed Go client's `GetTeamByName()` function.
- Recent mentions search now properly includes `@[username]` in the search.
- Updated error message when entering a password longer than maximum number of characters.
- Don't send the same message multiple times when hitting "Retry" on a failed post.
- Fixed the help text for the channel purpose in private channels.
- When ability to change the header is restricted, "Set a Header" option is no longer shown in the channel intro.
- Mention notifications now trigger if the word is formatted in bold, italic or strikethrough, and won't if it's inside a code block.
- In mobile view, Manage Members menu option no longer reads "View Members" for channel admins.
- Usernames with dots now get mention notifications when followed by a comma or other symbol.
- Deactivated users are no longer listed in the "Manage Members" modal.
- Collapsible Account Setting menus now open properly in iOS Safari and Chrome browsers.
- Removing an expired license now removes the blue bar header message.
- "Next" button in More Channels list now takes you to the top of the next page, instead of the bottom.
- Blue bar "Preview Mode" header message now disappears after enabling email notifications.
- Full name is now editable in Account Settings if the first and last name attributes are not specified in **System Console > Authentication > LDAP**.
- Added a back button to pinned posts list on the right-hand sidebar.
- "Pinned" icon no longer overlaps text on consecutive posts or replies that have Markdown headings.
- Uploading a profile picture on iOS no longer throws an error.
- Fixed group message names in channel switcher (CTRL/CMD+K) for group messages that are not in your sidebar.
- Channel notification preferences no longer appear saved when clicking Cancel.
- Channel creation permissions aren't set to channel admins when it doesn't exist.

### Compatibility  

#### Breaking changes:

- If you're using NGINX as a proxy for the Mattermost Server, replace the `location /api/v3/users/websocket {` line with `location ~ /api/v[0-9]+/(users/)?websocket$ {` in the `/etc/nginx/sites-available/mattermost` NGINX configuration file. [See documentation to learn more](https://docs.mattermost.com/install/install-ubuntu-1404.html#configuring-nginx-as-a-proxy-for-mattermost-server).
- Existing email invite links, password reset links, and email verification links in emails generated by your Mattermost server will be invalidated after upgrading to v3.9.0.
- Firefox ESR 45 has an [end-of-life scheduled for June 13](https://en.wikipedia.org/wiki/Firefox_version_history) and is therefore no longer supported. We recommend upgrading to [Firefox ESR 52](https://www.mozilla.org/en-US/firefox/organizations/all/).

#### Removed and deprecated features
- System Console settings in **Files > Images** scheduled for removal in July 2017 release. This includes:
  - Image preview height and width
  - Profile picture height and width
  - Image thumbnail height and width
- All APIv3 endpoints are scheduled for removal six months after APIv4 is stable.

For a list of past and upcoming deprecated features, [see our website](https://about.mattermost.com/deprecated-features/).

#### config.json   

Multiple setting options were added to `config.json`. Below is a list of the additions and their default values on install. The settings can be modified in `config.json`, or the System Console when available.

**Changes to Team Edition and Enterprise Edition**:

 - Under `ServiceSettings` in `config.json`:
   - Added `"EnablePostSearch": true` to control whether users can search messages. Disabling can lead to higher performance in large deployments.
   - Added `"EnableUserStatuses": true` to control whether user statuses are shown in the web user interface. Disabling can lead to higher performance in large deployments.
 - Under `FileSettings` in `config.json`:
   - Added `"EnableFileAttachments": true` to control whether users can upload files and images on messages.

 - Under `EmailSettings` in `config.json`:
   - Removed `"PasswordResetSalt": ""` given tokens are now used for signing of password reset emails.

 - Under `SqlSettings` in `config.json`:
   - Added `"DataSourceSearchReplicas": []` to specify the connection strings for search replica databases for handling search queries.

**Additional Changes to Enterprise Edition**:

 - Under `ServiceSettings` in `config.json`:
   - Added `"LicenseFileLocation": ""` to specify the path and filename of the Enterprise license file on disk. On startup, if Mattermost cannot find a valid license in the database from a previous upload, it will look for the file specified here.

### Database Changes

**OAuthAccessData Table:**
- Added `Scope` column

**PasswordRecovery Table:**
- Removed `PasswordRecovery` table and moved entries to a common token store

### API Changes

- Mattermost 3.9 has a release candidate of APIv4 endpoints. To see the complete list of available endpoints, see [https://api.mattermost.com/v4/](https://api.mattermost.com/v4/).
- All APIv3 endpoints to be removed six months after APIv4 endpoints are stable.

### Websocket Event Changes

- Added `preferences_changed` and `preferences_deleted` to sync preferences between browser tabs, between different browsers, and across devices when a preference is changed or deleted.

### Known Issues

- Google login fails on the mobile apps.
- Slack import doesn't add merged members/e-mail accounts to imported channels.
- User can receive a video call from another browser tab while already on a call.
- Sequential messages from the same user appear as separate posts on mobile view.
- Search autocomplete picker is broken on Android.
- Jump link in search results does not always jump to display the expected post.
- First load of the emoji picker is slow at low connections.
- Emoji picker for reactions doesn't always position correctly.
- Scrollbar is sometimes not visible in the left-hand sidebar after switching teams.
- Emoji picker is sometimes cut off on comment threads on the right-hand sidebar.
- User status can get stuck online after quitting the desktop app or closing the browser window.
- New direct messages received while in no teams do not show as unread after joining a team.
- Profile picture uploaded from mobile appears rotated.
- User is not logged out immediately when logging self out from Active Sessions list.
- Certain code block labels don't appear while scrolling on iOS mobile web.
- System Console user list filter does not show accurate results if applied after entering a search query.

### Contributors

Many thanks to all our contributors. In alphabetical order:

/platform

- [asaadmahmood](https://github.com/asaadmahmood), [coreyhulen](https://github.com/coreyhulen), [cpanato](https://github.com/cpanato), [crspeller](https://github.com/crspeller), [doh5](https://github.com/doh5), [enahum](https://github.com/enahum), [grundleborg](https://github.com/grundleborg), [gstraube](https://github.com/gstraube) , [hmhealey](https://github.com/hmhealey), [jasonblais](https://github.com/jasonblais), [JeffSchering](https://github.com/JeffSchering), [justinwyer](https://github.com/justinwyer), [jwilander](https://github.com/jwilander), [lindalumitchell](https://github.com/lindalumitchell), [prixone](https://github.com/prixone), [Rudloff](https://github.com/Rudloff), [R-Wang97](https://github.com/R-Wang97), [saturninoabril](https://github.com/saturninoabril), [simon0191](https://github.com/simon0191), [VeraLyu](https://github.com/VeraLyu)

/docs

- [enahum](https://github.com/enahum), [esethna](https://github.com/esethna), [fjarlq](https://github.com/fjarlq), [it33](https://github.com/it33), [ivernus](https://github.com/ivernus), [jasonblais](https://github.com/jasonblais), [JeffSchering](https://github.com/JeffSchering), [justinwyer](https://github.com/justinwyer), [lindy65](https://github.com/lindy65), [senk](https://github.com/senk)

/mattermost-api-reference

- [cpanato](https://github.com/cpanato), [crspeller](https://github.com/crspeller), [dagit](https://github.com/dagit), [hmhealey](https://github.com/hmhealey), [jwilander](https://github.com/jwilander), [saturninoabril](https://github.com/saturninoabril)

/mattermost-redux

- [enahum](https://github.com/enahum), [jarredwitt](https://github.com/jarredwitt), [jwilander](https://github.com/jwilander)

/desktop

- [jasonblais](https://github.com/jasonblais), [jnugh](https://github.com/jnugh), [yuya-oc](https://github.com/yuya-oc)

/mattermost-mobile

- [asaadmahmood](https://github.com/asaadmahmood), [cpanato](https://github.com/cpanato), [csduarte](https://github.com/csduarte), [enahum](https://github.com/enahum), [jasonblais](https://github.com/jasonblais), [lfbrock](https://github.com/lfbrock)

/mattermost-docker

- [esethna](https://github.com/esethna), [pichouk](https://github.com/pichouk), [xcompass](https://github.com/xcompass)

/mattermost-push-proxy

- [coreyhulen](https://github.com/coreyhulen)

/mattermost-selenium

- [doh5](https://github.com/doh5), [lindalumitchell](https://github.com/lindalumitchell), [coreyhulen](https://github.com/)

/mattermost-kubernetes

- [coreyhulen](https://github.com/coreyhulen)

/gcm

- [coreyhulen](https://github.com/coreyhulen), [csduarte](https://github.com/csduarte)

## Release v3.8.3

### Notes on Patch Release

 - **v3.8.3, released 2017-07-16**
   - Mattermost v3.8.3 contains a high severity security fix for an OAuth SSO vulnerability and two additional fixes for low severity security issues. [Upgrading](http://docs.mattermost.com/administration/upgrade.html) is highly recommended. Details will be posted on our [security updates page](https://about.mattermost.com/security-updates/) 14 days after release as per the [Mattermost Responsible Disclosure Policy](https://www.mattermost.org/responsible-disclosure-policy/).
 - **v3.8.2, released 2017-04-21**
   - Changed the client to use `window.location.origin` instead of siteURL, fixing WebSocket connection issues with Mattermost 3.8 upgrade.
   - Fixed a few APIv4 endpoints in support of the next [React Native mobile app](https://github.com/mattermost/mattermost-mobile) release.
 - **v3.8.1, released 2017-04-19**
   - Mattermost v3.8.1 contains a security update and [upgrading](http://docs.mattermost.com/administration/upgrade.html) is highly recommended. Details will be posted on our [security updates page](https://about.mattermost.com/security-updates/) 14 days after release as per the [Mattermost Responsible Disclosure Policy](https://www.mattermost.org/responsible-disclosure-policy/).
   - Fixed an issue with Site URL sometimes breaking the OAuth2 login flow, including login using GitLab.
   - Reverted a change preventing LDAP usernames from beginning with a number.
   - Fixed a permission issue with group message channel creation.
 - **v3.8.0, released 2017-04-16**
   - Original 3.8 release

### Security Update

- Mattermost v3.8.0 contains multiple [security updates](http://about.mattermost.com/security-updates/). [Upgrading to Mattermost v3.8.0](http://docs.mattermost.com/administration/upgrade.html) is highly recommended.

### Highlights

#### Native iOS and Android Apps (Beta)
- Second generation mobile apps, built using React Native, are [available for beta testing](https://about.mattermost.com/a-native-mobile-experience-second-generation-mobile-apps-released-in-beta/) on [iOS](https://mattermost-fastlane.herokuapp.com/) and [Android](https://play.google.com/apps/testing/com.mattermost.react.native).

#### Pinned Posts
- Important messages can be pinned to the channel for easy reference. Pinned posts are visible to all channel members.

#### Emoji Picker and Improved Emoji Reactions (Beta)
- The picker offers quick access to emoji when composing messages or adding reactions. Enable the emoji picker in **Account Settings > Advanced > Preview pre-release features**.
- The picker is "Beta" while speed of the first load with lots of custom emoji is improved.

#### System Users List
- The System Console now consolidates all users into a system-wide list that can be filtered by team. The users list can be used to manage team membership and team roles for any user on the system.

#### Configure Using Environment Variables
- Override `config.json` settings using environment variables.

### Improvements

#### Web User Interface
- Date separators now appear between posts in the right-hand sidebar.
- Non-square profile pictures are now cropped in the middle rather than being stretched.
- Post timestamps now have an expanded date tooltip.
- The "Add Members" modal now autofocuses on the search box when opened from the "Manage Members" modal.
- Reduced the margins and line height in compact view.
- There is now a confirmation dialog before deleting a custom emoji.
- Updated the error page for invalid permalinks.
- Updated the error page for "Private browsing not supported" in Safari.

#### Performance
- Added index and cache to reactions store

#### Search
- File attachments thumbnails are now shown in search results.
- Flagged posts from other teams are no longer displayed.

#### Channels
- Favorite channels are now sorted alphabetically regardless of channel type.
- Town Square now has a default channel purpose.
- Users added to a group message are now removed from the Direct Messages search list.
- "Private Groups" have been renamed to "Private Channels".

#### Mobile
- Executing a search now closes the keyboard and removes the keyboard focus from the text box.

#### Integrations
- The integrations confirmation page can now be dismissed with the ENTER key.

#### Link Previews
- Updated the UI for link previews by removing an extra blue vertical bar.
- Added support for link preview requests through a separate proxy.

#### Notifications
- Users can no longer configure email notification settings if the notifications are disabled for the system.

#### Onboarding
- Existing users on the server can now easily be added to a team via the Main Menu.

#### Enterprise Edition
- Policy controls for restricting permissions to add and remove members from private channels.
- Added the ability to read the license file from the disk.
- The configuration file is now reloaded after applying an Enterprise Edition license on startup.

### Bug Fixes
- Fixed line wrapping of the timestamp in Account Settings > Security > View Access History.
- Fixed an inconsistent error message when creating a channel with a display name of one or two characters.
- Removed the duplicate "Back" button on the Team Creation page.
- The AltGR key no longer triggers keyboard shortcuts.
- Saving a team name without making changes no longer throws an error message.
- Group messages are now sorted alphabetically with direct messages.
- The "Create Channel" button will now only appear in the "More Channels" modal when the user has the permission to create channels.
- The Town Square channel menu no longer has redundant dividers with certain combinations of System Console > Policy settings.
- Fixed an issue where some conversations would not trigger the channel to appear unread in the left-hand sidebar.
- Fixed an issue where usernames sometimes did not appear when hovering over reactions.
- Fixed an issue where link previews would sometimes cause a horizontal scroll bar to appear.
- iOS code blocks no longer wrap to the next line.
- Removed an extra border in Markdown tables on iOS.
- Usernames in the channel member list are now properly aligned.
- Fixed a console error that was thrown when switching teams.
- Fixed occasionial flickering of channel autocomplete.
- Link preview images no longer appear outside of the preview container.

### Compatibility  

#### Breaking changes:
- The **System Console > Configuration > [Site URL](../../administration/config-settings.html#site-url)** field is now mandatory. Set the Site URL in the System Console, or in the `gitlab.rb` file if you are using GitLab Mattermost.
- Server logs are now written to the `mattermost.log` file located in the directory specified in **System Console > Logging > [File Log Directory](../../administration/config-settings.html#file-log-directory)**. Set the directory name in the System Console, or in the `gitlab.rb` file if you are using GitLab Mattermost.

#### Removed and deprecated features
- Backwards compatibility with the old CLI tool is removed in v3.8. See [documentation to learn more about the new CLI tool](../../administration/command-line-tools.html).
- Deprecated APIv3 routes removed in v3.8:
   - `GET` at `/channels/more` (replaced by /`channels/more/{offset}/{limit}`)
   - `POST` at `/channels/update_last_viewed_at` (replaced by `/channels/view`)
   - `POST` at `/channels/set_last_viewed_at` (replaced by `/channels/view`)
   - `POST` at `/users/status/set_active_channel` (replaced by `/channels/view`)
- All APIv3 endpoints to be removed six months after APIv4 goes stable (replaced by APIv4 endpoints).

For a list of past and upcoming deprecated features, [see our website](https://about.mattermost.com/deprecated-features/).

#### config.json   

Multiple setting options were added to `config.json`. Below is a list of the additions and their default values on install. The settings can be modified in `config.json` or the System Console.

**Changes to Team Edition and Enterprise Edition**:

 - Under `EmailSettings` in `config.json`:
   - Added `"SkipServerCertificateVerification": false` to skip verification of smtp server certificates.

**Additional Changes to Enterprise Edition**:

 - Under `TeamSettings` in `config.json`:
   - Added `"RestrictPrivateChannelManageMembers": all` to set who can add and remove members from private groups.

### Database Changes

**Posts Table:**
- Added `IsPinned` column

### API Changes

**New routes (APIv3):**
- `GET` at `/channels/{channel_id}/pinned`
  - Returns the pinned posts in a channel
- `POST` at `/channels/{channel_id}/posts/{post_id}/pin`
  - Pins a post to a channel
- `POST` at `/channels/{channel_id}/posts/{post_id}/unpin`
  - Unpins a post from a channel

**Removed routes (APIv3):**
- `GET` at `/channels/more` (replaced by /`channels/more/{offset}/{limit}`)
- `POST` at `/channels/update_last_viewed_at` (replaced by `/channels/view`)
- `POST` at `/channels/set_last_viewed_at` (replaced by `/channels/view`)
- `POST` at `/users/status/set_active_channel` (replaced by `/channels/view`)

### Websocket Event Changes

**Added:**
- `added_to_team` that occurs when the current user is added to a team by another user.

**Modified**
- Added a `seq` field to websocket events that increments with each event sent to the client.

### Known Issues

- "Pinned" icon sometimes overlaps image posts.
- Full name is not editable in Account Settings if the first and last name attributes are removed from **System Console > Authentication > LDAP**.
- Usernames with dots do not get mention notifications when followed by a comma.
- Slack import doesn't add merged members/e-mail accounts to imported channels.
- User can receive a video call from another browser tab while already on a call.
- Sequential messages from the same user appear as separate posts on mobile view.
- Search autocomplete picker is broken on Android.
- Jump link in search results does not always jump to display the expected post.
- Blue bar "Preview Mode" header message sometimes does not disappear after enabling email notifications.
- Removing an expired license may not remove the blue bar header message until a refresh.
- First load of the emoji picker is slow at low connections.
- Emoji picker for reactions doesn't always position correctly.
- Deleted custom emoji stay in "recently used" section of the emoji picker.
- Scrollbar is sometimes not visible in the left-hand sidebar after switching teams.

### Contributors

Many thanks to all our contributors. In alphabetical order:

/platform:

- [aautio](https://github.com/aautio), [asaadmahmood](https://github.com/asaadmahmood), [bonespiked](https://github.com/bonespiked), [bradhowes](https://github.com/bradhowes), [coreyhulen](https://github.com/coreyhulen), [cpanato](https://github.com/cpanato), [crspeller](https://github.com/crspeller), [doh5](https://github.com/doh5), [enahum](https://github.com/enahum), [esethna](https://github.com/esethna), [grundleborg](https://github.com/grundleborg), [hmhealey](https://github.com/hmhealey), [jasonblais](https://github.com/jasonblais), [JeffSchering](https://github.com/JeffSchering), [jostyee](https://github.com/jostyee), [jwilander](https://github.com/jwilander), [kaakaa](https://github.com/kaakaa), [lindalumitchell](https://github.com/lindalumitchell), [prixone](https://github.com/prixone), [R-Wang97](https://github.com/R-Wang97), [saturninoabril](https://github.com/saturninoabril), [VeraLyu](https://github.com/VeraLyu)

/docs:

- [coreyhulen](https://github.com/coreyhulen), [esethna](https://github.com/esethna), [it33](https://github.com/it33), [jasonblais](https://github.com/jasonblais), [JeffSchering](https://github.com/JeffSchering), [jwilander](https://github.com/jwilander), [lindy65](https://github.com/lindy65), [Rohlik](https://github.com/Rohlik)

/mattermost-redux:

- [enahum](https://github.com/enahum), [hmhealey](https://github.com/hmhealey), [jarredwitt](https://github.com/jarredwitt), [jwilander](https://github.com/jwilander)

/mattermost-api-reference:

- [cpanato](https://github.com/cpanato), [grundleborg](https://github.com/grundleborg), [hmhealey](https://github.com/hmhealey), [jwilander](https://github.com/jwilander), [saturninoabril](https://github.com/saturninoabril), [senk](https://github.com/senk)

/mattermost-mobile:

- [csduarte](https://github.com/csduarte), [enahum](https://github.com/enahum), [hmhealey](https://github.com/hmhealey), [jasonblais](https://github.com/jasonblais), [JeffSchering](https://github.com/JeffSchering), [lfbrock](https://github.com/lfbrock), [saturninoabril](https://github.com/saturninoabril)

/mattermost-selenium:

- [coreyhulen](https://github.com/coreyhulen), [lindalumitchell](https://github.com/lindalumitchell)

/desktop:

- [jasonblais](https://github.com/jasonblais), [yuya-oc](https://github.com/yuya-oc)

/mattermost-docker:

- [xcompass](https://github.com/xcompass)

/mattermost-kubernetes:

- [coreyhulen](https://github.com/coreyhulen)

/mattermost-load-test:

- [crspeller](https://github.com/crspeller), [csduarte](https://github.com/csduarte)


## Release v3.7.5

### Notes on Patch Release

 - **v3.7.5, released 2017-04-27**
   - Fixed a number of low to moderate severity security issues, and [upgrading](http://docs.mattermost.com/administration/upgrade.html) is highly recommended. Details will be posted on our [security updates page](https://about.mattermost.com/security-updates/) 14 days after release as per the [Mattermost Responsible Disclosure Policy](https://www.mattermost.org/responsible-disclosure-policy/)
     - Note: The **System Console > Configuration > [Site URL](../../administration/config-settings.html#site-url)** field is now mandatory. Set the Site URL in the System Console, or in the `gitlab.rb` file if you are using GitLab Mattermost.
 - **v3.7.4, released 2017-04-13**
   - Fixed a number of low to high severity security issues, and [upgrading](http://docs.mattermost.com/administration/upgrade.html) is highly recommended. Details will be posted on our [security updates page](https://about.mattermost.com/security-updates/) 14 days after release as per the [Mattermost Responsible Disclosure Policy](https://www.mattermost.org/responsible-disclosure-policy/)
 - **v3.7.3, released 2017-03-23**
   - Fixed a high severity security issue, and [upgrading](http://docs.mattermost.com/administration/upgrade.html) is highly recommended. Details will be posted on our [security updates page](https://about.mattermost.com/security-updates/) 14 days after release as per the [Mattermost Responsible Disclosure Policy](https://www.mattermost.org/responsible-disclosure-policy/)
   - Fixed an issue with telemetry data collection
 - **v3.7.2, released 2017-03-17**
   - Fixed an issue with LDAP, SAML, and OAuth logins where 1 and 2 character usernames displayed incorrectly
 - **v3.7.1, released 2017-03-16**
   - Fixed an issue where some [System Console > Policy settings](https://docs.mattermost.com/administration/config-settings.html#policy) were incorrectly applied to Team Edition, breaking the System Console UI
 - **v3.7.0, released 2017-03-16**
   - Original 3.7 release

### Security Update

- Mattermost v3.7.0 contains a [security update](http://about.mattermost.com/security-updates/). [Upgrading to Mattermost v3.7.0](http://docs.mattermost.com/administration/upgrade.html) is highly recommended.

### Highlights

#### Group Messaging

- Added support for multi-party direct messages, you can now quickly create conversations with a small group of people directly from the Direct Message list

#### Channel Push Notification Preferences

- Added channel notification preferences for mobile push to customize your notification settings

#### New Website Link Previews

- Improved display of link previews for website content when available, replacing the previous preview feature that handled only a subset of links

#### Bulk User Import Tool

- Convert your existing data into our new import format, and use this tool to import teams, channels, users and posts from other systems

#### Channel Admins ([Enterprise E10 & E20](https://about.mattermost.com/pricing/))

- Added a new "Channel Admin" role to grant permissions for renaming and deleting a channel

#### SAML OneLogin ([Enterprise E20](https://about.mattermost.com/pricing/))

- Added support for OneLogin authentication and account creation via SAML 2.0.

### Improvements

#### Performance

- Loading new users can now be run on a live system without a major impact on performance through the new bulk user import tool
- Optimized SQL queries by adding index for PostId, removing ParentId from delete post queries, and fixing blank post queries
- Increased performance for "user typing..." messages by moving the check from server to client
- Increased performance for direct message channels by removing `MakeDirectChannelVisible` call and adding client handling
- Moved channel permission checks back to using cache
- Added caching for emoji, file info, profile images and website link previews
- Adding index and caching to reactions
- Increased performance when receiving messages by
    - removing the `viewChannel` requests when receiving a new post and only marking the channel as read when switching into it, out of it or when closing the app
    - removing the `view_channel` websocket event from the server
    - removing the `getChannel` and `getTeamUnreads` requests when receiving a new post
    - adding client handling for marking channels and teams unread
    - adding `getMyChannelMembers` request to web app when window becomes active after ten seconds
- Increased time between database recycles
- Improved mobile push proxy connections by disabling keep-alives
- Fixed Minio not properly closing read objects
- Fixed file info caching and emoji reaction issues on Aurora read replicas
- Added reloading, removing and uploading of Enterprise license key to cache purge

#### Web User Interface

- Update status indicators shown in post view
- Show `(Edited)` indicator if a message has been edited
- `(message deleted)` placeholder is no longer shown to the user that deleted the message
- Added a link to Manage Members modal from channel members list
- Added support for image previews if the URL contains a custom query
- Added support for all timecode formats for YouTube previews
- System message is now posted after changing channel purpose
- Reinstated the delete option on system messages
- Clicking on timestamps on messages now open a permalink view
- Removed new lines for system messages posted after updating channel header
- Focus is set back to message box after uploading a file
- Added machine-readable date and time to timestamps
- Adjusted tablet view so the browser URL bar doesn't overlap the message box
- Channel header can now be up to 1024 characters long
- Changed custom theme vector to a list of name value pairs to more easily add new theme colours

#### Mobile

- New push proxy server supports multiple apps (in preparation for the second generation mobile apps)
- New push proxy server is backwards compatible with the old iOS and Android apps
- Unread channels on the channel view are indicated with a red dot, and unread mentions with a red dot and mention count
- Added floating timestamp to mobile right hand side
- Send icon is disabled for messages and comments until a valid message is typed
- Removed redundant search hint popover and updated search buttons
- Removed "@"-symbol preceeding usernames and full names in push notifications

#### Text Formatting

- Added support for explicit image sizes in markdown
- Terms such as `_AAA_BBB_` now italicize correctly
- First backslash is now truncated when posting file paths that start with `\\`
- Markdown isn't rendered for system messages posted after renaming a channel
- Messages beginning with `[some_text]: some_text` now longer post as blank space
- Pipe characters (`|`) in a Markdown table now work

#### Integrations

- Added edit screens for incoming and outgoing webhooks
- When no username is set for a slash command response, the username of the person is now used instead of "webhook"
- Added a confirmation dialog to prevent accidentally deleting an integration

#### Localization

- System messages are now localized based on language set in the Account Settings

#### Onboarding

- Clicking on email verification link now automatically fills in your email address on the sign in page
- On login with GitLab SSO, Mattermost username and email are now synced with GitLab username and email

#### Slack Import

- Added support for Slack's Markdown-like post formatting
- Added support for topic & purpose system messages
- Channels imported from Slack with the same name as a deleted channel now import successfully
- Added support for users who don't have a non-empty email address in Slack

#### System Console

- Added active users statistics to Site Statistics page
- Focus is set to server log control in **System Console > Reporting > Logs** when loading the panel

#### Enterprise Edition

- Added WebSocket events, webhook events and cluster request time logging for Performance Monitoring
- Added new policy settings to **System Console > General > Policy** to
   - restrict who can delete messages
   - restrict whether messages can be edited and for how long

### Bug Fixes

- Fixed an error where a channel would no longer load after using a GitLab built-in Mattermost slash command `/project issue show <number>`
- Outdated results in modal searches are now properly discarded
- Fixed order of channels on the sidebar
- Fixed search highlighting for wildcard searches and hashtags
- Clicking "Send message" link in profile popover in a comment thread, now properly opens the direct message channel
- Fixed channels missing from "More Channels" modal after leaving them
- Fixed webhook messages not appearing in channels the creator wasn't in
- Angled brackets around mailto links now longer autolink
- Fixed an issue where "New messages below" bubble didn't disappear properly on mobile view
- Fixed CLI panic on `platform channel create` command if team does not exist
- Team invite link now directs user to a private team after account creation with LDAP
- `Create a New Team` menu option is now in the Main Menu for System Admins when team creation is disabled
- Fixed the response for malformed command execute request
- New message indicator no longer appears for ephemeral posts
- Fixed emoji aliases not showing up in autocomplete
- Mention badge now properly updates on the team sidebar when switching teams
- (at)-mention preceeded by a "#"-symbol now displays correctly
- Don't allow APIs to create user accounts that start with a number preventing them from signing in
- Using a mouse to choose an emoji from the autocomplete now works
- Fixed syntax highlighting on mobile
- Fixed inconsistent styling of file uploads between mobile and desktop
- Push notifications are no longer missing username when preferences set to "For all activity"
- Fixed a bug where the Go driver was using a wrong URL for `/users/claim/email_to_oauth` route

### Compatibility  

#### Removed and deprecated features

 - Removed `ServiceSettings: "SegmentDeveloperKey"` setting in `config.json`
 - Backwards compatibility with the old CLI tool will be removed in Mattermost v3.8 April/2017 release. See [documentation to learn more about the new CLI tool](https://docs.mattermost.com/administration/command-line-tools.html).
 - Deprecated APIv3 routes to be removed in Mattermost v3.8 April/2017 release:
   - `GET` at `/channels/more` (replaced by /`channels/more/{offset}/{limit}`)
   - `POST` at `/channels/update_last_viewed_at` (replaced by `/channels/view`)
   - `POST` at `/channels/set_last_viewed_at` (replaced by `/channels/view`)
   - `POST` at `/users/status/set_active_channel` (replaced by `/channels/view`)
 - All APIv3 endpoints to be removed six months after APIv4 goes stable (replaced by APIv4 endpoints).)

For a list of past and upcoming deprecated features, [see our website](https://about.mattermost.com/deprecated-features/).

#### config.json   

Changes from v3.6 to v3.7:

Multiple setting options were added to `config.json`. Below is a list of the additions and their default values on install. The settings can be modified in `config.json` or the System Console.

**Changes to Team Edition and Enterprise Edition**:

 - Under `ServiceSettings` in `config.json`:
   - Added `"TimeBetweenUserTypingUpdatesMilliseconds": 5000` to control how frequently the "user is typing..." messages are updated
   - Added `"EnableUserTypingMessages": true` to control whether "user is typing..." messages are displayed below the message box
   - Added `"EnableLinkPreviews": false` to control whether a preview of website content is displayed below the message

**Additional Changes to Enterprise Edition**:

 - Under `ServiceSettings` in `config.json`:
   - Added `"RestrictPostDelete": all` to set who can delete messages
   - Added `"AllowEditPost": always` to set whether messages can be edited
   - Added `"PostEditTimeLimit": 300` to set how long messages can be edited, if `"AllowEditPost": time_limit` is specified
   - Added `"ClusterLogTimeoutMilliseconds": 2000` to control frequency of cluster request time logging for [performance monitoring](https://docs.mattermost.com/deployment/metrics.html)

### Database Changes from v3.6 to v3.7

**Posts Table:**
- Added `EditAt` column

### API Changes from v3.6 to v3.7

**New routes (APIv3):**
- `POST` at `/channels/create_group`
  - Creates a new group message channel
- `POST` at `/hooks/incoming/update`
  - Updates an incoming webhook
- `POST` at `/hooks/outgoing/update`
  - Updates an outgoing webhook
- `GET` at `/teams/{team_id}/...`
  - Returns a post list, based on the provided channel and post ID.
- `POST` at `/channels/{channel_id}/update_member_roles`
  - Updates the user's roles in a channel

### Websocket Event Changes from v3.6 to v3.7

**Added:**
- `channel_create` that occurs each time a channel is created
- `group_added` that occures when a new group message channel is created

**Removed:**
- `view_channel` that occurred when a new message was received

### Known Issues

- Slack import doesn't add merged members/e-mail accounts to imported channels
- User can receive a video call from another browser tab while already on a call
- Sequential messages from the same user appear as separate posts on mobile view
- Edge overlays desktop notification sound with system notification sound
- Search autocomplete picker is broken on Android
- Jump link in search results does not always jump to display the expected post
- Running CLI without access to logs causes panic
- Switching channels with CTRL/CMD+K doesn't work properly when using the mouse
- Reacting to a deleted message in the right-hand sidebar throws an error
- Sometimes no email verification is sent to the new email address after changing your email in Account Settings. A workaround is to sign in with the new email address and hitting "Resend Email" on the "Email not verified" page
- Clicking "Load more messages" sometimes brings you to the bottom of the page
- Switching to a channel with unreads sometimes doesn't jump to the correct scrolling position

### Contributors

Many thanks to all our contributors. In alphabetical order:

/platform

- [aautio](https://github.com/aautio), [akihikodaki](https://github.com/akihikodaki), [andreistanciu24](https://github.com/andreistanciu24), [asaadmahmood](https://github.com/asaadmahmood), [ayadav](https://github.com/ayadav), [AymaneKhouaji](https://github.com/AymaneKhouaji), [bjoernr-de](https://github.com/bjoernr-de), [coreyhulen](https://github.com/coreyhulen), [cpanato](https://github.com/cpanato), [CrEaK](https://github.com/CrEaK), [crspeller](https://github.com/crspeller), [DavidLu1997](https://github.com/DavidLu1997), [debanshuk](https://github.com/debanshuk), [enahum](https://github.com/enahum), [erikgui](https://github.com/erikgui), [favadi](https://github.com/favadi), [gig177](https://github.com/gig177), [grundleborg](https://github.com/grundleborg), [hmhealey](https://github.com/hmhealey), [it33](https://github.com/it33), [jasonblais](https://github.com/jasonblais), [jazzzz](https://github.com/jazzzz), [JeffSchering](https://github.com/JeffSchering), [joannekoong](https://github.com/joannekoong), [jostyee](https://github.com/jostyee), [jurgenhaas](https://github.com/jurgenhaas), [jwilander](https://github.com/jwilander), [kaakaa](https://github.com/kaakaa), [khawerrind](https://github.com/khawerrind), [laur89](https://github.com/laur89), [lfbrock](https://github.com/lfbrock), [mikaoelitiana](https://github.com/mikaoelitiana), [morenoh149](https://github.com/morenoh149), [mpoornima](https://github.com/mpoornima), [pan-feng](https://github.com/pan-feng), [pepf](https://github.com/pepf), [Rudloff](https://github.com/Rudloff), [ruzette](https://github.com/ruzette), [saturninoabril](https://github.com/saturninoabril), [senk](https://github.com/senk), [Zaicon](https://github.com/Zaicon), [ZJvandeWeg](https://github.com/ZJvandeWeg)

/api-reference

- [debanshuk](https://github.com/debanshuk), [enahum](https://github.com/enahum), [jwilander](https://github.com/jwilander), [ruzette](https://github.com/ruzette), [Zaicon](https://github.com/Zaicon)

/docs

- [asaadmahmood](https://github.com/asaadmahmood), [cpanato](https://github.com/cpanato), [crspeller](https://github.com/crspeller), [esethna](https://github.com/esethna), [grundleborg](https://github.com/grundleborg), [hmhealey](https://github.com/hmhealey), [ilabdsf](https://github.com/ilabdsf), [it33](https://github.com/it33), [jasonblais](https://github.com/jasonblais), [JeffSchering](https://github.com/JeffSchering), [jostyee](https://github.com/jostyee), [jwilander](https://github.com/jwilander), [lfbrock](https://github.com/lfbrock), [lindy65](https://github.com/lindy65), [matmorel](https://github.com/matmorel), [senk](https://github.com/senk), [vladimirprieto](https://github.com/vladimirprieto), [wget](https://github.com/wget)

/mobile

- [asaadmahmood](https://github.com/asaadmahmood), [csduarte](https://github.com/csduarte), [enahum](https://github.com/enahum), [hmhealey](https://github.com/hmhealey), [jasonblais](https://github.com/jasonblais), [lfbrock](https://github.com/lfbrock)

/docker

- [darkrasid](https://github.com/darkrasid), [nikosch86](https://github.com/nikosch86), [xcompass](https://github.com/xcompass)

/desktop

- [asaadmahmood](https://github.com/asaadmahmood), [jasonblais](https://github.com/jasonblais), [jnugh](https://github.com/jnugh), [yuya-oc](https://github.com/yuya-oc)

/selenium

- [coreyhulen](https://github.com/coreyhulen), [esethna](https://github.com/esethna), [lindalumitchell](https://github.com/lindalumitchell)

/push-proxy

- [coreyhulen](https://github.com/coreyhulen), [jostyee](https://github.com/jostyee), [it33](https://github.com/it33)

/load-test

- [coreyhulen](https://github.com/coreyhulen), [crspeller](https://github.com/crspeller)

## Release v3.6.7

### Notes on Patch Release

 - **v3.6.7, released 2017-04-27**
   - Fixed a number of low to moderate severity security issues, and [upgrading](http://docs.mattermost.com/administration/upgrade.html) is highly recommended. Details will be posted on our [security updates page](https://about.mattermost.com/security-updates/) 14 days after release as per the [Mattermost Responsible Disclosure Policy](https://www.mattermost.org/responsible-disclosure-policy/)
     - Note: The **System Console > Configuration > [Site URL](../../administration/config-settings.html#site-url)** field is now mandatory. Set the Site URL in the System Console, or in the `gitlab.rb` file if you are using GitLab Mattermost.
 - **v3.6.6, released 2017-04-13**
   - Fixed a number of low to high severity security issues, and [upgrading](http://docs.mattermost.com/administration/upgrade.html) is highly recommended. Details will be posted on our [security updates page](https://about.mattermost.com/security-updates/) 14 days after release as per the [Mattermost Responsible Disclosure Policy](https://www.mattermost.org/responsible-disclosure-policy/)
   - Fixed an issue where Direct Messages list didn't always properly update in the left-hand sidebar
   - Upgraded MySQL driver for better performance
 - **v3.6.5, released 2017-03-23**
   - Fixed a high severity security issue, and [upgrading](http://docs.mattermost.com/administration/upgrade.html) is highly recommended. Details will be posted on our [security updates page](https://about.mattermost.com/security-updates/) 14 days after release as per the [Mattermost Responsible Disclosure Policy](https://www.mattermost.org/responsible-disclosure-policy/)
 - **v3.6.4, released 2017-03-16**
   - Fixed an issue where some [System Console > Policy settings](https://docs.mattermost.com/administration/config-settings.html#policy) were incorrectly applied to Team Edition, breaking the System Console UI
 - **v3.6.3, released 2017-03-16**
   - Fixed a security issue, and [upgrading](http://docs.mattermost.com/administration/upgrade.html) is highly recommended. Details will be posted on our [security updates page](https://about.mattermost.com/security-updates/) 14 days after release as per the [Mattermost Responsible Disclosure Policy](https://www.mattermost.org/responsible-disclosure-policy/)
 - **v3.6.2, released 2017-01-31**
   - Fixed a high severity security issue, and [upgrading](http://docs.mattermost.com/administration/upgrade.html) is highly recommended. Details will be posted on our [security updates page](https://about.mattermost.com/security-updates/) 14 days after release as per the [Mattermost Responsible Disclosure Policy](https://www.mattermost.org/responsible-disclosure-policy/)
   - Improved performance of web sockets and typing messages
   - Note: Some deployments using multiple URLs to reach Mattermost via proxy forwarding are reporting issues with the security fix in 3.6.2. [The issue is being tracked in our ticketing system](https://mattermost.atlassian.net/browse/PLT-5635).
 - **v3.6.1, released 2017-01-19**
   - Fixed a performance regression when sending many notifications at once (for example, when `@all` or `@channel` is used in a channel with many users)
   - Fixed an issue where the config flag for the CLI was not backwards compatible
   - Fixed an upgrade issue where for some databases, the Team Description index was not created properly
   - Fixed an issue with messages not showing up after computer wakes from sleep
 - **v3.6.0, released 2017-01-16**
   - Original 3.6 release.

### Security Update

- Mattermost v3.6.0 contains a [security update](http://about.mattermost.com/security-updates/). [Upgrading to Mattermost v3.6.0](http://docs.mattermost.com/administration/upgrade.html) is highly recommended. Thanks to Julien Ahrens for contributing the security report through the [Mattermost Responsible Disclosure Policy](https://www.mattermost.org/responsible-disclosure-policy/).

### Highlights

#### Team Sidebar
- Added a new sidebar on left-hand side to improve cross-team notifications and team switching
- New sidebar improves user experience on the [Mattermost Desktop Apps](https://about.mattermost.com/downloads/) when engaging with multiple teams

#### MFA Enforcement ([Enterprise E10 & E20](https://about.mattermost.com/pricing/))
- Added support for MFA Enforcement. When set to true, all users with email or LDAP authentication are required to set up MFA for their accounts

#### Performance Monitoring ([Enterprise E20](https://about.mattermost.com/pricing/))
- Added support for performance monitoring in large-scale deployments to help optimize systems for maximum performance using integrations with [Prometheus](https://github.com/prometheus/prometheus) and [Grafana](http://grafana.org/)
- Includes metrics for caching, database connections, processing, logins and messaging. See [documentation to learn more](https://docs.mattermost.com/deployment/metrics.html)

#### Improved Command Line Interface
- New version of CLI with a more intuitive interface, interactive help documentation, and some added functionality. See [documentation to learn more](https://docs.mattermost.com/administration/command-line-tools.html)

### Improvements

#### Performance
- Added server-based channel autocomplete, search and paging
- Reduced lag on channel switcher (CTRL/CMD+K) and at-mention autocomplete
- Improved on-boarding performance by removing new user event handling on the client
- Improved channel switching performance by combining API events and only pulling user statuses the client doesn't yet have
- Added session cache directly to web connections
- Added caching for files, user profiles and for the last 60 posts in a channel
- Added ETag for user profile pictures and modified ETag for posts to improve caching validation
- Added caching to post and channel calls
- Fixed channel cache not being sent to a cluster
- Added a configuration setting to disable intensive System Console statistics queries for maximum performance ([Enterprise E10 & E20 only](https://about.mattermost.com/pricing/))

#### Notifications
- Desktop notifications no longer appear for the channel you are actively viewing
- Push and email notifications now follow the setting for Teammate Name Display
- Notifications for @mentions of your username can no longer be turned off

#### Account Settings
- Added a "Position" field, where users can add a job title to be shown in their profile popover

#### Team Settings
- Team description can be set by a Team Admin and is visible to all users on the join teams screen and in the tool tip over the team name
- Slack Import can now import integration messages

#### Slash Commands
- Existing slash commands can now be edited by the creator or by Team and System Admins
- Slash commands now work on the right-hand sidebar
- Added support for slash commands to set the username and icon directly from the reply payload

#### Channels
- System message is now posted for all users when a channel or group is renamed
- Any channel member can now remove other users from the channel

#### Messaging
- Added support for non-alphanumeric unicode characters in hashtags
- Custom Emojis larger than 64kB can now be uploaded and they will be appropriately resized

#### User Interface
- Added a direct message link to the profile popover
- Added an indicator to convey a new message is received when scrolled up in the center pane
- Removed status indicators on posts by webhooks
- Channel switcher (CTRL/CMD+K) search results for direct messages now match message autocomplete
- Autocomplete is now case insensitive for @-mentions, emojis, slash commands and channel linking

#### Enterprise Edition
- Split out channel management permissions into separate settings for creation, deletion, and renaming a channel
- Ability to set the maximum number of users in a channel that will disable @all and @channel notifications
- Added ability to set a user's Position field with LDAP sync or SAML
- New option to purge all in-memory caches for sessions, accounts and channels

### Bug Fixes
- Integrations that post to Direct Message channels now mark the channel as Unread
- @mention autocomplete will now filter on Chinese, Japanese, Korean names
- Text focus is now set on the text input area after channel creation
- Editing old posts no longer causes them to repost for other members of the channel
- Email invitation subject line no longer displays HTML characters in place of apostrophes in the team name
- Current user is no longer displayed in the direct messages modal
- Searching on direct messages modal now happens on typing rather than after hitting ENTER
- More Channels modal now resets search when opening and closing the dialog
- Channel switcher (CTRL/CMD+K) now works for direct message channels of users outside the team
- Using the command line to invite users no longer sends an invalid join team link
- Sleeping and waking your computer while logged into Mattermost no longer causes a console error
- Searching for users in double in quotes in the direct message modal no longer throws an error
- XML file preview no longer throws a JavaScript error
- User autocomplete in message box no longer matches against email
- Channel linking (with ~ shortcut) now works for channels you don't belong to
- Fixed statistics for websockets and database connections in **System Console** > **Site Statistics** to work in [High Availability mode](https://docs.mattermost.com/deployment/cluster.html)
- Slash commands now work in newly created private channels without requiring a refresh
- Zapier app channel dropdown selector works again
- Fixed sign in errors for non-admin accounts when custom emojis are restricted to Team and System Admins
- Fixed encoding of file names when downloading attachments
- Unflagging or flagging a post in the right-hand sidebar no longer forces a scroll to the top of the flagged posts list
- User list in **System Console > Teams** is no longer blank on first load
- Fixed a bug where sometimes the right-hand sidebar would not display properly when switching to view another channel

### Compatibility  
Changes from v3.5 to v3.6:

**Special Upgrade Note:**
(Enterprise Edition) If you previously had values set for `RestrictPublicChannelManagement` and `RestrictPrivateChannelManagement`, the new settings for  `RestrictPublicChannelCreation`, `RestrictPrivateChannelCreation`, `RestrictPublicChannelDeletion`, and `RestrictPrivateChannelDeletion` will take those settings as their default values.

#### config.json   

Multiple setting options were added to `config.json`. Below is a list of the additions and their default values on install. The settings can be modified in `config.json` or the System Console.

**Changes to Team Edition and Enterprise Edition**:

Deprecated Settings:

 - Under `ServiceSettings` in `config.json`:
   - `"SegmentDeveloperKey"` to be removed in v3.7

**Additional Changes to Enterprise Edition**:

The following config settings will only work on servers with an Enterprise License that has the feature enabled.

- Under `ServiceSettings` in `config.json`:
   - Added `”EnforceMultifactorAuthentication": false` to control whether MFA in enforced
- Under `TeamSettings` in `config.json`:
   - Changed `"RestrictPublicChannelManagement": "all"` to only control who can edit the channel header, purpose, and name of public channels (previously it also controlled creation and deletion)
  - Changed `"RestrictPrivateChannelManagement": "all"` to only control who can edit the channel header, purpose, and name of private groups (previously it also controlled creation and deletion)
  - Added `"RestrictPublicChannelCreation": "all"` to control who can create public channels
  - Added `"RestrictPrivateChannelCreation": "all"` to control who can create private groups
  - Added `"RestrictPublicChannelDeletion”: "all"` to control who can delete public channels
  - Added `"RestrictPrivateChannelDeletion": "all"` to control who can delete private channels
  - Added `"MaxNotificationsPerChannel": 1000` to set the maximum number of channel members for which `@all` and `@channel` notifications will be sent
- Under `LdapSettings` in `config.json`:
  - Added `"PositionAttribute": ""` to select an LDAP attribute to synchronize for the user position (job title) field
- Under `SamlSettings` in `config.json`:
  - Added `"PositionAttribute": ""` to select an LDAP attribute to synchronize for the user position (job title) field
- Added `MetricsSettings` in `config.json` for performance monitoring settings:
  - Added `"Enable": false` to control whether performance monitoring is enabled
  - Added `"BlockProfileRate": 0` to control the [fraction of goroutine blocking events that are reported in the blocking profile](https://golang.org/pkg/runtime/#SetBlockProfileRate)
  - Added `"ListenAddress": ":8067"` to control the address the server will listen on to expose performance metrics
- Added `AnalyticsSettings` in `config.json` for analytics settings:
  - Added `"MaxUsersForStatistics": 2500` to set the maximum number of users on the server before statistics for total posts, total hashtag posts, total file posts, posts per day, and active users with posts per day are no longer counted (use this setting to improve performance on large instances)

### Database Changes from v3.5 to v3.6

**Posts Table:**
- Added `HasReactions` column

**Teams Table:**
- Added `Description` column

**Users Table:**
- Added `Position` column

**Status Table:**
- Removed `ActiveChannel` column

### API Changes from v3.5 to v3.6

**New routes:**
- Added `POST` at `/commands/update`
  - Updates a slash command
- Added `GET` at `/users/name/{username}`
  - Returns a user matching the given username
- Added `GET` at `/users/email/{email}`
  - Returns a user matching the given email
- Added `GET` at `/users/autocomplete`
  - Returns a list of users on the system that have a username, full name, or nickname that match against the provided term
- Added `GET` at `/teams/name/{team_name}`
  - Returns team object for a given team name
- Added `GET` at `/teams/{team_id}/channels/name/{channel_name}`
  - Returns a channel for a given channel name
- Added `POST` at `/teams/{team_id}/channels/{channel_id}/members/ids`
  - Returns channel member objects for the channel and user IDs specified
- Added `GET` at `/teams/members`
  - Returns an array with the teams the current user belongs to
- Added `GET` at `/teams/unread`
  - Returns an array containing the amount of unread messages and mentions for the teams the current user belongs to
- Added `POST` at `/teams/{team_id}/channels/view`
  - Performs all actions related to viewing a channel, including marking channels as read, clearing push notifications, and updating the active channel
- Added `POST` at `/teams/{team_id}/channels/{channel_id}/posts/{post_id}/reactions/save`
  - Saves an emoji reaction for a post, returns the saved reaction if successful
- Added `POST` at `/teams/{team_id}/channels/{channel_id}/posts/{post_id}/reactions/delete`
  - Removes an emoji reaction for a post in the given channel, returns nil if successful
- Added `GET` at `/teams/{team_id}/channels/{channel_id}/posts/{post_id}/reactions'`
  - Returns a list of all emoji reactions for a post
- Added `GET` at `/admin/invalidate_all_caches`
  - Purge all the in-memory caches for things like sessions, accounts, channels; deployments using High Availability will attempt to purge all the servers in the cluster (this may adversely impact performance)
- Added `GET` at `/channels/more/{offset}/{limit}`
  - Returns a page of public channels the user is not in based on the provided offset and limit
-  Added `POST` at `/channels/more/search`
  - Returns a list of public channels the user is not in that match the search criteria
- Added `GET` at `/channels/autocomplete`
  - Returns a list of public channels that match the provided string

**Deprecated routes:**
- `GET` at `/channels/more` (replaced by /`channels/more/{offset}/{limit}`) to be removed in v3.7
- `POST` at `/channels/update_last_viewed_at` (replaced by `/channels/view`) to be removed in v3.8
- `POST` at `/channels/set_last_viewed_at` (replaced by `/channels/view`) to be removed in v3.8
- `POST` at `/users/status/set_active_channel` (replaced by `/channels/view`) to be removed in v3.8

**Removed routes:**
- `POST` at `/teams/create_from_signup`
- `POST` at `/teams/signup`

**Changed routes:**
 - Updated `teams/{team_id}/commands/execute` endpoint request body field from `channelId` to `channel_id`

### Websocket Event Changes from v3.5 to v3.6

**Added:**
- `update_team` that occurs each time the team info is updated
- `reaction_added` that occurs when an emoji reaction is added to a post
- `reaction_removed` that occurs when an emoji reaction is removed from a post

### Known Issues

- Slack Import doesn't add merged members/e-mail accounts to imported channels
- User can receive a video call from another browser tab while already on a call
- Video calls do not work with Chrome v56 and later
- Sequential messages from the same user appear as separate posts on mobile view
- Edge overlays desktop notification sound with system notification sound
- Deleting a message from a permalink view doesn't show delete until refresh
- Search autocomplete picker is broken on Android

### Contributors

Many thanks to all our contributors. In alphabetical order:

/platform

- [asaadmahmood](https://github.com/asaadmahmood), [bjoernr-de](https://github.com/bjoernr-de), [bolecki](https://github.com/bolecki), [brendanbowidas](https://github.com/brendanbowidas), [CometKim](https://github.com/CometKim), [coreyhulen](https://github.com/coreyhulen), [cpanato](https://github.com/cpanato), [crspeller](https://github.com/crspeller), [debanshuk](https://github.com/debanshuk), [enahum](https://github.com/enahum), [esethna](https://github.com/esethna), [fraziern](https://github.com/fraziern), [grundleborg](https://github.com/grundleborg), [hmhealey](https://github.com/hmhealey), [it33](https://github.com/it33), [jwilander](https://github.com/jwilander), [kaakaa](https://github.com/kaakaa), [khawerrind](https://github.com/khawerrind), [lfbrock](https://github.com/lfbrock), [maruTA-bis](https://github.com/maruTA-bis), [pepf](https://github.com/pepf), [raphael0202](https://github.com/raphael0202), [Rudloff](https://github.com/Rudloff), [Yangchen1](https://github.com/Yangchen1), [ZJvandeWeg](https://github.com/ZJvandeWeg)

/docs

- [aureliojargas](https://github.com/aureliojargas), [axilleas](https://github.com/axilleas), [esethna](https://github.com/esethna), [grundleborg](https://github.com/grundleborg), [hmhealey](https://github.com/hmhealey), [it33](https://github.com/it33), [jasonblais](https://github.com/jasonblais), [JeffSchering](https://github.com/JeffSchering), [jwilander](https://github.com/jwilander), [kaakaa](https://github.com/kaakaa), [lfbrock](https://github.com/lfbrock), [lindy65](https://github.com/lindy65), [nils-werner](https://github.com/nils-werner), [okin](https://github.com/okin), [quentinus95](https://github.com/quentinus95), [qyra](https://github.com/qyra), [shieldsjared](https://github.com/shieldsjared), [tejasbubane](https://github.com/tejasbubane), [Tethik](https://github.com/Tethik), [yangchen1](https://github.com/yangchen1), [yumenohosi](https://github.com/yumenohosi), [yuya-oc](https://github.com/yuya-oc), [ZJvandeWeg](https://github.com/ZJvandeWeg)

/mattermost-docker-preview

- [cpanato](https://github.com/cpanato), [hyeseongkim](https://github.com/hyeseongkim), [jasonblais](https://github.com/jasonblais), [mattermost-build](https://github.com/mattermost-build)

/desktop

- [jasonblais](https://github.com/jasonblais), [jnugh](https://github.com/jnugh), [yuya-oc](https://github.com/yuya-oc)

/mattermost-mobile

- [csduarte](https://github.com/csduarte), [enahum](https://github.com/enahum), [hmhealey](https://github.com/hmhealey), [it33](https://github.com/it33), [thomchop](https://github.com/thomchop)

/mattermost-load-test

- [crspeller](https://github.com/crspeller), [it33](https://github.com/it33)

/mattermost-driver-javascript

- [Mattermost-build](https://github.com/Mattermost-build)

/android

- [CometKim](https://github.com/CometKim), [coreyhulen](https://github.com/coreyhulen), [DavidLu1997](https://github.com/DavidLu1997), [dmeza](https://github.com/dmeza), [esethna](https://github.com/esethna)

/mattermost-webrtc

- [enahum](https://github.com/enahum)

/mattermost-api-reference

- [CometKim](https://github.com/CometKim), [cpanato](https://github.com/cpanato), [enahum](https://github.com/enahum), [grundleborg](https://github.com/grundleborg), [hmhealey](https://github.com/hmhealey), [jwilander](https://github.com/jwilander), [MartinDelille](https://github.com/MartinDelille), [trarbr](https://github.com/trarbr), [ZJvandeWeg](https://github.com/ZJvandeWeg)

/mattermost-docker

- [Andrey9kin](https://github.com/Andrey9kin), [esethna](https://github.com/esethna), [jasonblais](https://github.com/jasonblais)

/ios

- [esethna](https://github.com/esethna)

/mattermost-push-proxy

- [coreyhulen](https://github.com/coreyhulen)

Thanks also to those who reported bugs that benefited the release, in alphabetical order:

 - [bjoernr-de](https://github.com/bjoernr-de) ([#5079](https://github.com/mattermost/platform/issues/5079)), [S6066](https://github.com/S6066) ([#5011](https://github.com/mattermost/platform/issues/5011))

## Release v3.5.1  

### Notes on Patch Release

 - **v3.5.1, released 2016-11-23**
   - Security update to preventing cross-site scripting and remote code execution, thanks to Harrison Healey for [reporting responsibly](http://www.mattermost.org/responsible-disclosure-policy/).
   - Fixed an issue where usernames would sometimes not appear beside posts and the reply arrow would throw an error.
   - The channel purpose is no longer cut off in the user interface of the **More...** channel menu.
   - Fixed a scroll issue where the center channel didn't always scroll to the bottom when switching channels.
   - Fixed a server error that occurred when searching for users using an asterisk.
   - Fixed an issue where direct message channel headers would sometimes disappear.
   - "New Messages" indicator is fixed so it no longer remains visible after switching channels.
   - Fixed an issue where users could not join a public channel by navigating to the channel URL.
   - Email and push notifications are made asynchronous to fix a delay sending messages when HPNS was enabled.
   - Autocomplete timeout is decreased to make autocomplete more responsive to quick typing.
 - **v3.5.0, released 2016-11-16**
   - Original 3.5 release.

### Security Update

- Mattermost v3.5.1 contains multiple [security updates](http://about.mattermost.com/security-updates/). [Upgrading to Mattermost v3.5.1](http://docs.mattermost.com/administration/upgrade.html) is highly recommended. Thanks to Alyssa Milburn and Harrison Healey for contributing security reports through the [Mattermost Responsible Disclosure Policy](https://www.mattermost.org/responsible-disclosure-policy/).

### Highlights

#### Languages
- Added Russian translations for the user interface.
- Promoted Chinese (both simplified and traditional), German, French and Japanese to release-quality translations, removing beta tags.

#### Performance improvements for mobile and web experience

 - Ability to download assets in parallel via HTTP2 support.
 - Reduced CPU bottlenecks and optimized SQL queries.
 - Reduced load times through paging controls, server-side search and on-the-fly data loading that requests data as the client needs it.
 - Added paging APIs for profiles, channels and user lists.
 - Added client-scaling for auto-complete and status indicators.
 - Added server-side in-memory caching to reduce DB reads/writes.

#### Connection Security
- TLS is now supported directly on the Mattermost server. Learn more in our [documentation](https://docs.mattermost.com/install/config-tls-mattermost.html).
- Support for automatically fetching certificates through Let's Encrypt.

#### Minio File Storage
- Minio fully manages S3 API requests with automatic bucket location management across S3 regions.

#### Favorite Channels
- Added the ability to select Favorite Channels that appear at the top of the channels sidebar.

#### Video and Audio Calling (early-preview)
- Added early preview of video and audio calling option using self-hosted proxy.
- Intended as working prototype for community development, not recommended for production.
- Early preview does not include logging or detailed documentation.

#### Improved Slack Import
- Added the ability to import files from Slack (CLI command also supported).
- Added the ability to import bot/integration messages, Join/Leave messages, and /me messages.
- Duplicate users are now merged.
- Channel topics, purpose, and users now import correctly.
- Channel links now import correctly.

### Improvements

#### iOS Apps
- Channel settings, account settings, and channel header now render as full screen modals for better visibility
- [...] menu options now displayed larger for better usability
- Keyboard doesn't automatically close when sending a message, letting you quickly send several messages in succession
- When the "Download" link is clicked on files, a "Back" button lets users get back to the app

#### Android Apps
- Channel settings, account settings, and channel header now render as full screen modals for better visibility
- [...] menu options now displayed larger for better usability
- Disabled screen rotation
- Fixed where clicking on download button for a file attachment did nothing
- Keyboard doesn't automatically close when sending a message, letting you quickly send several messages in succession

#### User Interface
- Text (.txt) files now show a preview in the image previewer
- Status indicators are now visible in compact view
- Clicking on a profile picture in center channel or right hand sidebar brings up profile popover
- The "@" and flag icons next to search bar now toggles results
- [...] menu no longer displayed for system messages
- Browser tab name now changes when switching to System Console or Integrations pages
- A loading icon now shows on the team selection page
- On mobile devices, the keyboard now stays open after sending a message to make sending multiple messages easier

#### Notifications
- Notification sound settings are now honored on the [Mattermost Desktop Apps](https://about.mattermost.com/download/#mattermostApps)
- Push notifications can now be received on more than one device

#### Channel Shortlinking
- Channels can be shortlinked using the ~ character.
- Auto-complete works with both the channel handle and name

#### Integrations
- If a webhook is sent to a direct message channel that has not been created yet, the channel is now automatically created

#### Keyboard Shortcuts
- CTRL/CMD+SHIFT+M now toggles recent mentions results

#### Team Settings
- Team names are now restricted to be a minimum of two characters long, instead of four, to support abbreviated team names

#### System Console
- Maximum number of channels per team is now configurable

#### Enterprise Edition:
- Made the MFA secret key visible, so it's possible to set up Google Authenticator without scanning the QR code

### Bug Fixes
- Files can now be sent in Direct Messages across teams
- Correct login method now shown in System Console user lists
- Channel switcher (CTRL/CMD+K) no longer throws an error when switching to a user outside of your current team
- Channel switcher (CTRL/CMD+K) now works for creating new Direct Message channels
- Channels on the left hand side now sort numerically, alphabetically, and based on locale
- Fixed incorrect error message when trying a team URL with one character
- `/join` no longer throws an error for non-admin accounts
- Added System Message when user joins Off-Topic channel
- Added the "View Members" option to the channel menu on mobile
- Send button is now visible on tablet sized screens

### Compatibility  
Changes from v3.4 to v3.5:

#### config.json   

Multiple setting options were added to `config.json`. Below is a list of the additions and their default values on install. The settings can be modified in `config.json` or the System Console.

**Changes to Team Edition and Enterprise Edition**:

- Under `ServiceSettings` in `config.json`:
    - Added `"ConnectionSecurity": ""` to select the type of encryption between Mattermost and your server
    - Added `"TLSCertFile": ""` to specify the certificate file to use.
    - Added `"TLSKeyFile": ""` to specify the private key to use.
    - Added `"UseLetsEncrypt": false` to enable automatic retreval of certificates from the Let's Encrypt.
    - Added `"LetsEncryptCertificateCacheFile": "./config/letsencrypt.cache"` to specify the file to store certificates retrieved and other data about the Let's Encrypt service.
    - Added `"Forward80To443": false` to enable forwarding of all insecure traffic from port 80 to secure port 443.
    - Added `"ReadTimeout": 300` to specify the maximum time allowed from when the connection is accepted to when the request body is fully read.
    - Added `"WriteTimeout": 300` to specify the maximum time allowed from the end of reading the request headers until the response is written.
- Under `FileSettings` in `config.json`:
    - Addded `AmazonS3SSL": true` to allow insecure connections to Amazon S3.
- Under `RateLimitSettings` in `config.json`:
    - Changed: `"Enable": false` to disable rate limiting by default
    - Added `"MaxBurst": 100` to set the maximum number of requests allowed beyond the per second query limit
- Under `TeamSettings` in `config.json`:
    - Added `"MaxChannelsPerTeam": 2000` to set the maximum number of channels per team
- Under `WebrtcSettings` in `config.json`
    - Added `"Enable": false` to enable one-on-one video calls.
    - Added `"GatewayWebsocketUrl": ""` to specify the websocket used to signal and establish communication between the peers.
    - Added `"GatewayAdminUrl": ""` to specify the URl to obtain valid tokens for each peer to establish the connection.
    - Added `"GatewayAdminSecret": ""` to specify your admin secret password to access the Gateway Admin URL.
    - Added `"StunURI": ""` to specify your STUN URI.
    - Added `"TurnURI": ""` to specify your TURN URI.
    - Added `"TurnUsername": ""` to specify your TURN username
    - Added `"TurnSharedKey": ""` to specify your TURN server shared key to created dynamic passwords to establish the connection.

### Database Changes from v3.4 to v3.5

**FileInfo Table**

- Added `FileInfo` table

**Posts Table**

- Added `FileIds` column
- Added indexes for `DeleteAt`

**Channels Table**, **Commands Table**, **Emoji Table**, **Teams Table**, **IncomingWebhooks Table**, **OutgoingWebhooks Table**

- Added indexes for `CreateAt`
- Added indexes for `UpdateAt`
- Added indexes for `DeleteAt`

**TeamMembers Table**

- Added indexes for `DeleteAt`

**Sessions Table**

- Added indexes for `ExpiresAt`
- Added indexes for `CreateAt`
- Added indexes for `Last ActivityAt`

**Users Table**

- Added indexes for `CreateAt`
- Added indexes for `UpdateAt`
- Added indexes for `DeleteAt`
- Added full text indexes for `idx_users_all_txt`: Username, FirstName, LastName, Nickname, Email
- Added full text indexes for `idx_users_names_txt`:Username, FirstName, LastName, Nickname

### API Changes from v3.4 to v3.5

**New routes:**

- Added `POST` at `/users/search`
    - Search for user profiles based on username, full name and optionally team id.
- Added `GET` at `/users/{offset}/{limit}`
    - Retrieves a page of system-wide users
- Added `POST` at `/teams/{team_id}/update_member_roles`
    - Update a user's roles for the specified team.
- Added `GET` at `/teams/{team_id}/channels/{channel_id}/members/{user_id}`
    - Retrieves the channel member for the specified user. Useful for fetching the channel member after updates are made to it. If the channel member does not exist, then return an error.
- Added `GET` at `/teams/{team_id}/stats`
    - Returns stats for teams which includes total user count and total active user count.
- Added `GET` at `/teams/{team_id}/members/{offset}/{limit}`
    - To page through team members
- Added `POST` at `/teams/{team_id}/members/ids`
    - Retrieves a list of team members based on user ids
- Added `GET` at `/teams/{team_id}/members/{user_id}`
    - Retrieves a single team member
- Added `GET` at `/teams/{team_id}/posts/{post_id}/get_file_infos`
    - Retrieves file attachment info for a post
- Added `GET` at `/channels/{channel_id}/users/{offset}/{limit}`
    - Retrieves profiles for users in the channel
- Added `GET` at `/channels/{channel_id}/users/not_in_channel/{offset}/{limit}`
    - Retrieves profiles for users not in the channel
- Added `POST` at `/webrtc/token`
    - Retrieves a valid token and servers to establish a webrtc connection between the peers

**Moved routes:**

- Updated `GET` at `/channels/{channel_id}/extra_info` to `/channels/{channel_id}/stats`
    - No longer returns a list of channel members and only returns the member count
- Updated `POST` at `/users/profiles/{team_id}` to `/teams/{team_id}/users/{offset}/{limit}`
    - Functionally performs the same, just moves it to match our other APIs that need a team ID.
- Updated `GET` at `/members/{team_id}` to `/teams/{team_id}/members/{offset}/{limit}`
    - Allows paging through team members

**Removed routes:**

- Removed `GET` at `/users/direct_profiles`
- Removed `GET` at `/users/profiles_for_dm_list/{team_id}/{offset}/{limit}`

**Modified Routes**

- Added `POST` at `/users/{user_id}/update_roles`
    - Only allows updating of system wide roles. If you want to update team wide roles, please use the new route `/teams/{team_id}/update_member_roles`

**Changes to File Routes:**

Routes used to get files and their metadata from the server have been changed substantially in 3.5 so that each file will be given a unique identifier to make them easier to use through the API. In addition, the `Filenames` field of each post has been deprecated in favor of the new `FileIds` field.

- The response type of `GET` at `/teams/{team_id}/files/upload` has been changed to return more information about the uploaded file. See [the documentation for this route on api.mattermost.com](https://api.mattermost.com/#tag/files%2Fpaths%2F~1teams~1%7Bteam_id%7D~1files~1upload%2Fpost) for more information
- Split `GET` at `/teams/{team_id}/files/get/{channel_id}/{user_id}/{filename}` into:
    - `GET` at `/files/{file_id}/get`
        - Get a file
    - `GET` at `/files/{file_id}/get_thumbnail`
        - Get a small thumbnail for image files
    - `GET` at `/files/{file_id}/get_preview`
        - Get a medium-sized preview image for image files
- Updated `GET` at `/teams/{team_id}/files/get_info/{channel_id}/{user_id}/{filename}` to `/files/{file_id}/get_info`
- Updated `GET` at `/teams/{team_id}/files/get_public_link` to `/files/{file_id}/get_public_link`
- Added `GET` at `/public/files/{file_id}/get`
    - Get a file without logging in
    - The previous route `GET` at `/public/files/get/{team_id}/{channel_id}/{user_id}/filename` has been deprecated, but will remain available for files that were uploaded prior to 3.5

### Known Issues

- Channel autolinking with `~` only works if you are a member of the channel
- Slack Import doesn't add merged members/e-mail accounts to imported channels
- User can receive a video call from another browser tab while already on a call
- Video calls do not work with Chrome v56 and later
- Sequential messages from the same user appear as separate posts on mobile view
- Slash commands do not work in newly created private channels until a hard refresh
- Edge overlays desktop notification sound with system notification sound
- Pressing escape to close autocomplete clears the textbox on IE11
- Channel switcher doesn't work for users outside of your current team
- Deleting a messages from a permalink view doesn't show delete until refresh
- Channel dropdown selector no longer works in the Zapier App but the Channel ID can still be entered manually
- Search autocomplete picker is broken on Android
- Channel push notification preferences do not work for the inactive teams if you have multiple teams on a single server.

### Contributors

Many thanks to all our contributors. In alphabetical order:

/platform

- [alsma](https://github.com/alsma), [asaadmahmood](https://github.com/asaadmahmood), [coreyhulen](https://github.com/coreyhulen), [crspeller](https://github.com/crspeller), [DavidLu1997](https://github.com/DavidLu1997), [digitaltoad](https://github.com/digitaltoad), [dmeza](https://github.com/dmeza), [enahum](https://github.com/enahum), [esethna](https://github.com/esethna), [grundleborg](https://github.com/grundleborg), [harshavardhana](https://github.com/harshavardhana), [hmhealey](https://github.com/hmhealey), [it33](https://github.com/it33), [jasonblais](https://github.com/jasonblais), [jwilander](https://github.com/jwilander), [kaakaa](https://github.com/kaakaa), [lfbrock](https://github.com/lfbrock), [npcode](https://github.com/npcode), [R-Wang97](https://github.com/R-Wang97), [Rudloff](https://github.com/Rudloff), [S4KH](https://github.com/S4KH), [shieldsjared](https://github.com/shieldsjared), [thomchop](https://github.com/thomchop), [usmanarif](https://github.com/usmanarif), [wget](https://github.com/wget), [yangchen1](https://github.com/yangchen1)

/ios

- [coreyhulen](https://github.com/coreyhulen), [lfbrock](https://github.com/lfbrock), [thomchop](https://github.com/thomchop)

/desktop

- [asaadmahmood](https://github.com/asaadmahmood), [itsmartin](https://github.com/itsmartin), [jasonblais](https://github.com/jasonblais), [jcomack](https://github.com/jcomack), [jnugh](https://github.com/jnugh), [magicmonty](https://github.com/magicmonty), [Razzeee](https://github.com/Razzeee), [yuya-oc](https://github.com/yuya-oc)

/docs

- [asaadmahmood](https://github.com/asaadmahmood), [chikei](https://github.com/chikei), [crspeller](https://github.com/crspeller), [erikthered](https://github.com/erikthered), [esethna](https://github.com/esethna), [gabx](https://github.com/gabx), [gmorel](https://github.com/gmorel), [grundleborg](https://github.com/grundleborg), [hannaparks](https://github.com/hannaparks), [harshavardhana](https://github.com/harshavardhana), [hmhealey](https://github.com/hmhealey), [it33](https://github.com/it33), [jasonblais](https://github.com/jasonblais), [JeffSchering](https://github.com/JeffSchering), [kunthar](https://github.com/kunthar), [lfbrock](https://github.com/lfbrock), [lindy65](https://github.com/lindy65), [npcode](https://github.com/npcode), [reach3r](https://github.com/reach3r), [Rudloff](https://github.com/Rudloff), [rwillmer](https://github.com/rwillmer), [shieldsjared](https://github.com/shieldsjared), [StraylightSky](https://github.com/StraylightSky), [thiyagaraj](https://github.com/thiyagaraj), [yangchen1](https://github.com/yangchen1), [yumenohosi](https://github.com/yumenohosi), [yuya-oc](https://github.com/yuya-oc), [Zhouzi](https://github.com/Zhouzi)

/mattermost-docker

- [5ak3t](https://github.com/5ak3t), [npcode](https://github.com/npcode), [rothgar](https://github.com/rothgar)

/android

- [coreyhulen](https://github.com/coreyhulen), [DavidLu1997](https://github.com/DavidLu1997), [dmeza](https://github.com/dmeza), [it33](https://github.com/it33), [mattchue](https://github.com/mattchue)

/mattermost-bot-sample-golang

- [hmhealey](https://github.com/hmhealey), [pneisen](https://github.com/pneisen)

/mattermost-load-test

- [athingisathing](https://github.com/athingisathing), [coreyhulen](https://github.com/coreyhulen), [crspeller](https://github.com/crspeller), [csduarte](https://github.com/csduarte), [enahum](https://github.com/enahum), [it33](https://github.com/it33), [jasonblais](https://github.com/jasonblais)

/mattermost-driver-javascript

- [crspeller](https://github.com/crspeller)

/mattermost-api-reference

- [coreyhulen](https://github.com/coreyhulen), [crspeller](https://github.com/crspeller), [hmhealey](https://github.com/hmhealey), [jwilander](https://github.com/jwilander)

/mattermost-mobile

- [dmeza](https://github.com/dmeza), [hmhealey](https://github.com/hmhealey), [it33](https://github.com/it33), [jasonblais](https://github.com/jasonblais), [mfpiccolo](https://github.com/mfpiccolo), [thomchop](https://github.com/thomchop)

## Release v3.4.0  

Release date: 2016-09-16

### Highlights

#### Zapier Integration
- Integrate over [700 public cloud applications](https://zapier.com/zapbook/) using [Zapier](https://zapier.com), with full support for Markdown formatting. To start, [click here to accept an invitation to Zapier](https://zapier.com/developer/invite/47050/902cde1eb8e0b3eb1223a2cf05331abd/), then [follow the setup guide](https://docs.mattermost.com/integrations/zapier.html).

#### OAuth 2.0 Service Provider
- Users with an account on a Mattermost server can securely sign in to third-party applications with an OAuth 2.0 protocol. See [documentation](https://docs.mattermost.com/developer/oauth-2-0-applications.html) to learn more.

#### Improved Notifications and Status Indicators
- Users can now control how often email notifications are sent
- Users can now control whether push notifications are sent when they are online, offline or away
- Users can now set the display duration of a desktop notification
- Email notifications now include channel names
- Android push notifications are now cleared after the message is read somewhere else
- /away, /online, /offline can now be used to manually set your status
- Status indicators are now shown on the profile pictures in the centre channel and right hand side

### Improvements

#### Files and Images
- PDFs now show a preview in the image previewer on browsers, desktop apps, and mobile apps

#### Integrations
- After an integration is created, a confirmation screen now displays the relevant token, webhook URL or OAuth client secret

#### System Console
- Added connection security option `PLAIN` for SMTP
- Salt settings in the config.json now ship blank and are autogenerated after install
- Added [Error and Diagnostics Reporting option](https://docs.mattermost.com/administration/config-settings.html#enable-diagnostics-and-error-reporting) to help Mattermost, Inc. improve reliability and performance for your deployment configuration.

#### Slack Import
- Slack import now imports @mentions mapped to user names

#### User Interface
- Improved design of signup pages when multiple account creation methods are enabled
- User profile popover now shows both username and full name (if available)
- @mention autocomplete now groups users according to who is in the channel
- Channel URL no longer updates when the Channel Name changes
- Markdown headings are now rendered in Compact View
- A System Message now posts when new users join Town Square

#### Enterprise Edition:
- Added a CLI tool for creating channels
- Added a display option to hide join/leave messages from view (user added and user removed messages still appear)
- System Admins can now test their LDAP connection using a “Test Connection” button
- FirstName and LastName fields are now optional for LDAP and SAML

### Bug Fixes
- Old public links are now invalidated when the salt is regenerated.
- Messages can now be flagged from the search results list
- Count of unread mentions are no longer mixed when switching between multiple teams.
- Recent Mentions search on mobile no longer contains `@all`
- For those using the mobile view on desktop, CTRL+ENTER now sends messages on mobile web view
- User removed from team now shows up in DM list under "Outside this team"
- Mentions update properly when team is switched

### Compatibility  
Changes from v3.3 to v3.4:

**Special Note**

(Only affects servers with public links enabled) After upgrading to v3.4, existing public links will no longer be valid. This is because in past versions, when the Public Link Salt was regenerated existing public links were not invalidated. Now, when the salt is regenerated, existing links are made invalid.

#### config.json   

Multiple setting options were added to `config.json`. Below is a list of the additions and their default values on install. The settings can be modified in `config.json` or the System Console.

**Changes to Team Edition and Enterprise Edition**:

 - Under `EmailSettings` in `config.json`:
    - Added `"EnableEmailBatching": false` to enable batching of email notifications configurable in Account Settings. To enable email batching, the `SiteURL` field must be filled out and `Enable` under `ClusterSettings` must be set to `false` to disable high availability mode.
    - Added `"EmailBatchingBufferSize": 256` to specify the maximum number of notifications batched into a single email.
    - Added `"EmailBatchingInterval": 30` to specify the maximum frequency, in seconds, which the batching job checks for new notifications.

 - Under `LogSettings` in `config.json`:
    - Added `"EnableDiagnostics": true` to increase reliability and performance of Mattermost for your deployment configuration by sending encrypted [error reporting and diagnostic information](https://docs.mattermost.com/administration/config-settings.html#enable-diagnostics-and-error-reporting) to Mattermost, Inc.

**Additional Changes to Enterprise Edition:**    

The following config settings will only work on servers with an Enterprise License that has the feature enabled.

- Under `LdapSettings` in `config.json`:
    - `"FirstNameAttribute": ""` is no longer a required field
    - `"LastNameAttribute": ""` is no longer a required field
- Under `SamlSettings` in `config.json`:
    - `"FirstNameAttribute": ""` is no longer a required field
    - `"LastNameAttribute": ""` is no longer a required field

### Database Changes from v3.3 to v3.4

**Status Table**

 - Added `Manual` column.
 - Added `ActiveChannel` column.

### API Changes from v3.3 to v3.4

**New routes:**
 - Added `GET` at `/oauth/authorized`
     - Returns the OAuth2 Apps authorized by the user.  On success it returns a list of sanitized OAuth2 Authorized Apps by the user.
 - Added `POST` at `/oauth/"+clientId+"/deauthorize`
     - Deauthorizes a user on an OAuth 2.0 app, where `clientId` corresponds to the application. Returns status OK on success or an AppError on fail.
 - Added `POST` at `/oauth/"+clientId+"/regen_secret`
     - Generates a new OAuth App Client Secret, where `clientId` corresponds to the application. Returns an OAuth2 App on success. Must be authenticated as a user and the same user who registered the app or a System Admin.
 - Added `POST` at `/admin/ldap_test`
     - Will run a connection test on the current LDAP settings. It will return the standard OK response if settings work. Otherwise it will return an appropriate error.
 - Added `POST` at `/users/status/set_active_channel`
     - Sets the Status.ActiveChannel field which is used to tell if the user is actively viewing a channel or not.
 - Added `GET` at `/admin/recently_active_users/{teamId}`
     - Returns a list of recent active users.

### Known Issues

- Upgrading from 3.2 to 3.4 will be incomplete due to a migration code not being run properly. You can either:
    - Upgrade from 3.2 to 3.3 and then from 3.3 to 3.4, or
    - Upgrade from 3.2 to 3.4, then run the following SQL query to make Mattermost rerun upgrade steps that were not properly completed: `UPDATE Systems SET Value = '3.1.0' WHERE Name = 'Version';`
- Deleted messages don't disappear from the channel for the user who deleted the message, if the message was previously edited and right hand sidebar is open.
- A single collapsed link or image preview re-opens after refresh.
- Files sent in private chat to members in a different team are not accessible.
- YouTube video links show as “Video not found” on Desktop App if "Allow mixed content" is turned on.
- “More” option under Direct Message list no longer shows count of team members not in your direct message list.
- On Firefox, CTRL/CMD+U keyboard shortcut to upload a file doesn’t work.
- Webhook attachments don’t show up in search results.
- Messages sometimes don't appear deleted until the page is refreshed.
- When joining a channel from a public link, the page sometimes loads for a long time and requires a refresh.

### Contributors

Many thanks to all our contributors. In alphabetical order:

/platform
- [asaadmahmood](https://github.com/asaadmahmood), [coreyhulen](https://github.com/coreyhulen), [crspeller](https://github.com/crspeller), [cybershambles](https://github.com/cybershambles), [daizenberg](https://github.com/daizenberg), [DavidLu1997](https://github.com/DavidLu1997), [enahum](https://github.com/enahum), [esethna](https://github.com/esethna), [gramakri](https://github.com/gramakri), [grundleborg](https://github.com/grundleborg), [hmhealey](https://github.com/hmhealey), [HugoGiraudel](https://github.com/HugoGiraudel), [it33](https://github.com/it33), [jasonblais](https://github.com/jasonblais), [joonsun-baek](https://github.com/joonsun-baek), [jwilander](https://github.com/jwilander), [lfbrock](https://github.com/lfbrock), [npcode](https://github.com/npcode), [paranbaram](https://github.com/paranbaram), [phrix32](https://github.com/phrix32), [R-Wang97](https://github.com/R-Wang97), [shieldsjared](https://github.com/shieldsjared)

/ios
- [jasonblais](https://github.com/jasonblais), [lfbrock](https://github.com/lfbrock)

/desktop
- [asaadmahmood](https://github.com/asaadmahmood), [jasonblais](https://github.com/jasonblais), [jgis](https://github.com/jgis), [jnugh](https://github.com/jnugh), [Razzeee](https://github.com/Razzeee), [St-Ex](https://github.com/St-Ex), [yuya-oc](https://github.com/yuya-oc)

/docs
- [asaadmahmood](https://github.com/asaadmahmood), [coreyhulen](https://github.com/coreyhulen), [DavidLu1997](https://github.com/DavidLu1997), [esethna](https://github.com/esethna), [friism](https://github.com/friism), [hmhealey](https://github.com/hmhealey), [it33](https://github.com/it33), [jasonblais](https://github.com/jasonblais), [jwilander](https://github.com/jwilander), [kaakaa](https://github.com/kaakaa), [lfbrock](https://github.com/lfbrock), [lindy65](https://github.com/lindy65), [pmccarthy01](https://github.com/pmccarthy01), [rudloff](https://github.com/Rudloff),  [shieldsjared](https://github.com/shieldsjared), [yangchen1](https://github.com/yangchen1)

/mattermost-docker
- [npcode](https://github.com/npcode), [xcompass](https://github.com/xcompass)

/android
- [coreyhulen](https://github.com/coreyhulen), [enahum](https://github.com/enahum), [jasonblais](https://github.com/jasonblais), [jwilander](https://github.com/jwilander), [lfbrock](https://github.com/lfbrock)

/push-proxy
- [jwilander](https://github.com/jwilander)

/mattermost-heroku
- [it33](https://github.com/it33), [jwilander](https://github.com/jwilander)

## Release v3.3.0

Expected release date: 2016-08-16

### Security Update

- Mattermost v3.3.0 contains [security updates](http://about.mattermost.com/security-updates/). [Upgrading to Mattermost v3.3.0](http://docs.mattermost.com/administration/upgrade.html) is highly recommended.
- Thanks to Bastian Ike for contributing security reports through the [Mattermost Responsible Disclosure Policy](https://www.mattermost.org/responsible-disclosure-policy/).

### Highlights

#### Languages
- Added Dutch, Korean, Simplified Chinese and Traditional Chinese translations for the user interface.
- Promoted Portuguese and Spanish to release-quality translations.

#### Flagged Messages
- Added the ability to flag a message for follow up, so users can track messages they want to go back to later.

#### Improved Statuses
- Improved response time of status indicator changing between online/offline/away.
- Added status indicators to the Direct Message and Channel member lists.
- Added `@here` to mention users who are online.

#### Google SSO ([Enterprise E20](https://about.mattermost.com/pricing/))
- Users can sign in to Mattermost with their Google credentials and new Mattermost user accounts are automatically created on first login.

#### Office 365 SSO (Beta) ([Enterprise E20](https://about.mattermost.com/pricing/))
- Users can sign in to Mattermost with their Office 365 credentials and new Mattermost user accounts are automatically created on first login.

#### High Availability Mode (Beta) ([Enterprise E20](https://about.mattermost.com/pricing/))
- Support for highly available application servers configurable in the System Console and configuration files. See [documentation](http://docs.mattermost.com/deployment/cluster.html) for more details.

### Improvements

#### iOS app
- Fixed issue where “Refresh/Log out” was appearing frequently.
- Fixed issue where center channel appears blank after initial page load.
- Keyboard is now closed when a user executes a search.

#### Mobile (iOS and Android apps)
- Enter key now creates a new line instead of sending the message.
- Added links to the mobile apps in the welcome email, tutorial, and main menu.
- Added a landing page that informs users of the mobile app when they access the site on a mobile web browser.
- Permalinks are now available on mobile.
- Made it easier to click on the ... menu when in the right-hand sidebar view.
- Enable auto-complete for "from:" and "in:".

#### User Interface
- Channel header is now added to the View Info modal.
- Configured channel introduction to respect the full width and centred channel views.
- Removed signup link from sign in page if all signup methods are disabled.
- Improved channel header popover behaviour.

#### Authentication
- The username "matterbot" is now restricted from account creation.
- Link to create an account is hidden on the login page if no account creation methods are turned on in the System Console.
- All team members can View Members for the team or specific channels.

#### Notifications
- Mention notifications can be turned on for any new messages in comment threads that you participate in.

#### Keyboard Shortcuts
- Added icons next to channel names and improved sorting in the channel switcher (CTRL/CMD+K).
- Keyboard shortcuts that open modals can now toggle them open and closed (CTRL/CMD+SHIFT+A, CTRL/CMD+K).

#### Integrations
- Added an option to trigger outgoing webhook if the first word starts with the specified trigger word.

#### System Console
- Username is now added to the System Console users list.
- Legal and Support links are now hidden in the user interface if no link is specified in the System Console.
- If the Terms of Service link is left blank in the System Console then it defaults to the "Mattermost Conditions of Use" page.

#### [Enterprise E10, E20](https://about.mattermost.com/pricing/)

- Added the ability to set different themes for each team.
- Added a checkbox to apply theme settings to all teams of which you are a member.
- Users disabled or removed from the AD/LDAP server are now made “Inactive” in Mattermost (previously their sessions were revoked and could no longer log in, but their account status was not set to “Inactive”).
- Added the ability to force migrating authentication methods.
- Added Site Description field to the System Console > Customization > Custom Branding section.
- AD/LDAP `Bindusername` and `Bindpassword` fields in the System Console are now optional to support anonymous binding.

### Bug Fixes

- The behavior of setting for Link Previews in Account Settings is no longer reversed.
- Hitting the URL of a private team you used to belong to now redirects properly.
- Search terms contained in hashtags are now highlighted in the search results.
- Fixed an issue with quick typesetting on IE-11 and Edge.
- Fixed an issue with uploading SAML certificates if the files were removed from `config.json`.
- Multiple files can now be selected on the file upload dialog of the desktop app.
- Fixed a scrolling issue with the channel switcher.
- Fixed system messages showing a small empty white box.
- Fixed a markdown formatting issue with multiple lists in a row.
- Team Admins can no longer demote System Admins.
- The channel header now respects the setting for Channel Display Mode.
- The System Console no longer freezes if accessing via URL when not logged in.
- Site Name is now restricted to 30 characters to avoid text overflow.
- Error is no longer thrown when switching between teams in the System Console.
- Invalid password error is thrown if System Admin resets a password to something that doesn't meet the specified password requirements.
- Fixed the percentage loading indicator on the image preview modal.
- File upload overlay now appears on Edge.
- Maximum Users per Team and Minimum Password Length now default to reasonable values if a bad input is saved.
- Right-hand side now updates when a new profile picture is saved.
- Channels in the Channel Switcher are sorted by their handle if their display name is identical.
- Setting the length for mobile sessions is now fixed in the System Console.
- The “Test Connection” button in the System Console > Notifications > Email section now properly uses the saved SMTP password.
- System Admins no longer receive a JavaScript error if a new message is received while in the System Console.
- Dropdown in the Manage Members modal is no longer empty for System Admins.
- @all is now correctly highlighted if the trigger setting is selected in Account Settings.
- Fixed unformatted error message on account creation page if no creation methods are enabled.
- Corrected the formatting of some help text in the System Console.
- Color picker in Custom Theme settings now disappears once setting has been saved on mobile.
- System Console menu no longer cuts off long team names.

### Compatibility  
Changes from v3.2 to v3.3:

#### config.json   

Multiple setting options were added to `config.json`. Below is a list of the additions and their default values on install. The settings can be modified in `config.json` or the System Console.

**Changes to Team Edition and Enterprise Edition:**

- Under a new section `NativeAppSettings`:
   - Added `"AppDownloadLink": "https://about.mattermost.com/downloads/"` to point towards a download page for native apps.
   - Added `"AndroidAppDownloadLink": "https://about.mattermost.com/mattermost-android-app/"` to point towards the Android app.
   - Added `"IosAppDownloadLink": "https://about.mattermost.com/mattermost-ios-app/"` to point towards the iOS app.
- Under `ServiceSettings`:
    - Added `"SiteURL": ""` to allow the server to overwrite the site_url.
- Under `TeamSettings`:
    - Added `"UserStatusAwayTimeout": 300` to specify the number of seconds before users are considered "away".

**Additional Changes to Enterprise Edition:**    

The following config settings will only work on servers with an Enterprise License that has the feature enabled.

- Under `TeamSettings`:
    - Added `"CustomDescriptionText": ""` to set the site description shown in login screens and user interface.
- Under `GoogleSettings` in `config.json`:
   - Changed: `"Scope": "profile email"` to set the standard setting for OAuth to determine the scope of information shared with OAuth client.
   - Changed: `"AuthEndpoint": "https://accounts.google.com/o/oauth2/v2/auth"` to set the authorization endpoint for Google SSO.
   - Changed: `"TokenEndpoint": "https://www.googleapis.com/oauth2/v4/token"` to set the token endpoint for Google SSO.
   - Changed: `"UserApiEndpoint": "https://www.googleapis.com/plus/v1/people/me"` to set the user API endpoint for Google SSO.
- Under a new section `Office365Settings`:
   - Added `"Enable": false` to allow login using Office 365 SSO when set to `true`.
   - Added `"Secret": ""` to set the Client Secret received when registering the application with Google.
   - Added `"Id": ""` to set the Client ID received when registering the application with Google.
   - Added `"Scope": "User.Read"` to set the standard setting for OAuth to determine the scope of information shared with OAuth client.
   - Added `"AuthEndpoint": "https://login.microsoftonline.com/common/oauth2/v2.0/authorize"` to set the authorization endpoint for Office 365 SSO.
   - Added `"TokenEndpoint": "https://login.microsoftonline.com/common/oauth2/v2.0/token"` to set the token endpoint for Office 365 SSO.
   - Added `"UserApiEndpoint": "https://graph.microsoft.com/v1.0/me"` to set the user API endpoint for Office 365 SSO.
- Under `LdapSettings` in `config.json`:
   - `"BindUsername": ""` and `"BindPassword": ""` are no longer required fields, so anonymous binding is possible.
- Under a new section `ClusterSettings`:
    - Added `"Enable": false` to enable High Availability mode.
    - Added `"InterNodeListenAddress": ":8075"` to specify the address the server will listen on for communicating with other servers.
    - Added `"InterNodeUrls": []` to specify the internal/private URLs of all the Mattermost servers separated by commas.

### Database Changes from v3.2 to v3.3

**OAuthAccessData Table**

 - Added `ClientId` column.
 - Added `UserId` column.
 - Removed `AuthCode` column.
 - Set Unique key on `ClientId` and `UserId` columns.
 - Removed index from `idx_oauthaccessdata_auth_code` column.
 - Added indexes to `idx_oauthaccessdata_client_id`, `idx_oauthaccessdata_user_id` and `idx_oauthaccessdata_refresh_token` columns.

**OAuthApps Table**

 - Added `IconURL` column.

**OutgoingWebhooks Table**

 - Added `TriggerWhen` column.

**Status Table**

 - Added `Status` table.

**Users Table**

 - Removed `LastActivityAt` column.
 - Removed `LastPingAt` column.
 - Removed `ThemeProps` column.

### API Changes from v3.2 to v3.3

**Updated admin routes:**
 - Changed `users/status` from `POST` to `GET`

**New admin routes:**
 - Added `GET` at `/posts/flagged/{offset:[0-9]+}/{limit:[0-9]+}`
     - Returns a list of posts that have been flagged by the user; `offset` is the offset to start the page at; `limit` is the max number of posts to return.
 - Added `GET` at `/admin/cluster_status`
     - Returns a json with a status of each of the reachable nodes in the cluster
 - Added `GET` at `/oauth/list`
     - Returns a list of OAuth 2.0 apps registered by the user
 - Added `GET` at `/oauth/app/{clientId:""}`
     - Returns a Sanitized OAuth 2.0 application where `clientId` corresponds to the application
 - Added `POST` at `/oauth/delete`
     - Returns status = OK if the OAuth 2.0 application owned by the current user was successfully deleted.
 - Added `GET` at `/oauth/access_token`
     - Returns the access token for OAuth 2.0 application
 - Added `POST` at `/preferences/delete`
     - Returns status = OK if the list of preferences owned by the current user were successfully deleted.
 - Added `POST` at `/admin/remove_certificate`
     - Returns a map[string]interface{} if removing the x509 base64 Certificates and Private Key files used with SAML exists on the file system.

### Known Issues

- Desktop apps sometimes require a refresh to solve 404 errors.
- Deleted messages don't disappear from the channel for the user who deleted the message, if the message was previously edited and right hand sidebar is open.
- After receiving an error for creating a channel with one character, updated channel name is not saved.
- A single collapsed preview re-opens after refresh.
- Removed user from team still appears in DM list from the team.
- Files sent in private messages to members in a different team are not accessible.
- YouTube videos show as “Video not found” on Desktop App.
- “More” option under Direct Message list no longer shows count of team members not in your direct message list.
- /join sometimes throws an error.
- On Firefox, CTRL/CMD+U keyboard shortcut doesn’t work.
- Sometimes only the last character typed in the channel switcher appears.
- Webhook attachments don’t show up in search results.
- Count of unread mentions are sometimes mixed when switching between multiple teams.
- Office 365 login sometimes causes a bad token error.
- Messages sometimes don't appear deleted until the page is refreshed.
- When joining a channel from a public link, the page sometimes loads for a long time and requires a refresh.
- After leaving a team, joining or creating a team sometimes causes an error.

### Contributors

Many thanks to all our contributors. In alphabetical order:

/platform

- [asaadmahmood](https://github.com/asaadmahmood), [coreyhulen](https://github.com/coreyhulen), [crspeller](https://github.com/crspeller), [DavidLu1997](https://github.com/DavidLu1997), [eadmund](https://github.com/eadmund), [enahum](https://github.com/enahum), [esethna](https://github.com/esethna), [hmhealey](https://github.com/hmhealey), [jasonblais](https://github.com/jasonblais), [jwilander](https://github.com/jwilander), [lfbrock](https://github.com/lfbrock), [maruTA-bis5](https://github.com/maruTA-bis5), [Rudloff](https://github.com/Rudloff), [samogot](https://github.com/samogot), [yuters](https://github.com/yuters)

/desktop

- [jasonblais](https://github.com/jasonblais), [jnugh](https://github.com/jnugh), [Razzeee](https://github.com/Razzeee), [timroes](https://github.com/timroes), [yuya-oc](https://github.com/yuya-oc)

/android

- [coreyhulen](https://github.com/coreyhulen), [jasonblais](https://github.com/jasonblais)

/ios

- [coreyhulen](https://github.com/coreyhulen), [macdabby](https://github.com/macdabby), [jasonblais](https://github.com/jasonblais)

/docs

- [asaadmahmood](https://github.com/asaadmahmood), [esethna](https://github.com/esethna), [it33](https://github.com/it33), [jasonblais](https://github.com/jasonblais), [lfbrock](https://github.com/lfbrock), [lindy65](https://github.com/lindy65)

/mattermost-docker

- [npcode](https://github.com/npcode)

/mattermost-driver-javascript

- [jwilander](https://github.com/jwilander)

/mattermost-bot-sample-golang

- [coreyhulen](https://github.com/coreyhulen), [jasonblais](https://github.com/jasonblais)

If we missed your name, please let us know at feedback@mattermost.com. Recognition is a manual process and mistakes can happen. We want to include anyone who's made a pull request that got merged during the release.

## Release v3.2.0

Release date: 2016-07-16

### Security Update

- Mattermost v3.2.0 contains [multiple security updates](http://about.mattermost.com/security-updates/). [Upgrading to Mattermost v3.2.0](http://docs.mattermost.com/administration/upgrade.html) is highly recommended.
- Thanks to Bastian Ike, Mohammad Razavi, Steve MacQuiddy, Christer Mjellem Strand and Jonas Arneberg for contributing security reports through the [Mattermost Responsible Disclosure Policy](https://www.mattermost.org/responsible-disclosure-policy/).

### Highlights

#### Languages

- Added German translation for the user interface if enabled by the System Admin from **System Console > Localization > Available Languages**.

#### Custom Emoji

- Create Custom Emoji from the **Main Menu** > **Custom Emoji** when enabled from **System Console** > **Customization** > **Custom Emoji**.
- Restrict the permissions required to create Custom Emoji (Enterprise).

#### Performance
- Gzip compression for static content files decreases time for first page load, enabled from **System Console** > **Configuration**.
- Reduced the total Mattermost package size from 25.7MB to 18.9MB.

#### Policy ([Enterprise E10, E20](https://about.mattermost.com/pricing/))

- Restrict the permission levels required to send team invitiations in **System Console** > **Policy**.
- Restrict the permission levels required to manage public and private channels, including creating, deleting, renaming, and setting the channel header or purpose.

#### SAML Single Sign-On ([Enterprise E20](https://about.mattermost.com/pricing/)):

- Users can sign in to Mattermost with their SAML credentials and new Mattermost user accounts are automatically created on first login. Mattermost pulls user information from SAML, including first and last name, email and username.
- Mattermost officially supports Okta and Microsoft ADFS as the identity providers (IDPs), but you may also try configuring SAML for a custom IDP.

### Improvements

**On-Boarding and Off-Boarding**

- After account creation, users are automatically directed to the team where they were invited instead of the Team Selection page.
- "Get Team Invite Link" is now accessible on mobile.
- Users can now be removed from teams via the **Main Menu** > **Manage Members** modal.

**System Console**

- Updated labeling of System Console settings in the UI for consistency and accuracy.
- ([Enterprise E20](https://about.mattermost.com/pricing/)) High availability support via **Reload Configuration from Disk** and **Recycle Database Connections** buttons had help text added so they're easier to understand.
- Allow System Admins to create teams even if team creation is disabled via the System Console.

**Notifications**

- Address displayed in the email notification footer is now configurable in the System Console.
- Direct Message desktop notifications now display with a "Direct Message" title.

**Web UI**

- Reply button and [...] menu now appear in a hovering UI element to increase the available margin width in the center channel.
- Right-hand sidebar can now be expanded when viewing threads or search results.
- Text emoticons now show up as the first entries in the autocomplete list
- @mention autocomplete now filters on nickname, full name, and username.
- Added an online indicator to the header of Direct Message channels.
- Added database type to the About Mattermost dialog.
- Removed unnecessary resizing when opening and closing the right hand sidebar.
- Removed jumping of the center channel when new messages are posted.
- Updated the channel info dialog to be more user friendly.

**[Enterprise E10, E20](https://about.mattermost.com/pricing/)**

-  [New command line tools](http://docs.mattermost.com/administration/command-line-tools.html) added, such as adding and removing users from channels, and restoring previously deleted channels.
- Added a button to manually trigger AD/LDAP synchronization.
- Updating AD/LDAP Synchronization Interval to no longer require a server restart to take effect.
- Improved logging for AD/LDAP synchronization.
- Added validation to the AD/LDAP settings in the System Console so an error is triggered if required fields are missing.

### Bug Fixes

- Privacy settings in the system console now refresh correctly when hiding email addresses or full names.
- Fixed the cross contamination of new channels created on different teams in the same browser.
- Updated the GitLab SSO error message for clarity if another Mattermost account is already associated with the GitLab account.
- Team creation via GitLab SSO no longer throws an error if email domains are restricted.
- Channel header no longer disappears after renaming a channel
- Testing the email connection in the System Console no longer throws an error.
- Multiline list items are now displayed correctly on new lines.
- Error message is updated when switching from email to GitLab SSO authentication that is already used by another account.
- Timestamps no longer require a page refresh when switching between 12h and 24h display formats.
- Hashtags containing `¿` are now returned with proper highlighting in search results.
- No longer require a page refresh before enabling compliance reporting in the System Console.
- `@all` no longer sends mentions if unselected in Account Settings.
- Users are no longer redirected to the switch teams page after changing authentication method from GitLab SSO to email.
- Invalid MFA token error message now clears correcly from the UI.
- Errors now correctly clear from the UI when changing passwords.
- System Console users list no longer throws an error when trying to demote a member from a System Admin.
- iOS radio buttons no longer stay selected when switching between options.
- Email addresses now display for System Admins even if hidden in the System Console.
- Code themes now save when updated via Account settings.
- File name is now displayed instead of the full path to the file in code snippet previews.
- Config settings are refreshed immediately when **Reload Configuration from Disk** is clicked.
- Preview feature checkboxes now reset after changes are canceled.
- Updated the markdown parser to fix poor handling of certain links.
- Error box highlighting on the claim AD/LDAP account page is fixed to only highlight the invalid input box.
- Errors in the system console are now properly aligned.
- Button to resend verification email no longer throws an error when clicked.
- Direct Messages modal loads faster since it is no longer cleared from memory each time it closes.
- Graphs in the **System Console > Site Statistics** now have the same start date for comparison.
- Fixed an issue where new languages are not added by default. Any server which is upgraded to Mattermost v3.1 will need to manually set **System Console > Localization > Available Languages** blank to have new languages added by default.
- Previously, a few shortcuts that used CTRL were overwriting existing messaging shortcuts in Mac. This has been changed so they only work with CMD. See [documentation](http://docs.mattermost.com/help/messaging/keyboard-shortcuts.html) for more details.
- Email body now contains the `siteURL` when inviting a user by email via CLI (command line interface)
- YouTube videos now stop playing when collapsed.
- Fixed error when adding an incoming webhook to a public channel the user is currently not in.
- Error merssage displayed on password reset page is now formatted correctly.


### Compatibility
Changes from v3.1 to v3.2:

#### config.json   

Multiple setting options were added to `config.json`. Below is a list of the additions and their default values on install. The settings can be modified in `config.json` or the System Console.

**Changes to Team Edition and Enterprise Edition**:

- Under `EmailSettings` in `config.json`:
   - Added `"FeedbackOrganization": ""` to specify organization name and address, which will be displayed on email notifications from Mattermost.

- Under `ServiceSettings` in `config.json`:
   - Added `"EnableCustomEmoji": false`. When set to `true`, enables Custom Emoji option in the Main Menu where users can create customized emoji.

- Under `LocalizationSettings` in `config.json`:
   - Changed: `"AvailableLocales": ""` to allow new languages be added by default.

- Under `LogSettings` in `config.json`:
   - Added `"EnableWebhookDebugging": true`. When set to `true`, contents of incoming webhooks are printed to log files for debugging.

**Additional Changes to Enterprise Edition:**    

The following config settings will only work on servers with an Enterprise License that has the feature enabled.

- Under `TeamSettings` in `config.json`:
   - Added `"RestrictTeamInvite": "all"` to set the permissions required to send team invites.
   - Added `"RestrictPublicChannelManagement": "all"` to set the permissions required to manage public channels.
   - Added `"RestrictPrivateChannelManagement": "all"` to set the permissions required to manage private channels.

- Under `ServiceSettings` in `config.json`:
   - Added `"RestrictCustomEmojiCreation": "all"` to set the permissions required to create custom emoji.

- Under `SamlSettings` in `config.json`:
   - Added `"Enable": false` to allow login using SAML. See [documentation](http://docs.mattermost.com/deployment/sso-saml.html) to learn more about configuring SAML for Mattermost.
   - Added `"Verify": false` to control whether Mattermost verifies the signature sent from the SAML Response matches the Service Provider Login URL.
   - Added `"Encrypt": false`to control whether Mattermost will decrypt SAML Assertions encrypted with your Service Provider Public Certificate.
   - Added `"IdpUrl": ""` to set the SAML SSO URL where Mattermost sends a SAML request to start login sequence.
   - Added `"IdpDescriptorUrl": ""` to set the Identity Provider Issuer URL for the Identity Provider you use for SAML requests.
   - Added `"AssertionConsumerServiceURL": ""` to set the Service Provider Login URL.
   - Added `"IdpCertificateFile": ""` to set the public authentication certificate issued by your Identity Provider.
   - Added `"PublicCertificateFile": ""` to set certificate used to generate the signature on a SAML request to the Identity Provider for a service provider initiated SAML login, when Mattermost is the Service Provider.
   - Added `"PrivateKeyFile": ""` to set the private key used to decrypt SAML Assertions from the Identity Provider.
   - Added `"FirstNameAttribute": ""` to set the attribute in the SAML Assertion that will be used to populate the first name of users in Mattermost.
   - Added `"LastNameAttribute": ""` to set the attribute in the SAML Assertion that will be used to populate the last name of users in Mattermost.
   - Added `"EmailAttribute": ""` to set the attribute in the SAML Assertion that will be used to populate the email of users in Mattermost.
   - Added `"UsernameAttribute": ""` to set the attribute in the SAML Assertion that will be used to populate the username of users in Mattermost.
   - Added `"NicknameAttribute": ""` to set the attribute in the SAML Assertion that will be used to populate the nickname of users in Mattermost.
   - Added `"LocaleAttribute": ""` to set the attribute in the SAML Assertion that will be used to populate the language of users in Mattermost.
   - Added `"LoginButtonText": ""` set the text that appears in the login button on the login page.

- Under `LdapSettings` in `config.json`:
   - `"FirstNameAttribute": ""`, `"LastNameAttribute": ""`, `"BindUsername": ""`, and `"BindPassword": ""` are now required fields.
   - Added `"MaxPageSize": 0` to set the maximum number of users that will be requested from the AD/LDAP server at one time.

#### Database Changes from v3.1 to v3.2

**TeamMembers Table**    
- Added `DeleteAt` column.

**Emoji Table**    
- Added `Emoji` table.

### Known Issues

- In System Console > Notifications > Email the "Test Connection" button does not properly use the saved SMTP password. The temporary workaround is to re-type your SMTP Server Password into the field prior to using the "Test Connection", and then to "Save" afterwards.
- The behavior of setting for Link Previews in Account Settings is reversed.
- “More” option under Direct Message list no longer shows count of team members not in your direct message list.
- Webhook attachments don't show up in search results.
- On Firefox, System Console sidebar completely disappears when an AD/LDAP setting is saved.
- On Firefox, CTRL/CMD+U keyboard shortcut doesn't work.
- `/join` sometimes throws an error.
- Sometimes only the last character typed in the channel switcher appears.
- Formatting of multiple lists in a row breaks markdown.
- Hitting the URL of a private team you used to belong to shows a blank Team Selection page.
- Accessing the System Console URL when logged out causes the browser to hang.
- Youtube videos show as "Video not found" on Desktop App
- Search terms contained in hashtags are not highlighted in the search results.
- Files sent in private messages to members in a different team are not accessible.
- Center channel appears blank after initial page load on iOS.

### Contributors

Many thanks to all our contributors. In alphabetical order:

/platform    
- [42wim](https://github.com/42wim), [apheleia](https://github.com/apheleia), [asaadmahmood](https://github.com/asaadmahmood), [coreyhulen](https://github.com/coreyhulen),[crspeller](https://github.com/crspeller), [DavidLu1997](https://github.com/DavidLu1997), [enahum](https://github.com/enahum), [esethna](https://github.com/esethna), [hmhealey](https://github.com/hmhealey), [iansim](https://github.com/iansim), [it33](https://github.com/it33), [jwilander](https://github.com/jwilander), [kevynb](https://github.com/kevynb), [lfbrock](https://github.com/lfbrock), [samogot](https://github.com/samogot), [tbalthazar](https://github.com/tbalthazar), [tehraven](https://github.com/tehraven), [thiyagaraj](https://github.com/thiyagaraj), [yumenohosi](https://github.com/yumenohosi)

/ios  
- [coreyhulen](https://github.com/coreyhulen)

/desktop    
- [it33](https://github.com/it33), [jasonblais](https://github.com/jasonblais), [magicmonty](https://github.com/magicmonty), [Razzeee](https://github.com/Razzeee), [yuya-oc](https://github.com/yuya-oc)

/docs    
- [apheleia](https://github.com/apheleia), [asaadmahmood](https://github.com/asaadmahmood), [crspeller](https://github.com/crspeller), [esethna](https://github.com/esethna), [Fonata](https://github.com/Fonata), [it33](https://github.com/it33), [jasonblais](https://github.com/jasonblais), [lfbrock](https://github.com/lfbrock), [lindy65](https://github.com/lindy65), [npcode](https://github.com/npcode), [yangchen1](https://github.com/yangchen1)

/mattermost-driver-javascript    
- [coreyhulen](https://github.com/coreyhulen), [crspeller](https://github.com/crspeller), [DavidLu1997](https://github.com/DavidLu1997), [enahum](https://github.com/enahum), [hmhealey](https://github.com/hmhealey), [it33](https://github.com/it33), [samogot](https://github.com/samogot)

/mattermost-docker
- [npcode](https://github.com/npcode)

/mattermost/push-proxy
- [coreyhulen](https://github.com/coreyhulen)

If we missed your name, please let us know at feedback@mattermost.com. Recognition is a manual process and mistakes can happen. We want to include anyone who's made a pull request that got merged during the release.

## Release v3.1.0

Release date: 2016-06-16

### Security Update

- Mattermost v3.1.0 contains [multiple security updates](http://about.mattermost.com/security-updates/). [Upgrading to Mattermost v3.1.0](http://docs.mattermost.com/administration/upgrade.html) is highly recommended.
- Thanks to Uchida Taishi for contributing security reports through the [Mattermost Responsible Disclosure Policy](https://www.mattermost.org/responsible-disclosure-policy/).

### Highlights

#### Keyboard shortcuts and channel switcher

- Added keyboard shortcuts for navigation, messages and files
- Added channel switcher available from CTRL+K in Windows and CMD+K on Mac.
- See [shortcut documentation](http://docs.mattermost.com/help/messaging/keyboard-shortcuts.html) or use the `/shortcuts` slash command for details.

#### Upgraded System Console

- Re-organized System Console to make settings easier to find for new users.
- Added setting to set default server and client languages.

#### Upgraded Push Notification options

- Added ability for mobile push notifications to trigger on only mentions, all activity and no activity, configurable from **Account Settings** > **Notifications** > **Mobile push notifications**
- Added ability to trigger mobile push notifications while user is logged into Mattermost on desktop.

#### Compact View

- Added "Compact" view option to display more text on a smaller screen, configurable from **Account Settings** > **Display** > **Message Display**.

### Improvements

iOS App
- Account Settings > Notifications option lets users to enable mobile push notifications for chosen activities.
- Push notifications sent even if a user is online on desktop.
- Removed auto-capitalization on login screen, so email is no longer capitalized.

Android App
- Account Settings > Notifications option lets users to enable mobile push notifications for chosen activities.
- Push notifications sent even if a user is online on desktop.
- Removed auto-capitalization on login screen, so email is no longer capitalized.

User Interface

- Account Settings > Display option lets users set channels to compact view.
- Autocomplete closes with ESC button.
- Sequential messages with a username also show profile pictures.
- Channel introduction message conforms to the channel width chosen in Account Settings > Display.
- The message '[user] is typing' now uses the username instead of the display name.
- Date markers now show absolute time.

Performance

- Performance improvements to posting and replying.
- Online status in Direct Message list updated on first load.

Notifications

- `@all` mention added back with equivalent functionality to `@channel`.
- An email notification is now sent when username is changed.

Channels
- Removed the option to leave a channel for the last person in a private group, so private groups can no longer end up in an ownerless state.

Messaging

- Move link preview toggle out of preview feature list and add /collapse and /expand.

Localization

- New settings to configure localization options for teams, including default language.
- [Mattermost Translation Server](http://translate.mattermost.com/) upgraded to better support [localization process](http://docs.mattermost.com/developer/localization.html).

Integrations

- Integrations now support advanced formatting through [message attachments](http://docs.mattermost.com/developer/message-attachments.html).
- Added support for sending `@channel` notifications by using `<!channel>`.
- Added support for raw new lines in the text payload.
- Added validation for command trigger words.

Onboarding

- Slash command `/invite_people [email address]` sends an email invite to your Mattermost team.

Enterprise

- (E10 and higher): Added AD/LDAP synchronization to automatically deactivate Mattermost accounts after AD/LDAP accounts are deactivated. Previous behavior only checked AD/LDAP credentials on sign-in. Synchronization time defaults to one hour and is configurable from **System Console** > **Synchronization Interval**.
- (E20 and higher): Added support for [high availability database configurations](http://docs.mattermost.com/deployment/ha.html) using read replicas and a manual failover process to deploy database reconfigurations without stopping the Mattermost server.

### Bug Fixes

- Incoming webhooks have been made available in all public channels, and in private channels the user belongs to.
- A space between two named emojis is no longer required for correct rendering.
- Emojis now render inside parenthesis or brackets.
- Links that are enclosed with a right parenthesis now work properly.
- Search term highlighting now updates when search terms change but return the same posts.
- Search results now properly highlight for searches containing @username, non-latin characters, terms inside Markdown code blocks, and hashtags containing a dash.
- A single numbered item no longer resets numbering to 1.
- Previews for removed YouTube videos no longer throw a 404 error.
- Team and System Admins can now update channel settings after leaving and rejoining the channel.
- After initial load on iOS, centre channel no longer appears blank.
- When creating a team with a new account, channel introduction message is now displayed.
- Sidebar notification for direct messages now clear once viewed, regardless of which team you are in.
- Custom brand image size is now properly limited on IE11.

### Compatibility  
Changes from v3.0 to v3.1:

**config.json**    

Multiple setting options were added to `config.json`. Below is a list of the additions and their default values on install. The settings can be modified in `config.json` or the System Console.

**Changes to Team Edition and Enterprise Edition**:

 - Under `LocalizationSettings` in `config.json`:
    - Added `"DefaultServerLocale": “en”` to set default language for the system messages and logs
    - Added `"DefaultClientLocale": “en”` to set default language for newly created users and for pages where the user hasn't logged in
    - Added `"AvailableLocales": “en,es,fr,ja,pt-BR”` to set which languages are available for users in Account Settings. The language specified in `DefaultClientLocale` should be included in this list.

**Additional Changes to Enterprise Edition:**    

The following config settings will only work on servers with an Enterprise License that has the feature enabled.

 - Under `LdapSettings` in `config.json`:
    - Added `"SyncIntervalMinutes": "60"` to allow system admins adjust how frequently Mattermost performs AD/LDAP synchronization to update users

### Known Issues

- “More” option under Direct Message list no longer shows count of team members not in your direct message list.
- Emoji smileys ending with a letter at the end of a message do not auto-complete as expected.
- Incorrect formatting when a new line is added directly after a list.
- On Postgres databases, searching for websites and emails does not work properly and hashtags which end with an inverted questionmark aren't properly highlighted.
- On Firefox, search results for hashtags are not properly highlighted.
- Clicking on a desktop notification from another team doesn’t open the team.
- Webhook attachments don't show up in search results.
- On Firefox, System Console sidebar completely disappears when an AD/LDAP setting is saved
- On Firefox, CTRL/CMD+U keyboard shortcut doesn't work
- Copying and pasting an image from a browser doesn't work
- Youtube videos continue playing when collapsed
- Code theme under Account Settings > Display > Theme doesn't save unless entered in vectorized form
- `/join` sometimes throws an error
- When upgrading to 3.X, syntax highlighting using Solarized code theme is lost
- In Compact view, clicking on a file in the first post in the right hand sidebar attempts to download the file
- Unable to leave a private channel in mobile view
- `@all` notifications received even after being unselected from notification options
- Channel header disappears after renaming a channel (fixed with channel switch)
- Updates to **System Console** > **Privacy** settings for existing users requires a session update
- Invalid config setting causes server to panic on start

### Contributors

Many thanks to all our contributors. In alphabetical order:

/platform
- [apheleia](https://github.com/apheleia), [ArthurHlt](https://github.com/ArthurHlt), [asaadmahmood](https://github.com/asaadmahmood), [coreyhulen](https://github.com/coreyhulen), [crspeller](https://github.com/crspeller), [DavidLu1997](https://github.com/DavidLu1997), [enahum](https://github.com/enahum), [goofy-bz](https://github.com/goofy-bz), [gramakri](https://github.com/gramakri), [hmhealey](https://github.com/hmhealey), [it33](https://github.com/it33), [jasonblais](https://github.com/jasonblais), [jwilander](https://github.com/jwilander), [kevynb](https://github.com/kevynb), [khoa-le](https://github.com/khoa-le), [lfbrock](https://github.com/lfbrock), [rompic](https://github.com/rompic), [ryoon](https://github.com/ryoon), [samogot](https://github.com/samogot), [ScriptAutomate](https://github.com/ScriptAutomate), [tbalthazar](https://github.com/tbalthazar), [tehraven](https://github.com/tehraven/)

/ios
- [coreyhulen](https://github.com/coreyhulen), [lfbrock](https://github.com/lfbrock)

/android
- [coreyhulen](https://github.com/coreyhulen), [DavidLu1997](https://github.com/DavidLu1997), [it33](https://github.com/it33), [lfbrock](https://github.com/lfbrock), [nineinchnick](https://github.com/nineinchnick)

/desktop
- [CarmDam](https://github.com/CarmDam), [it33](https://github.com/it33), [jnugh](https://github.com/jnugh), [MetalCar](https://github.com/MetalCar), [Razzeee](https://github.com/Razzeee), [yuya-oc](https://github.com/yuya-oc)

/docs    
- [apheleia](https://github.com/apheleia), [coreyhulen](https://github.com/coreyhulen), [crspeller](https://github.com/crspeller), [DavidLu1997](https://github.com/DavidLu1997), [enahum](https://github.com/enahum), [esethna](https://github.com/esethna), [hannaparks](https://github.com/hannaparks), [hmhealey](https://github.com/hmhealey), [it33](https://github.com/it33), [jasonblais](https://github.com/jasonblais), [lfbrock](https://github.com/lfbrock), [maxlmo](https://github.com/maxlmo), [mkhsueh](https://github.com/mkhsueh), [npcode](https://github.com/npcode), [TwizzyDizzy](https://github.com/TwizzyDizzy)

/mattermost-driver-javascript    
- [coreyhulen](https://github.com/coreyhulen), [crspeller](https://github.com/crspeller), [enahum](https://github.com/enahum), [jwilander](https://github.com/jwilander)

/mattermost-docker    
- [npcode](https://github.com/npcode), [pierreozoux](https://github.com/pierreozoux)

/mattermost/push-proxy    
- [coreyhulen](https://github.com/coreyhulen)

/mattermost/mattermost-docker-preview    
- [crspeller](https://github.com/crspeller)

If we missed your name, please let us know at feedback@mattermost.com. Recognition is a manual process and mistakes can happen. We want to include anyone who's made a pull request that got merged during the release.

## Release v3.0.3

Release date: 2016-05-27

Notes on patch releases:
- v3.0.3, released 2016-05-27
   - Fixed an error with AD/LDAP signup if user already existed.
   - Fixed an error where setting language to one of the supported langugages caused a blank page.
   - Fixed an error where upgrading team admins on the primary team with AD/LDAP and Gitlab accounts caused an error.
- v3.0.2, released 2016-05-17
   - Security update to reduce information disclosure, thanks to Andreas Lindh for [reporting responsibly](http://www.mattermost.org/responsible-disclosure-policy/)
   - Fixed an error where, when using Postgres, attempting to log in with an AD/LDAP that has the same email address or username as an email-based account shows a confusing error message.
   - Fixed an error accounts using email authentation attempt to create new teams.
   - Fixed an error where if you upgrade having never previously saved config.json from System Console, saving from System Console will not work.
- v3.0.1, released 2016-05-16
   - v3.0.1 fixed an error in GitLab SSO, thanks to [ArthurHlt](https://github.com/ArthurHlt) for the pull request fixing the issue.
- v3.0.0, released 2016-05-16
   - Original 3.0 release.

### Security Update

- Mattermost v3.0.3 contains multiple security updates. [Upgrading to Mattermost v3.0.3](http://docs.mattermost.com/administration/upgrade.html#upgrading-to-team-edition-3-0-x-from-2-x) is highly recommended.
- Thanks to Yoni Ramon from the Tesla security team, Andreas Lindh and Uchida Ta for contributing security reports through the [Mattermost Responsible Disclosure Policy](https://www.mattermost.org/responsible-disclosure-policy/).

### Major Version Release

Mattermost 3.0 is a new major version of Mattermost with fundamental changes affecting Mattermost 2.x deployments. [An understanding of the upgrade process from 2.x to 3.0](http://www.mattermost.org/upgrading-to-mattermost-3-0/), including manual steps, is required to upgrade successfully.

### Highlights

#### Unified Accounts

- Users manage a single account across multiple teams
- Users from different teams can share messages and files
- Improved multi-team login and sign-up experience

#### Enterprise Edition Security, Authentication and Branding Upgrades

- Added multi-factor authentication
- Added multiple Active Directory/LDAP upgrades (TLS, filters, custom labels, nickname support)
- Added tools for custom branding

#### User Interface Upgrades
- New Emoji set
- Added full width option for text display
- Improved UI for managing webhooks and slash commands

#### iOS and Android mobile app improvements
- Added support for multiple teams
- New option to include message snippets in push notifications
- Added auto-correct

### Languages

- Added Japanese translation for user interface.

### Improvements

iOS app
- Added support for multiple teams on the same server.
- Added autocorrect.
- Note: Users of Mattermost 3.0 server need to install new iOS 3.0 app. iOS 2.x apps are not compatible with Mattermost 3.0 server. Also, iOS 3.0 app is not compatible with Mattermost 2.x server.

Android app
- Added support for multiple teams on the same server.
- Added autocorrect.
- Note: Users of Mattermost 3.0 server need to install new Android 3.0 app. Android 2.x apps are not compatible with Mattermost 3.0 server. Also, Android 3.0 app is not compatible with Mattermost 2.x server.

User Interface
- Switched to new emoji set.
- Account Settings > Display option lets users set the channel view to full width.
- Smoother overlay transition when opening sidebar on mobile.
- Back and forward browser buttons can now move back and forward in channel history.

Integrations
- Moved webhooks and slash command settings to a new “Integrations” page.
- Added "Display Name" and “Description” to incoming and outgoing webhooks.
- Changed webhooks to always show the username and profile picture, even if posts are consecutive.
- Added a /msg command to open a direct message channel with another user.

Authentication
- Changed the user model so accounts are per server instead of per team.
- Updated the login flow so users can select which team to open after signing in.
- Combined Email, Username, and AD/LDAP options into one login box so users can enter their credentials and the system will identify which kind of authentication to use.
- GitLab SSO now creates an account from the "Sign In" button if an account previously did not exist.

Files and Attachments
- Added a preview for code files in the image viewer.

Notifications
- Added the option to enable full snippets in push notifications.

Search
- Changed searches to connect terms with "AND" instead of "OR".

Enterprise:
- Added the ability to map nickname to an AD/LDAP field.
- Added the ability to filter AD/LDAP users, so only users selected by the filter can log in to Mattermost.
- Added the option to connect to AD/LDAP with TLS or STARTTLS
- Added the option to replace the “AD/LDAP username” login field placeholder text with custom text.
- Users can now switch between AD/LDAP and email login from Account Settings > Security > Sign-in Method.
- Added the option to sign up with AD/LDAP on the "Get Team Invite" link and email invite sign up pages.
- Added multi-factor authentication.
- Added compliance reporting and the option to generate daily compliance reports.
- Added custom branding, so System Admins can set a custom logo and text on the sign in page.
- Added a command line option to upload a license file.

### Bug Fixes

- Posts from webhooks now fire notifications to the user who created the webhook.
- Edit post option no longer appears, but doesn't work, on other users' posts in the right-hand sidebar.
- Text input box does not stay scrolled to the bottom when drafting a long message in Firefox.
- Webhooks in search results now show the username/profile pic of the bot, instead of the user who set up the webhook.
- Outgoing webhooks triggers now work when followed by any type of white space, instead of only spaces
- "User is typing" message now follows Teammate Name Display setting
- Log in with GitLab on mobile now works in the case where there is a space after the email address
- Links in System Console > Legal and Support settings now open properly even if http or https is not included
- Timestamps are displayed in 12-hour format when set to 24-hour format.

### Compatibility  
Changes from v2.2 to v3.0:

**iOS and Android**  

Mattermost iOS and Android app v3.0 requires Mattermost platform v3.0 and higher.

**APIs**

Web Service API is upgraded to Version 3 and previous Version 1 API is no longer supported. Golang driver, Javascript driver, incoming and outgoing webhooks and Slash commands continue to function as in previous release

**config.json**    

Multiple setting options were added to `config.json`. Below is a list of the additions and their default values on install. The settings can be modified in `config.json` or the System Console.  

**Changes to Team Edition and Enterprise Edition**:

- Under `TeamSettings` in `config.json`:
    - Added `"EnableOpenServer": false` to set whether users can sign up to the server without an invite.    
    - Removed `"EnableTeamListing": false` since the team directory was replaced with new functionality.

- Under `EmailSettings` in `config.json`:
    -  Added `"PushNotificationContents": "generic"` to set whether push notifications send a generic message (`generic`) or send a snippet of the conversation (`full`)

- Under `SupportSettings` in `config.json`, default support links were changed and need to be manually updated for existing installs:
    - Changed: `"TermsOfServiceLink": "https://about.mattermost.com/default-terms/"`
    - Changed: `"PrivacyPolicyLink": "https://about.mattermost.com/default-privacy-policy/"`
    - Changed: `"AboutLink": "https://about.mattermost.com/default-about/"`
    - Changed: `"HelpLink": "https://about.mattermost.com/default-help/"`
    - Changed: `"ReportAProblemLink": "https://about.mattermost.com/default-report-a-problem/"`
    - Changed: `"SupportEmail": "feedback@mattermost.com"`

**Additional Changes to Enterprise Edition:**    

The following config settings will only work on servers with an Enterprise License that has the feature enabled.

- Under `ServiceSettings` in `config.json`:
  - Added `"EnableMultifactorAuthentication": false` to enable Multifactor Authentication

- Under `TeamSettings` in `config.json`:
    -  Added `"EnableCustomBrand": false` to set whether custom branding of the login page is turned on.
    -  Added `"CustomBrandText": ""` to set what text will show up on the login page, if `"EnableCustomBrand":` is set to `true`.

- Under `LdapSettings` in `config.json`:
    - Added `"ConnectionSecurity":""` to set the type of connection security Mattermost uses to connect to AD/LDAP. Options are `""` (no security), `TLS` or `STARTTLS`.
    - Added `"UserFilter": ""` (optional) to set an AD/LDAP Filter to use when searching for user objects.
    - Added `"NicknameAttribute": ""` to set the attribute in the AD/LDAP server that will be used to populate the nickname field in Mattermost.
    - Added `"SkipCertificateVerification": false` to set whether the certificate verification step for TLS or STARTTLS connections is skipped. (For testing purposes only. Should be set to `false` in production.)
    - Added `"LoginFieldName": ""` to set the help text in the login box (for example, AD/LDAP username or Company username).

- Added `ComplianceSettings` to `config.json`:
    - Added `"Enable": false` to set whether compliance reports are enabled.
    - Added `"Directory": "./data/"` to set where the reports are stored.
    - Added `"EnableDaily": false` to set whether Daily Reports are turned on.

#### Database Changes from v2.2 to v3.0

Version 3.0 uses a different database than version 2.0. A one-way change to the database will be required when upgrading from v2.2 to v3.0.  

### Known Issues

- “More” option under Direct Message list no longer shows count of team members not in your direct message list.
- Emoji smileys ending with a letter at the end of a message do not auto-complete as expected.
- Incorrect formatting when a new line is added directly after a list.
- Searching for a username or hashtag containing a dot now returns the correct results.
- On Postgres databases, searching for websites, emails, and searching with quotations does not work properly.
- Search term highlighting doesn't update when search terms change but return the same posts.
- Search results don't highlight properly for searches containing @username, non-latin characters, terms inside Markdown code blocks, or hashtags containing a dash.
- Custom brand image size isn’t properly limited on IE11.

### Contributors

Many thanks to all our contributors. In alphabetical order:

/platform
- [alanmoo](https://github.com/alanmoo), [ArthurHlt](https://github.com/ArthurHlt), [asaadmahmood](https://github.com/asaadmahmood), [augustohp](https://github.com/augustohp),  [brunoqc](https://github.com/brunoqc), [chengweiv5](https://github.com/chengweiv5), [Compaurum](https://github.com/Compaurum), [coreyhulen](https://github.com/coreyhulen), [crspeller](https://github.com/crspeller), [CyrilTerets](https://github.com/CyrilTerets), [DavidLu1997](https://github.com/DavidLu1997), [enahum](https://github.com/enahum), [FeliciousX](https://github.com/FeliciousX), [hauschke](https://github.com/hauschke), [hmhealey](https://github.com/hmhealey), [insin](https://github.com/insin), [it33](https://github.com/it33), [jwilander](https://github.com/jwilander), [khoa-le](https://github.com/khoa-le), [lfbrock](https://github.com/lfbrock), [loafoe](https://github.com/loafoe), [maruTA-bis5](https://github.com/maruTA-bis5), [moogle19](https://github.com/moogle19), [olivierperes](https://github.com/olivierperes), [pjgrizel](https://github.com/pjgrizel), [qcu](https://github.com/qcu), [rodrigocorsi2](https://github.com/rodrigocorsi2), [ryoon](https://github.com/ryoon), [samogot](https://github.com/samogot), [stupied4ever](https://github.com/stupied4ever), [takashibagura](https://github.com/takashibagura), [usmanarif](https://github.com/usmanarif), [yumenohosi](https://github.com/yumenohosi)

/mattermost-docker
- [npcode](https://github.com/npcode), [xcompass](https://github.com/xcompass), [it33](https://github.com/it33)

/ios
- [coreyhulen](https://github.com/coreyhulen), [it33](https://github.com/it33)

/android
- [arusahni](https://github.com/arusahni), [JohnMaguire](https://github.com/JohnMaguire), [lindy65](https://github.com/lindy65), [nicolas-raoul](https://github.com/nicolas-raoul), [ptersilie](https://github.com/ptersilie)

/desktop
- [asaadmahmood](https://github.com/asaadmahmood), [it33](https://github.com/it33), [jeremycook](https://github.com/jeremycook), [lloeki](https://github.com/lloeki), [mgielda](https://github.com/mgielda), [yuya-oc](https://github.com/yuya-oc)

/docs
- [ajerezr](https://github.com/ajerezr), [apheleia](https://github.com/apheleia), [asaadmahmood](https://github.com/asaadmahmood), [crspeller](https://github.com/crspeller), [DavidLu1997](https://github.com/DavidLu1997), [enahum](https://github.com/enahum), [esethna](https://github.com/esethna), [it33](https://github.com/it33), [lfbrock](https://github.com/lfbrock), [lindy65](https://github.com/lindy65), [pjgrizel](https://github.com/pjgrizel), [schemacs](https://github.com/schemacs)

## Release v2.2.0

Release date: 2016-04-16

### Security Update

- Mattermost v2.2.0 contains multiple security updates. [Upgrading to Mattermost v2.2.0](http://docs.mattermost.com/administration/upgrade.html#upgrading-team-edition) is highly recommended.
- Thanks to Jim Hebert from Fitbit Security, Andreas Lindh, and Uchida Taishi for contributing security reports through the [Mattermost Responsible Disclosure Policy](https://www.mattermost.org/responsible-disclosure-policy/).

### Highlights

#### New themes

- User now have access to additional themes from Account Settings > Display Settings > Themes > See other themes
- A [contest for the user community to contribute new themes is now available.](https://forum.mattermost.org/t/share-your-favorite-mattermost-theme-colors/1330)

#### French language translation

- French language translation is now available.

#### TPNS and EAS options

- [Enterprise App Store](http://docs.mattermost.com/deployment/push.html#enterprise-app-store-eas) (EAS) and [Test Push Notification Service](http://docs.mattermost.com/deployment/push.html#test-push-notifications-service-tpns) (TPNS) option are now included in **System Console** > **Email Settings** > **Push Notification Settings** as built-in options.

### Languages

- Added French language translation (Beta) available from **Account Settings** > **Display**.

### Improvements

User Interface

- New themes can be imported into Mattermost user interface from [production documentation](http://docs.mattermost.com/help/settings/theme-colors.html#custom-theme-examples).

### Bug Fixes

- Characters in some posts will no longer display as HTML entities, such as `&#39;`

### Known Issues

- Regression: Get Public Link downloads a file and does not product a public link.
- Edit post option appears, but doesn't work, on other users' posts in the right-hand sidebar.
- Text input box does not stay scrolled to the bottom when drafting a long message in Firefox.
- File name tooltip stays open after clicking to download.
- Unable to paste images into the text box on Firefox, Safari, and IE11.
- Archived channels are not removed from the "More" menu for the person that archived the channel until after refresh.
- First load of an empty channel does not display the introduction message.
- Search results don't highlight searches for @username, non-latin characters, or terms inside Markdown code blocks.
- Searching for a username or hashtag containing a dot returns a search where the dot is replaced with the "or" operator.
- Hashtags containing a dash incorrectly highlight in the search results.
- Emoji smileys ending with a letter at the end of a message do not auto-complete as expected.
- Incorrect formatting when a new line is added directly after a list.
- Timestamps are displayed in 12-hour format when set to 24-hour format.
- Syntax highlighting code block is missing the label for Latex documents.
- Posts from webhooks do not fire notifications to the user who created the webhook.
- Theme color vector is not updated after making custom changes to a default theme.
- Search term highlighting doesn't update on IE11 when search terms change but return the same posts.
- Team creation via SSO fails when email domain is restricted.

### Contributors

Many thanks to all our external contributors. In no particular order:

- [pjgrizel](https://github.com/pjgrizel), [tbolon](https://github.com/tbolon) , [jblobel](https://github.com/jblobel), [rodrigocorsi2](https://github.com/rodrigocorsi2) , [enahum](https://github.com/enahum), [schemacs](https://github.com/schemacs), [raelga](https://github.com/raelga)

## Release v2.1.0

Release date: 2016-03-16

### Highlights

- New Android application now available.
- New desktop applications for Windows, Mac and Linux now in beta.
- Brazilian Portuguese translation added.

### Security Update

Mattermost v2.1.0 contains a security update for a cross-site scripting vulnerability in Mattermost v1.2, v1.3, v1.4 and v2.0. [Upgrading to Mattermost v2.1.0](http://docs.mattermost.com/administration/upgrade.html#upgrading-team-edition) is highly recommended. Thanks to Luke Arntson for the [RPD report](https://www.mattermost.org/responsible-disclosure-policy/).

### New Features

Android Application

- New [Mattermost Android App](https://github.com/mattermost/android) supporting push notifications available for devices running Android 4.4.2+. Requires Mattermost server 2.1 and higher. See [list of tested devices](https://github.com/mattermost/android/blob/master/DEVICES.md).

Desktop Application

- New [Desktop Application](https://github.com/mattermost/desktop) for Windows, Mac, and Linux now available as a beta release.

Languages

- Added Portuguese language translation (Beta) available from **Account Settings** > **Display**.

### Improvements

System Console

- Removed unused “Disable File Storage” option from the System Console as it is no longer relevant.
- Added a warning message if a system admin demotes themselves.
- System Console statistics now use a client store instead of fetching data and storing it in state.

Messaging

- Custom slash commands now support temporary messages that appear only to the user that issued the command.
- Username autocomplete list no longer suggests inactive users.

Mobile

- Significant responsiveness and speed improvements using [fastclick](https://github.com/ftlabs/fastclick).
- Team name and username are now shown in the LHS header.
- Added a button to go back to the team URL page from the login page.

Files and Images

- Increased the maximum size of image uploads to 24 megapixels.

User Interface

- Custom theme color selectors are now organized into categories.
- Add Members and Manage Members dialogs can now be filtered using a search bar.
- Deactivated members no longer appear in the channel members list.
- Keyboard focus is set to the text input box in the right-hand sidebar if a user clicks the reply icon.
- Permalinks are now displayed in a Copy Permalink dialog instead of a popover.
- Permalink option is now available from the [...] menu on messages and comments in the right-hand sidebar.
- Reply icon now only appears on-hover for messages that don’t have replies.
- Scroll bar now appears in the center channel.

#### Bug Fixes

- System console user management tab now shows username and email on different lines.
- Yellow text box error no longer appears when the system is connected.
- Wildcard search on MySQL databases is now fixed.
- Usernames in the center channel no longer appear as “...” on login.
- Deleted messages now delete in the right-hand sidebar and center channel without requiring a page refresh.
- Contact us email address in the footer of notification emails now uses the SupportEmail config setting instead of FeedbackEmail.
- Email addresses are now required to have at least one letter before and after the @ sign.
- Firefox desktop notifications are now fixed for some users experiencing missed notifications.
- “User is typing” message containing long usernames no longer causes text wrapping.
- Usernames appearing as “...” in the right-hand sidebar when performing a search is fixed.
- Links that end in image extensions but do not actually link to raw images no longer generate a blank image preview.
- Channel handle field in the Rename Channel dialog is now visible on themes with dark backgrounds.
- Autolinked images no longer persist after the post containing the link is deleted.
- Code theme selector on IE11 now only shows one dropdown arrow and clicking directly on the arrow opens the dropdown.
- Save/Cancel buttons for language selection in Account Settings are now formatted the same as other settings.
- Inconsistent field spacing in the Channel Info dialog is fixed.
- Recent mentions icon no longer jumps to the left of the search bar when the right-hand sidebar is opened.
- Custom slash command hints now show up in the autocomplete list.
- GIF links inside code blocks no longer auto-post the GIFs.
- Changing usernames no longer adds the old username to “words that trigger mentions”.
- Notification email footer is now translated based on the sender’s language setting.
- Slash command `/me` now posts as the user instead of a webhook message.
- Logout slash command now forces logout.
- Public links to file attachments on deleted posts no longer work.
- Error message is now shown in IE11 when uploading more than 5 files or a file over 50 MB.


### Compatibility  
Changes from v2.0 to v2.1:

**Android**  
- Mattermost Android Application is for use with Mattermost platform v2.1 and higher.

**config.json**    
- The following setting was added and can be modified under `ServiceSettings` in `config.json` or the System Console.  
    - `"AllowCorsFrom": ""` to allow the system to serve HTTP requests to other domains specified.

#### Known Issues

- Edit post option appears, but doesn't work, on other users' posts in the right-hand sidebar.
- Text input box does not stay scrolled to the bottom when drafting a long message in Firefox.
- Some characters in posts may display as HTML entities, such as `&#39;`. This can be fixed by switching to a different language and then back again.
- File name tooltip stays open after clicking to download.
- Unable to paste images into the text box on Firefox, Safari, and IE11.
- Archived channels are not removed from the "More" menu for the person that archived the channel until after refresh.
- First load of an empty channel does not display the introduction message.
- Search results don't highlight searches for @username, non-latin characters, or terms inside Markdown code blocks.
- Searching for a username or hashtag containing a dot returns a search where the dot is replaced with the "or" operator.
- Hashtags containing a dash incorrectly highlight in the search results.
- Emoji smileys ending with a letter at the end of a message do not auto-complete as expected.
- Incorrect formatting when a new line is added directly after a list.
- Timestamps are displayed in 12-hour format when set to 24-hour format.
- Syntax highlighting code block is missing the label for Latex documents.
- Posts from webhooks do not fire notifications to the user who created the webhook.
- Theme color vector is not updated after making custom changes to a default theme.
- Search term highlighting doesn't update on IE11 when search terms change but return the same posts.
- Team creation via SSO fails when email domain is restricted.

#### Contributors

Many thanks to all our external contributors. In no particular order:

- [yuya-oc](https://github.com/yuya-oc), [rodrigocorsi2](https://github.com/rodrigocorsi2), [enahum](https://github.com/enahum), [khoa-le](https://github.com/khoa-le), [alanmoo](https://github.com/alanmoo), [daizenberg](https://github.com/daizenberg), [GuillaumeAmat](https://github.com/GuillaumeAmat), [kernicPanel](https://github.com/kernicPanel), [timlyo](https://github.com/timlyo), [ttyniwa](https://github.com/ttyniwa)

## Release v2.0.0

Expected Release date: 2016-02-16

### Highlights

#### Incremented Version Number: Mattermost "2.0"

- Version number incremented from "1.x" to "2.x" indicating major product changes, including:

##### Localization

- Addition of localization support to entire user interface plus error and log messages
- Added Spanish language translation (Beta quality) available from **Account Settings** > **Display**

##### Enhanced Support for Mobile Devices

- BREAKING CHANGE to APIs: New Android and updated iOS apps require `platform` 2.0 and higher
- iOS added app support for GitLab single sign-on
- iOS added app support for AD/LDAP single sign-on (Enterprise Edition only)

##### Upgrade and Deployment Improvements
- Mattermost v2.0 now upgrades from up to two previous major builds (e.g. v1.4.x and v1.3.x)
- Added option to allow use of insecure TLS outbound connections to allow use of self-signed certificates

### New Features

Localization

- Addition of localization support to entire user interface plus error and log messages
- Added Spanish language translation (Beta quality) available from **Account Settings** > **Display**

Slash Commands

- Added [Slack-compatible slash commands](http://docs.mattermost.com/developer/slash-commands.html) to integrate with external systems

iOS

- [iOS app](https://github.com/mattermost/ios) added support for GitLab single sign-on
- [iOS app](https://github.com/mattermost/ios) added support for AD/LDAP single sign-on (Enterprise Edition only)

Android

- New open source Android application compatible with Mattermost 2.0 and higher

System Console

- Added **Site Reports** to view system statistics on posts, channels and users.

### Improvements

Upgrading

- Mattermost v2.0 now upgrades from up to two previous major builds (e.g. v1.4.x and v1.3.x).

Files and Images

- Public links to images and files created by users no longer expire
- OGG attachments now play in preview window on Chrome and Firefox

Onboarding

- “Get Team Invite Link” option is disabled from the main menu if user creation is disabled for the team
- Tutorial colors improved to provide higher contrast with new default theme

Authentication

- Added ability to sign in with username as an alternative to email address
- Switching from email to SSO for sign in now updates email address to use the SSO email

System Console

- Added option to allow use of insecure TLS outbound connections to allow use of self-signed certificates
- Removed unused "Disable File Storage" option from **System Console** > **File Storage**
- Added warning if a user demotes their account from System Administrator

Search

- Hashtag search is no longer case sensitive
- System messages no longer appear in search results
- Date separator added to search results
- Moved the recent mentions icon to the right of the search bar

Messaging
- Changed the comment bubble to a reply arrow to make post replies and the right-hand sidebar more discoverable
- Time stamp next to sequential posts made by users now shows HH:MM instead of on-hover timestamp
- Code blocks now support horizontal scrolling if content exceeds the max width

User Interface

- Away status added to note users who have been idle for more than 5 minutes.
- Long usernames are now truncated in the center channel and right-hand sidebar
- Added more favicon sizes for home screen icons on mobile devices

#### Bug Fixes  

- Incorrect “Mattermost unreachable” error on iOS no longer appears
- Dialog to confirm deletion of a post now supports hitting “ENTER” to confirm deletion.
- Keyboard focus on the New Channel modal on IE11 is now contained within the text box.
- LHS indicator for “Unread Posts Above/Below” now displays on IE11
- Unresponsive UI when viewing a permalink is fixed if a user clicks outside the text on the "Click here to jump to recent messages" bar.
- Dismissed blue bar error messages no longer re-appear on page refresh.
- Console error is no longer thrown on first page load in Firefox and Edge.
- Console error and missing notification is fixed for the first direct message received from any user.
- Comment bubble in Firefox no longer appears with a box around it on-hover.
- Home screen icons on Android and iOS devices now appear with the Mattermost logo.
- Switching channels now clears the “user is typing” message below the text input box.
- iOS devices are no longer detected as “unknown” devices in the session history.

### Compatibility  
Changes from v1.4 to v2.0:

**iOS**  

Mattermost iOS app v2.0 requires Mattermost platform v2.0 and higher.

**config.json**    

Multiple setting options were added to `config.json`. Below is a list of the additions and their default values on install. The settings can be modified in `config.json` or the System Console.  

- Under `ServiceSettings` in `config.json`:
    - `"EnableCommands": false` to set whether users can create slash commands from **Account Settings** > **Integrations** > **Commands**
    - `"EnableOnlyAdminIntegrations": true` to restrict integrations to being created by admins only.
    - `"EnableInsecureOutgoingConnections": false` sets whether outgoing HTTPS requests can accept unverified, self-signed certificates.
    - Optional: `"WebsocketSecurePort" : 443` sets the port on which the secured WebSocket will listen using the `wss` protocol. If this setting is not present in `config.json`, it defaults to `443`.
    - Optional: `"WebsocketPort": 80` sets the port on which the unsecured WebSocket will listen using the `ws` protocol. If this setting is not present in `config.json`, it defaults to `80`.

- Under `EmailSettings` in `config.json`:
    -  `"EnableSignInWithEmail": true` allows users to sign in using their email.    
    -  `"EnableSignInWithUsername": false` sets whether users can sign in with their username. Typically only used when email verification is disabled.

**Localization**  

There are two new directories for i18n localization JSON files:
- platform/i18n for server-side localization files
- platform/web/static/i18n for client-side localization files

#### Database Changes from v1.4 to v2.0

The following is for informational purposes only, no action needed. Mattermost automatically upgrades database tables from the previous version's schema using only additions.

##### Users Table
1. Added `Locale` column

##### Licenses Table
1. Added `Licenses` Table

##### Commands Table
1. Added `Commands` Table

#### Known Issues

- Navigating to a page with new messages containing inline images added via markdown causes the channel to scroll up and down while loading the inline images.
- Microsoft Edge does not yet support drag and drop for file attachments.
- No error message on IE11 when uploading more than 5 files or a file over 50 MB.
- File name tooltip stays open after clicking to download.
- Scroll bar does not appear in the center channel.
- Unable to paste images into the text box on Firefox, Safari, and IE11.
- Importing from Slack fails to load channels in certain cases.
- System Console > Teams > Statistics > Newly Created Users shows all users as created "just now".
- Username and email display on single line in System Console user management tab.
- Searching for a phrase in quotations returns more than just the phrase on installations with a Postgres database.
- Archived channels are not removed from the "More" menu for the person that archived the channel until after refresh.
- First load of an empty channel does not display the introduction message.
- Search results don't highlight searches for @username, non-latin characters, or terms inside Markdown code blocks.
- Searching for a username or hashtag containing a dot returns a search where the dot is replaced with the "or" operator.
- Search term highlighting doesn't update on IE11 when search terms change but return the same posts.
- Hashtags less than three characters long are not searchable.
- Hashtags containing a dash incorrectly highlight in the search results.
- Users remain in the channel counter after being deactivated.
- Permalinks for the second message or later consecutively sent in a group by the same author displaces the copy link popover or causes an error.
- Emoji smileys ending with a letter at the end of a message do not auto-complete as expected.
- Logout slash command does not force a logout.
- Incorrect formatting when a new line is added directly after a list.
- Timestamps are displayed in 12-hour format when set to 24-hour format.
- GIF links inside code blocks auto-post the GIFs.
- Syntax highlighting code block is missing the label for Latex documents.
- Deleted messages don't delete in the right-hand sidebar until a page refresh.

#### Contributors

Special thanks to [enahum](https://github.com/enahum) for creating the Spanish localization!

Many thanks to all our external contributors. In no particular order:

- [enahum](https://github.com/enahum), [trashcan](https://github.com/trashcan), [khoa-le](https://github.com/khoa-le), [alanmoo](https://github.com/alanmoo), [fallenby](https://github.com/fallenby), [loafoe](https://github.com/loafoe), [gramakri](https://github.com/gramakri), [pawelad](https://github.com/pawelad), [cifvts](https://github.com/cifvts), [rosskusler](https://github.com/rosskusler), [apskim](https://github.com/apskim)

## Release v1.4.0

Expected Release date: 2016-01-16

### Release Highlights

#### Data Center Support

- Deployment guides on Red Hat Enterprise Linux 6 and 7 now available
- Legal disclosure and support links (terms of service, privacy policy, help, about, and support email) now configurable
- Over a dozen new configuration options in System Console

#### Mobile Experience

- iOS reference app [now available from iTunes](https://itunes.apple.com/us/app/mattermost/id984966508?ls=1&mt=8), compiled from [open source repo](https://github.com/mattermost/ios)
- Date headers now show when scrolling on mobile, so you can quickly see when messages were sent
- Added "rapid scroll" support for jumping quickily to bottom of channels on mobile

### New Features

Mobile Experience
- Date headers now show when scrolling on mobile, so you can quickly see when messages were sent
- Added "rapid scroll" support for jumping quickily to bottom of channels on mobile

Authentication

- Accounts can now switch between email and GitLab SSO sign-in options
- New ability to customize session token length

System Console

- Added **Legal and Support Settings** so System Administrators can change the default Terms of Service, Privacy Policy, and Help links
- Under **Service Settings** added options to customize expiry of web, mobile and SSO session tokens, expiry of caches in memory, and an EnableDeveloper option to turn on Developer Mode which alerts users to any console errors that occur

### Improvements

Performance and Testing

- Added logging for email and push notifications events in DEBUG mode

Integrations

- Added support to allow optional parameters in the `Content-Type` of incoming webhook requests

Files and Images

- Animated GIFs autoplay in the image previewer

Notifications and Email

- Changed email notifications to display the server's local timezone instead of UTC

User Interface

- Updated the "About Mattermost" dialog formatting
- Going to domain/teamname now goes to the last channel of your previous session, instead of Town Square
- Various improvements to mobile UI, including a floating date indicator and the ability to quickly scroll to the bottom of the channel

#### Bug Fixes  

- Fixed issue where usernames containing a "." did not get mention notifications
- Fixed issue where System Console did not save the "Send push notifications" setting
- Fixed issue with Font Display cancel button not working in Account Settings menu
- Fixed incorrect default for "Team Name Display" settings
- Fixed issue where various media files appeared broken in the media player on some browsers
- Fixed cross-contamination issue when multiple accounts log into the same team on the same browser
- Fixed issue where color pickers did not update when a theme was pasted in
- Increased the maximum number of channels

### Compatibility  

#### Config.json Changes from v1.3 to v1.4

Multiple settings were added to `config.json`. Below is a list of the changes and their new default values in a fresh install.

The following options can be modified in the System Console:  

- Under `ServiceSettings` in `config.json`:
  - Added: `"EnableDeveloper": false` to set whether developer mode is enabled, which alerts users to any console errors that occur
  - Added: `"SessionLengthWebInDays" : 30` to set the number of days before web sessions expire and users will need to log in again
  - Added: `"SessionLengthMobileInDays" : 30` to set the number of days before native mobile sessions expire
  - Added: `"SessionLengthSSOInDays" : 30` to set the number of days before  SSO sessions expire
  - Added: `"SessionCacheInMinutes" : 10` to set the number of minutes to cache a session in memory
- Added `SupportSettings` section to `config.json`:
  - Added: `"TermsOfServiceLink": "/static/help/terms.html"` to allow System Administrators to set the terms of service link
  - Added: `"PrivacyPolicyLink": "/static/help/privacy.html"` to allow System Administrators to set the privacy policy link
  - Added: `"AboutLink": "/static/help/about.html"` to allow System Administrators to set the about page link
  - Added: `"HelpLink": "/static/help/help.html"` to allow System Administrators to set the help page link
  - Added: `"ReportAProblemLink": "/static/help/report_problem.html"` to allow System Administrators to set the home page for the support website
  - Added: `"SupportEmail":"feedback@mattermost.com"` to allow System Administrators to set an email address for feedback and support requests

The following options are not present in the System Console, and can be modified manually in the `config.json` file:  

- Under `FileSettings` in `config.json`:
  - Added: `"AmazonS3Endpoint": ""` to set an endpoint URL for an Amazon S3 instance
  - Added: `"AmazonS3BucketEndpoint": ""` to set an endpoint URL for Amazon S3 buckets
  - Added: `"AmazonS3LocationConstraint": false` to set whether the S3 region is location constrained
  - Added: `"AmazonS3LowercaseBucket": false` to set whether bucket names are fully lowercase or not

#### Known Issues

- When navigating to a page with new messages as well as message containing inline images added via markdown, the channel may move up and down while loading the inline images
- Microsoft Edge does not yet support drag and drop
- No scroll bar in center channel
- Pasting images into text box fails to upload on Firefox, Safari, and IE11
- Public links for attachments attempt to download the file on IE, Edge, and Safari
- Importing from Slack breaks @mentions and fails to load in certain cases with comments on files
- System Console > TEAMS > Statistics > Newly Created Users shows all of the users are created "just now"
- Favicon does not always become red when @mentions and direct messages are received on an inactive browser tab
- Searching for a phrase in quotations returns more than just the phrase on Mattermost installations with a Postgres database
- Deleted/Archived channels are not removed from the "More" menu of the person that deleted/archived the channel until after refresh
- Search results don't highlight searches for @username, non-latin characters, or terms inside Markdown code blocks
- Searching for a username or hashtag containing a dot returns a search where the dot is replaced with the "or" operator
- Hashtags less than three characters long are not searchable
- After deactivating a team member, the person remains in the channel counter
- Certain symbols (<,>,-,+,=,%,^,#,*,|) directly before or after a hashtag cause the message to not show up in a hashtag search
- Security tab > Active Sessions reports iOS devices as "unknown"
- Getting a permalink for the second message or later consecutively sent in a group by the same author displaces the copy link popover or causes an error

#### Contributors

Many thanks to our external contributors. In no particular order:

- [npcode](https://github.com/npcode), [hjf288](https://github.com/hjf288), [apskim](https://github.com/apskim), [ejm2172](https://github.com/ejm2172), [hvnsweeting](https://github.com/hvnsweeting), [benburkert](https://github.com/benburkert), [erikthered](https://github.com/erikthered)

## Release v1.3.0

Release date: 2015-12-16

### Release Highlights

#### iOS App

- New [Mattermost iOS App](https://github.com/mattermost/ios) now available for iPhone, iPad, and iPod Touch
- New [Mattermost Push Notification Service](https://github.com/mattermost/push-proxy) to relay notifications to custom iOS applications

#### Search Upgrades

- Jump to search results in archives using new message permalinks
- It's easier to find what you're looking for with improved auto-complete in search

#### Advanced Formatting

- Express more in symbols, with new emoji auto-complete
- Express more in numbers, with rendering of mathematical expressions using Latex (start code blocks with ```latex)
- Personalize your look with new custom font settings under **Account Settings** > **Display** > **Display Font**

### New Features

Authentication
- Added unofficial SSO support for GitHub.com and GitHub Enterprise using GitLab UI

Archives
- Added permalink feature that lets users link to a post in the message archives
- Added ability to "Jump" to archives from a search result

Account Settings
- Added "Preview pre-release features" setting, to allow user to preview early features ahead of their official release
- Added "Display font" setting, so users can select which font to use

Messaging & Comments
- Added in-line previews for links from select websites and for URLs pointing to an image (enabled via Account Settings -> Advanced -> Preview pre-release features)
- Added emoji autocomplete

Extras
- Added `/loadtest url` tool for manually [testing text processing](https://github.com/mattermost/platform/tree/master/tests)

### Improvements

Performance
- Updated getProfiles service to return less data
- Refactored several modals to use React-Boostrap
- Refactored the center channel

Messaging & Comments
- Added Markdown support for task lists
- Added "Help" link for messaging
- Added ability to preview a Markdown message before sending (enabled via Account Settings -> Advanced -> Preview pre-release features)

Onboarding
- Minor upgrades to tutorial

User Interface
- Visually combined sequential messages from the same user
- Added ability to rename "Town Square"
- Teammate name display option now applies to messages and comments
- Menus and search improved on mobile UI
- Switched to Emoji One style emojis

#### Bug Fixes  

- Removed the @all mention to keep users from accidentally spamming team sites
- Fixed bug where the member list only showed "20" members for channels with more than 20 members
- Fixed bug where the channel sidebar didn't order correctly on Postgres databases
- Fixed bug where search results did not highlight when searching with quotation marks, wildcard, or in: and from: modifiers
- Fixed bug with the cancel button not properly resetting the text in some account settings fields
- Fixed bug where editing a post to be empty caused a 404 error
- Fixed bug where logging out did not work properly on IE11
- Fixed issue where refreshing the page with the right hand sidebar open caused "..." to show up in place of usernames
- Fixed issue where invite to channel modal did not update properly when switching between channels

### Compatibility  

#### Config.json Changes from v1.2 to v1.3

Multiple settings were added to `config.json`. These options can be modified in the System Console, or manually updated in the existing config.json file. This is a list of changes and their new default values in a fresh install:
- Under `EmailSettings` in `config.json`:
  - Removed: `"ApplePushServer": ""` which is replaced with `SendPushNotifications` and `PushNotificationServer`
  - Removed: `"ApplePushCertPublic": ""`  which is replaced with `SendPushNotifications` and `PushNotificationServer`
  - Removed: `"ApplePushCertPrivate": ""` which is replaced with `SendPushNotifications` and `PushNotificationServer`
  - Added: `"SendPushNotifications": false` to control whether mobile push notifications are sent to the server specified in `PushNotificationServer`
  - Added: `"PushNotificationServer": ""` to specify the address of the proxy server that re-sends push notifications to their respective services like APNS (Apple Push Notification Services)

#### Known Issues

- System Console does not save Email Settings when "Save" is clicked
- When navigating to a page with new messages as well as message containing inline images added via markdown, the channel may move up and down while loading the inline images
- Microsoft Edge does not yet support drag and drop
- Media files of type .avi .mkv .wmv .mov .flv .mp4a do not play  properly
- No scroll bar in center channel
- Pasting images into text box fails to upload on Firefox, Safari, and IE11
- Slack import @mentions break
- Usernames containing a "." do not get mention notifications

#### Contributors

Many thanks to our external contributors. In no particular order:

- [florianorben](https://github.com/florianorben), [npcode](https://github.com/npcode), [42wim](https://github.com/42wim), [cifvts](https://github.com/cifvts), [rompic](https://github.com/rompic), [jdhoek](https://github.com/jdhoek), [Tsynapse](https://github.com/Tsynapse), [alexgaribay](https://github.com/alexgaribay), [vladikoff](https://github.com/vladikoff), [jonathanwiesel](https://github.com/jonathanwiesel), [tamtamchik](https://github.com/tamtamchik)

## Release v1.2.1

- **Released:** 2015-11-16

### Security Notice

Mattermost v1.2.1 is a bug fix release addressing a security issue in v1.2.0 affecting a newly introduced outgoing webhooks feature. Specifically, in v1.2.0 there was a check missing from outgoing webhooks, so a team member creating outgoing webhooks could in theory find a way to listen to messages in private channels containing popular words like "a", "the", "at", etc. For added security, Mattermost v1.2.1 now installs with incoming and outgoing webhooks disabled by default.

To limit the impact of this security issue, Mattermost v1.2.0 has been removed from the source repo. It is recommended that anyone who's installed v1.2.0 upgrade to v1.2.1 via [the procedure described in the Mattermost Upgrade Guide](http://docs.mattermost.com/administration/upgrade.html#upgrade-team-edition-for-2-2-x-and-earlier).

### Release Highlights

#### Outgoing webhooks

- Mattermost users can now interact with external applications using [outgoing webhooks](http://docs.mattermost.com/developer/webhooks-outgoing.html)
- An [application template](https://github.com/mattermost/mattermost-integration-giphy) demonstrating user queries sent to the Giphy search engine via Mattermost webhooks now available
- A community application, [Matterbridge](https://github.com/42wim/matterbridge?files=1), shows how to use webhooks to connect Mattermost with IRC

#### Search Scope Modifiers

- Adding search term `in:[channel_url_name]` now limits searches within a specific channel
- Adding search term `from:[username]` now limits searches to messages from a specific user

#### Syntax Highlighting

- Syntax highlight for code blocks now available for `Diff, Apache, Makefile, HTTP, JSON, Markdown, JavaScript, CSS, nginx, ObjectiveC, Python, XML, Perl, Bash, PHP, CoffeeScript, C, SQL, Go, Ruby, Java, and ini`

#### Usability Improvements

- Added tutorial to teach new users how to use Mattermost
- Various performance improvements to support teams with hundreds of users
- Direct Messages "More" menu now lets you search for users by username and real name

### Improvements

Onboarding

- New tutorial explaining how to use Mattermost for new users

Messaging and Notifications

- Users can now search for teammates to add to **Direct Message** list via **More** menu
- Users can now personalize Direct Messages list by removing users listed
- Link previews - Adding URL with .gif file adds image below message
- Added new browser tab alerts to indicate unread messages and mentions

Search

- Adding search term `in:[channel_url_name]` now limits searches within a specific channel
- Adding search term `from:[username]` now limits searches to messages from a specific user
- Tip explaining search options when clicking into search box

Integrations

- [Outgoing webhooks](http://docs.mattermost.com/developer/webhooks-outgoing.html) now available
- Made available [application template showing outgoing webhooks working with Mattermost and external application](https://github.com/mattermost/mattermost-integration-giphy)

User Interface

- Member list in Channel display now scrollable, and includes Message button to message channel members directly
- Added ability to edit previous message by hitting UP arrow
- Syntax highlighting added for code blocks
   - Languages include `Diff, Apache, Makefile, HTTP, JSON, Markdown, Java, CSS, nginx, ObjectiveC, Python, XML, Perl, Bash, PHP, CoffeeScript, C, SQL, Go, Ruby, Java, and ini`.
   - Use by adding the name of the language on the first link of the code block, for example: ```python
   - Syntax color theme can be defined under **Account Settings** > **Appearance Settings** > **Custom Theme**
- Updated Drag & Drop UI
- Added 24 hour time display option

Team Settings

- Added Team Settings option to include account creation URL on team login page
- Added Team Settings option to include link to given team on root page
- Ability to rotate invite code for invite URL

Extras

- Added `/shrug KEYWORD` command to output: `¯\_(ツ)_/¯ KEYWORD`
- Added `/me KEYWORD` command to output: _`KEYWORD`_
- Added setting option to send a message on control-enter instead of enter

System Console

- New statistics page
- Configurable option to create an account directly from team page

#### Bug Fixes  

- Various fixes to theme colors
- Fixed issue with the centre channel scroll position jumping when right hand side was opened and closed
- Added support for simultaneous login to different teams in different browser tabs
- Incoming webhooks no longer disrupted when channel is deleted
- You can now paste a Mattermost incoming webhook URL into the same field designed for a Slack URL and integrations will work

### Compatibility  

- IE 11 new minimum version for IE, since IE 10 share fell below 5% on desktop
- Safari 9 new minimum version for Safari, since Safari 7 and 8 fell below 1% each on desktop

#### Config.json Changes from v1.1 to v1.2

Multiple settings were added to `config.json`. These options can be modified in the System Console, or manually updated in the existing config.json file. This is a list of changes and their new default values in a fresh install:
- Under `TeamSettings` in `config.json`:
  - Added: `"RestrictTeamNames": true` to control whether team names can contain reserved words like www, admin, support, test, etc.
  - Added: `"EnableTeamListing": false` to control whether teams can be listed on the root page of the site
- Under `ServiceSettings` in `config.json`
  - Added: `"EnableOutgoingWebhooks": false` to control whether outgoing webhooks are enabled
  - Changed: `"EnableIncomingWebhooks": true` to `"EnableIncomingWebhooks": false` to turn incoming webhooks off by default, to increase security of default install. Documentation updated to enable webhooks before use.

#### Database Changes from v1.1 to v1.2

The following is for informational purposes only, no action needed. Mattermost automatically upgrades database tables from the previous version's schema using only additions. Sessions table is dropped and rebuilt, no team data is affected by this.

##### Channels Table
1. Renamed `Description` to `Header`
2. Added `Purpose` column with type `varchar(1024)`

##### Preferences Table
1. Added `Preferences` Table

##### Teams Table
1. Added `InviteId` column with type `varchar(32)`
2. Added `AllowOpenInvite` column with type `tinyint(1)`
3. Added `AllowTeamListing` column with type `tinyint(1)`
4. Added `idx_teams_invite_id` index

#### Known Issues

- When navigating to a page with new messages as well as message containing inline images added via markdown, the channel may move up and down while loading the inline images
- Microsoft Edge does not yet support drag and drop
- After upgrading to v1.2 existing users will see the newly added tutorial tips upon login (this is a special case for v1.2 and will not happen in future upgrades)
- Channel list becomes reordered when there are lowercase channel names in a Postgres database
- Member list only shows "20" members for channels with more than 20 members
- Searches containing punctuation are not highlighted in the results (including in: or from: search modifiers and searches with quotations)
- Media files of type .avi .mkv .wmv .mov .flv .mp4a do not play  properly
- Editing a post so that it's text is blank (which should delete it) throws a 404
- No scroll bar in centre channel
- Theme color import from Slack fails to import the “Active Channel” selection color
- Pasting images into text box fails to upload on Firefox and Safari
- Users cannot claim accounts imported from Slack via password reset
- Slack import @mentions break

#### Contributors

Many thanks to our external contributors. In no particular order:

- [florianorben](https://github.com/florianorben), [trashcan](https://github.com/trashcan), [girishso](https://github.com/girishso), [apaatsio](https://github.com/apaatsio), [jlebleu](https://github.com/jlebleu), [stasvovk](https://github.com/stasvovk), [mcmillhj](https://github.com/mcmillhj), [sharms](https://github.com/sharms), [jvasallo](https://github.com/jvasallo), [layzerar](https://github.com/layzerar), [optimistiks](https://github.com/optimistiks), [Tsynapse](https://github.com/Tsynapse), [vinnymac](https://github.com/vinnymac), [yuvipanda](https://github.com/yuvipanda), [toyorg](https://github.com/toyorg)

## Release v1.2.0 (Redacted Release)

- **Final release:** 2015-11-16 (**Note:** This release was removed from public availability and replaced by v1.2.1 owing to a security issue with the new outgoing webhooks feature. See v1.2.1 Release Notes for details).

## Release v1.1.1 (Bug Fix Release)

Released 2015-10-20

### About Bug Fix Releases

This is a bug fix release (v1.1.1) and recommended only for users needing a fix to the specific issue listed below. All other users should use the most recent major stable build release (v1.1.0).

[View more information on Mattermost release numbering](http://docs.mattermost.com/process/release-process.html#release-numbering).

### Release Purpose

#### Provide option for upgrading database from Mattermost v0.7 to v1.1

Upgrading Mattermost v0.7 to Mattermost v1.1 originally required installing Mattermost v1.0 to upgrade from the Mattermost v0.7 database, followed by an install of Mattermost v1.1.

This was problematic for installing Mattermost with GitLab omnibus since GitLab 8.0 contained Mattermost v0.7 and GitLab 8.1 was to include Mattermost v1.1

Therefore Mattermost v1.1.1 was created that can upgrade the database in Mattermost v0.7 to Mattermost v1.1 directly.

Users who configured Mattermost v0.7 within GitLab via the `config.json` file should consult [documentation on upgrading configurations from Mattermost v0.7 to Mattermost v1.1](http://docs.mattermost.com/administration/upgrade.html#upgrade-team-edition-for-2-2-x-and-earlier).

#### Removes 32-char limit on salts

Mattermost v1.1 introduced a 32-char limit on salts that broke the salt generating in GitLab and this restriction was removed for 1.1.1.

## Release v1.1.0

Released: 2015-10-16

### Release Highlights

#### Incoming Webhooks

Mattermost now supports incoming webhooks for channels and private groups. This developer feature is available from the Account Settings -> Integrations menu. Documentation on how developers can use the webhook functionality to build custom integrations, along with samples, is available at http://mattermost.org/webhooks.

### Improvements

Integrations

- Improved support for incoming webhooks, including the ability to override a username and post as a bot instead

Documentation

- Added documentation on config.json and System Console settings
- Docker Toolbox replaces deprecated Boot2Docker instructions in container install documentation

Theme Colors

- Improved appearance of dark themes

System Console

- Client side errors now written to server logs
- Added "EnableSecurityFixAlert" option to receive alerts on relevant security fix alerts
- Various improvements to System Console UI and help text

Messaging and Notifications

- Replaced "Quiet Mode" in the Channel Notification Settings with an option to only show unread indicator when mentioned

### Bug Fixes

- Fixed regression causing "Get Public Link" on images not to work
- Fixed bug where certain characters caused search errors
- Fixed bug where System Administrator did not have Team Administrator permissions
- Fixed bug causing scrolling to jump when the right hand sidebar opened and closed

### Known Issues

- Slack import is unstable due to change in Slack export format
- Uploading a .flac file breaks the file previewer on iOS

### Compatibility

#### Config.json Changes from v1.0 to v1.1

##### Service Settings

Multiple settings were added to `config.json` and System Console UI. Prior to upgrading the Mattermost binaries from the previous versions, these options would need to be manually updated in existing config.json file. This is a list of changes and their new default values in a fresh install:
- Under `ServiceSettings` in `config.json`:
  - Added: `"EnablePostIconOverride": false` to control whether webhooks can override profile pictures
  - Added: `"EnablePostUsernameOverride": false` to control whether webhooks can override profile pictures
  - Added: `"EnableSecurityFixAlert": true` to control whether the system is alerted to security updates

#### Database Changes from v1.0 to v1.1

The following is for informational purposes only, no action needed. Mattermost automatically upgrades database tables from the previous version's schema using only additions. Sessions table is dropped and rebuilt, no team data is affected by this.

##### ChannelMembers Table
1. Removed `NotifyLevel` column
2. Added `NotifyProps` column with type `varchar(2000)` and default value `{}`

### Contributors

Many thanks to our external contributors. In no particular order:

- [chengweiv5](https://github.com/chengweiv5), [pstonier](https://github.com/pstonier), [teviot](https://github.com/teviot), [tmuwandi](https://github.com/tmuwandi), [driou](https://github.com/driou), [justyns](https://github.com/justyns), [drbaker](https://github.com/drbaker), [thomas9987](https://github.com/thomas9987), [chuck5](https://github.com/chuck5), [sjmog](https://github.com/sjmog), [chengkun](https://github.com/chengkun), [sexybern](https://github.com/sexybern), [tomitm](https://github.com/tomitm), [stephenfin](https://github.com/stephenfin)

## Release v1.0.0

Released 2015-10-02

### Release Highlights

#### Markdown

Markdown support is now available across messages, comments and channel descriptions for:

- **Headings** - in five different sizes to help organize your thoughts
- **Lists** - both numbered and bullets
- **Font formatting** - including **bold**, _italics_, ~~strikethrough~~, `code`, links, and block quotes)
- **In-line images** - useful for creating buttons and status messages
- **Tables** - for keeping things organized
- **Emoticons** - translation of emoji codes to images like :sheep: :boom: :rage1: :+1:

See [documentation](https://docs.mattermost.com/help/messaging/formatting-text.html) for full details.

#### Themes

Themes as been significantly upgraded in this release with:

- 4 pre-set themes, two light and two dark, to customize your experience
- 18 detailed color setting options to precisely match the colors of your other tools or preferences
- Ability to import themes from Slack

#### System console and command line tools

Added new web-based System Console for managing instance level configuration. This lets IT admins conveniently:

- _access core settings_, like server, database, email, rate limiting, file store, SSO, and log settings,
- _monitor operations_, by quickly accessing log files and user roles, and
- _manage teams_, with essential functions such as team role assignment and password reset

In addition new command line tools are available for managing Mattermost system roles, creating users, resetting passwords, getting version info and other basic tasks.

Run `./platform -h` for documentation using the new command line tool.


### New Features

Messaging, Comments and Notifications

- Full markdown support in messages, comments, and channel description
- Support for emoji codes rendering to image files

Files and Images

- Added ability to play video and audio files

System Console

- UI to change config.json settings
- Ability to view log files from console
- Ability to reset user passwords
- Ability for IT admin to manage members across multiple teams from single interface

User Interface

- Ability to set custom theme colors
- Replaced single color themes with pre-set themes
- Added ability to import themes from Slack

Integrations

- (Preview) Initial support for incoming webhooks

### Improvements

Documentation

- Added production installation instructions
- Updated software and hardware requirements documentation
- Re-organized install instructions out of README and into separate files
- Added Code Contribution Guidelines
- Added new hardware sizing recommendations
- Consolidated licensing information into LICENSE.txt and NOTICE.txt
- Added markdown documentation

Performance

- Enabled Javascript optimizations
- Numerous improvements in center channel and mobile web

Code Quality

- Reformatted Javascript per Mattermost Style Guide

User Interface

- Added version, build number, build date and build hash under Account Settings -> Security

Licensing

- Compiled version of Mattermost v1.0.0 now available under MIT license

### Bug Fixes

- Fixed issue so that SSO option automatically set `EmailVerified=true` (it was false previously)

### Compatibility

A large number of settings were changed in `config.json` and a System Console UI was added. This is a very large change due to Mattermost releasing as v1.0 and it's unlikely a change of this size would happen again.

Prior to upgrading the Mattermost binaries from the previous versions, the below options would need to be manually updated in your existing config.json file to migrate successfully. This is a list of changes and their new default values in a fresh install:
#### Config.json Changes from v0.7 to v1.0

##### Service Settings

- Under `ServiceSettings` in `config.json`:
  - Moved: `"SiteName": "Mattermost"` which was added to `TeamSettings`
  - Removed: `"Mode" : "dev"` which deprecates a high level dev mode, now replaced by granular controls
  - Renamed: `"AllowTesting" : false` to `"EnableTesting": false` which allows the use of `/loadtest` slash commands during development
  - Removed: `"UseSSL": false` boolean replaced by `"ConnectionSecurity": ""` under `Security` with new options: _None_ (`""`), _TLS_ (`"TLS"`) and _StartTLS_ ('"StartTLS"`)
  - Renamed: `"Port": "8065"` to `"ListenAddress": ":8065"` to define address on which to listen. Must be prepended with a colon.
  - Removed: `"Version": "developer"` removed and version information now stored in `model/version.go`
  - Removed: `"Shards": {}` which was not used
  - Moved: `"InviteSalt": "gxHVDcKUyP2y1eiyW8S8na1UYQAfq6J6"` to `EmailSettings`
  - Moved: `"PublicLinkSalt": "TO3pTyXIZzwHiwyZgGql7lM7DG3zeId4"` to `FileSettings`
  - Renamed and Moved `"ResetSalt": "IPxFzSfnDFsNsRafZxz8NaYqFKhf9y2t"` to `"PasswordResetSalt": "vZ4DcKyVVRlKHHJpexcuXzojkE5PZ5eL"` and moved to `EmailSettings`
  - Removed: `"AnalyticsUrl": ""` which was not used
  - Removed: `"UseLocalStorage": true` which is replaced by `"DriverName": "local"` in `FileSettings`
  - Renamed and Moved: `"StorageDirectory": "./data/"` to `Directory` and moved to `FileSettings`
  - Renamed: `"AllowedLoginAttempts": 10` to `"MaximumLoginAttempts": 10`
  - Renamed, Reversed and Moved: `"DisableEmailSignUp": false` renamed `"EnableSignUpWithEmail": true`, reversed meaning of `true`, and moved to `EmailSettings`
  - Added: `"EnableOAuthServiceProvider": false` to enable OAuth2 service provider functionality
  - Added: `"EnableIncomingWebhooks": false` to enable incoming webhooks feature

##### Team Settings

- Under `TeamSettings` in `config.json`:
  - Renamed: `"AllowPublicLink": true` renamed to `"EnablePublicLink": true` and moved to `FileSettings`
  - Removed: `AllowValetDefault` which was a guest account feature that is deprecated
  - Removed: `"TermsLink": "/static/help/configure_links.html"` removed since option didn't need configuration
  - Removed: `"PrivacyLink": "/static/help/configure_links.html"` removed since option didn't need configuration
  - Removed: `"AboutLink": "/static/help/configure_links.html"` removed since option didn't need configuration
  - Removed: `"HelpLink": "/static/help/configure_links.html"` removed since option didn't need configuration
  - Removed: `"ReportProblemLink": "/static/help/configure_links.html"` removed since option didn't need configuration
  - Removed: `"TourLink": "/static/help/configure_links.html"` removed since option didn't need configuration
  - Removed: `"DefaultThemeColor": "#2389D7"` removed since theme colors changed from 1 to 18, default theme color option may be added back later after theme color design stablizes
  - Renamed: `"DisableTeamCreation": false` to `"EnableUserCreation": true` and reversed
  - Added: ` "EnableUserCreation": true` added to disable ability to create new user accounts in the system

##### SSO Settings

- Under `SSOSettings` in `config.json`:
  - Renamed Category: `SSOSettings` to `GitLabSettings`
  - Renamed: `"Allow": false` to `"Enable": false` to enable GitLab SSO

##### AWS Settings

- Under `AWSSettings` in `config.json`:
  - This section was removed and settings moved to `FileSettings`
  - Renamed and Moved: `"S3AccessKeyId": ""` renamed `"AmazonS3AccessKeyId": "",` and moved to `FileSettings`
  - Renamed and Moved: `"S3SecretAccessKey": ""` renamed `"AmazonS3SecretAccessKey": "",` and moved to `FileSettings`
  - Renamed and Moved: `"S3Bucket": ""` renamed `"AmazonS3Bucket": "",` and moved to `FileSettings`
  - Renamed and Moved: `"S3Region": ""` renamed `"AmazonS3Region": "",` and moved to `FileSettings`

##### Image Settings

- Under `ImageSettings` in `config.json`:
  - Renamed: `"ImageSettings"` section to `"FileSettings"`
  - Added: `"DriverName" : "local"` to specify the file storage method, `amazons3` can also be used to setup S3

##### EmailSettings

- Under `EmailSettings` in `config.json`:
  - Removed: `"ByPassEmail": "true"` which is replaced with `SendEmailNotifications` and `RequireEmailVerification`
  - Added: `"SendEmailNotifications" : "false"` to control whether email notifications are sent
  - Added: `"RequireEmailVerification" : "false"` to control if users need to verify their emails
  - Replaced: `"UseTLS": "false"` with `"ConnectionSecurity": ""` with options: _None_ (`""`), _TLS_ (`"TLS"`) and _StartTLS_ (`"StartTLS"`)
  - Replaced: `"UseStartTLS": "false"` with `"ConnectionSecurity": ""` with options: _None_ (`""`), _TLS_ (`"TLS"`) and _StartTLS_ (`"StartTLS"`)

##### Privacy Settings

- Under `PrivacySettings` in `config.json`:
  - Removed: `"ShowPhoneNumber": "true"` which was not used
  - Removed: `"ShowSkypeId" : "true"` which was not used

### Database Changes from v0.7 to v1.0

The following is for informational purposes only, no action needed. Mattermost automatically upgrades database tables from the previous version's schema using only additions. Sessions table is dropped and rebuilt, no team data is affected by this.

##### Users Table
1. Added `ThemeProps` column with type `varchar(2000)` and default value `{}`

##### Teams Table
1. Removed `AllowValet` column

##### Sessions Table
1. Renamed `Id` column `Token`
2. Renamed `AltId` column `Id`
3. Added `IsOAuth` column with type `tinyint(1)` and default value `0`

##### OAuthAccessData Table
1. Added new table `OAuthAccessData`
2. Added `AuthCode` column with type `varchar(128)`
3. Added `Token` column with type `varchar(26)` as the primary key
4. Added `RefreshToken` column with type `varchar(26)`
5. Added `RedirectUri` column with type `varchar(256)`
6. Added index on `AuthCode` column

##### OAuthApps Table
1. Added new table `OAuthApps`
2. Added `Id` column with type `varchar(26)` as primary key
2. Added `CreatorId` column with type `varchar(26)`
2. Added `CreateAt` column with type `bigint(20)`
2. Added `UpdateAt` column with type `bigint(20)`
2. Added `ClientSecret` column with type `varchar(128)`
2. Added `Name` column with type `varchar(64)`
2. Added `Description` column with type `varchar(512)`
2. Added `CallbackUrls` column with type `varchar(1024)`
2. Added `Homepage` column with type `varchar(256)`
3. Added index on `CreatorId` column

##### OAuthAuthData Table
1. Added new table `OAuthAuthData`
2. Added `ClientId` column with type `varchar(26)`
2. Added `UserId` column with type `varchar(26)`
2. Added `Code` column with type `varchar(128)` as primary key
2. Added `ExpiresIn` column with type `int(11)`
2. Added `CreateAt` column with type `bigint(20)`
2. Added `State` column with type `varchar(128)`
2. Added `Scope` column with type `varchar(128)`

##### IncomingWebhooks Table
1. Added new table `IncomingWebhooks`
2. Added `Id` column with type `varchar(26)` as primary key
2. Added `CreateAt` column with type `bigint(20)`
2. Added `UpdateAt` column with type `bigint(20)`
2. Added `DeleteAt` column with type `bigint(20)`
2. Added `UserId` column with type `varchar(26)`
2. Added `ChannelId` column with type `varchar(26)`
2. Added `TeamId` column with type `varchar(26)`
3. Added index on `UserId` column
3. Added index on `TeamId` column

##### Systems Table
1. Added new table `Systems`
2. Added `Name` column with type `varchar(64)` as primary key
3. Added `Value column with type `varchar(1024)`

### Contributors

Many thanks to our external contributors. In no particular order:

- [jdeng](https://github.com/jdeng), [Trozz](https://github.com/Trozz), [LAndres](https://github.com/LAndreas), [JessBot](https://github.com/JessBot), [apaatsio](https://github.com/apaatsio), [chengweiv5](https://github.com/chengweiv5)

## Release v0.7.0 (Beta1)

Released 2015-09-05

### Release Highlights

#### Improved GitLab Mattermost support

Following the release of Mattermost v0.6.0 Alpha, GitLab 7.14 offered an automated install of Mattermost with GitLab Single Sign-On (co-branded as "GitLab Mattermost") in its omnibus installer.

New features, improvements, and bug fixes recommended by the GitLab community were incorporated into Mattermost v0.7.0 Beta1--in particular, extending support of GitLab SSO to team creation, and restricting team creation to users with verified emails from a configurable list of domains.

#### Slack Import (Preview)

Preview of Slack import functionality supports the processing of an "Export" file from Slack containing account information and public channel archives from a Slack team.   

- In the feature preview, emails and usernames from Slack are used to create new Mattermost accounts, which users can activate by going to the Password Reset screen in Mattermost to set new credentials.
- Once logged in, users will have access to previous Slack messages shared in public channels, now imported to Mattermost.  

Limitations:

- Slack does not export files or images your team has stored in Slack's database. Mattermost will provide links to the location of your assets in Slack's web UI.
- Slack does not export any content from private groups or direct messages that your team has stored in Slack's database.
- The Preview release of Slack Import does not offer pre-checks or roll-back and will not import Slack accounts with username or email address collisions with existing Mattermost accounts. Also, Slack channel names with underscores will not import. Also, mentions do not yet resolve as Mattermost usernames (still show Slack ID). These issues are being addressed in [Mattermost v0.8.0 Migration Support](https://mattermost.atlassian.net/browse/PLT-22?filter=10002).

### New Features

GitLab Mattermost

- Ability to create teams using GitLab SSO (previously GitLab SSO only supported account creation and sign-in)
- Ability to restrict team creation to GitLab SSO and/or users with email verified from a specific list of domains.

File and Image Sharing

- New drag-and-drop file sharing to messages and comments
- Ability to paste images from clipboard to messages and comments

Messaging, Comments and Notifications

- Send messages faster with from optimistic posting and retry on failure

Documentation

- New style guidelines for Go, React and Javascript

### Improvements

Messaging, Comments and Notifications

- Performance improvements to channel rendering
- Added "Unread posts" in left hand sidebar when notification indicator is off-screen

Documentation

- Install documentation improved based on early adopter feedback

### Bug Fixes

- Fixed multiple issues with GitLab SSO, installation and on-boarding
- Fixed multiple IE 10 issues
- Fixed broken link in verify email function
- Fixed public links not working on mobile

### Contributors

Many thanks to our external contributors. In no particular order:

- [asubset](https://github.com/asubset), [felixbuenemann](https://github.com/felixbuenemann), [CtrlZvi](https://github.com/CtrlZvi), [BastienDurel](https://github.com/BastienDurel), [manusajith](https://github.com/manusajith), [doosp](https://github.com/doosp), [zackify](https://github.com/zackify), [willstacey](https://github.com/willstacey)

Special thanks to the GitLab Mattermost early adopter community who influenced this release, and who play a pivotal role in bringing Mattermost to over 100,000 organizations using GitLab today. In no particular order:

- [cifvts](http://forum.mattermost.org/users/cifvts/activity), [Chryb](https://gitlab.com/u/Chryb), [cookacounty](https://gitlab.com/u/cookacounty), [bweston92](https://gitlab.com/u/bweston92), [mablae](https://gitlab.com/u/mablae), [picharmer](https://gitlab.com/u/picharmer), [cmtonkinson](https://gitlab.com/u/cmtonkinson), [cmthomps](https://gitlab.com/u/cmthomps), [m.gamperl](https://gitlab.com/u/m.gamperl), [StanMarsh](https://gitlab.com/u/StanMarsh), [jeanmarc-leroux](https://gitlab.com/u/jeanmarc-leroux), [dnoe](https://gitlab.com/u/dnoe), [dblessing](https://gitlab.com/u/dblessing), [mechanicjay](https://gitlab.com/u/mechanicjay), [larsemil](https://gitlab.com/u/larsemil), [vga](https://gitlab.com/u/vga), [stanhu](https://gitlab.com/u/stanhu), [kohenkatz](https://gitlab.com/u/kohenkatz), [RavenB1](https://gitlab.com/u/RavenB1), [booksprint](http://forum.mattermost.org/users/booksprint/activity), [scottcorscadden](http://forum.mattermost.org/users/scottcorscadden/activity), [sskmani](http://forum.mattermost.org/users/sskmani/activity), [gosure](http://forum.mattermost.org/users/gosure/activity), [jigarshah](http://forum.mattermost.org/users/jigarshah/activity)

Extra special thanks to GitLab community leaders for successful release of GitLab Mattermost Alpha:

- [marin](https://gitlab.com/u/marin), [sytse](https://gitlab.com/u/sytse)


## Release v0.6.0 (Alpha)

Released 2015-08-07

### Release Highlights

- Simplified on-prem install
- Support for GitLab Mattermost (GitLab SSO, Postgres support, IE 10+ support)

### Compatibility

*Note: While use of Mattermost Preview (v0.5.0) and Mattermost Alpha (v0.6.0) in production is not recommended, we document compatibility considerations for a small number of organizations running Mattermost in production, supported directly by Mattermost product team.*

- Switched Team URLs from team.domain.com to domain.com/team

### New Features

GitLab Mattermost

- OAuth2 support for GitLab Single Sign-On
- PostgreSQL support for GitLab Mattermost users
- Support for Internet Explorer 10+ for GitLab Mattermost users

File and Image Sharing

- New thumbnails and formatting for files and images

Messaging, Comments and Notifications

- Users now see posts they sent highlighted in a different color
- Mentions can now also trigger on user-defined words

Security and Administration

- Enable users to view and log out of active sessions
- Team Admin can now delete posts from any user

On-boarding

- “Off-Topic” now available as default channel, in addition to “Town Square”

### Improvements

Installation

- New "ByPassEmail" setting enables Mattermost to operate without having to set up email
- New option to use local storage instead of S3
- Removed use of Redis to simplify on-premise installation

On-boarding

- Team setup wizard updated with usability improvements

Documentation

- Install documentation improved based on early adopter feedback

### Contributors

Many thanks to our external contributors. In no particular order:

- [ralder](https://github.com/ralder), [jedisct1](https://github.com/jedisct1), [faebser](https://github.com/faebser), [firstrow](https://github.com/firstrow), [haikoschol](https://github.com/haikoschol), [adamenger](https://github.com/adamenger)

## Release v0.5.0 (Preview)

Released 2015-06-24

### Release Highlights

- First release of Mattermost as a team communication service for sharing messagse and files across PCs and phones, with archiving and instant search.

### New Features

Messaging and File Sharing

- Send messages, comments, files and images across public, private and 1-1 channels
- Personalize notifications for unreads and mentions by channel
- Use #hashtags to tag and find messages, discussions and files

Archiving and Search

- Search public and private channels for historical messages and comments
- View recent mentions of your name, username, nickname, and custom search terms

Anywhere Access

- Use Mattermost from web-enabled PCs and phones
- Define team-specific branding and color themes across your devices<|MERGE_RESOLUTION|>--- conflicted
+++ resolved
@@ -321,11 +321,7 @@
 
 #### config.json
 
-<<<<<<< HEAD
-The following settings were unintentionally added to ``config.json`` and are removed in Mattermost 4.2.
-=======
 The following settings were unintentionally added to ``config.json`` and will be removed in Mattermost 4.2, released on September 16th.
->>>>>>> b379d083
 
 - Under `SupportSettings` in `config.json`:
   - `"AdministratorsGuideLink": "https://about.mattermost.com/administrators-guide/"`
@@ -452,11 +448,6 @@
 /mattermost-bot-sample-golang
 
 - [fkr](https://github.com/fkr), [hmhealey](https://github.com/hmhealey)
-<<<<<<< HEAD
-
-## Release v4.0.0
-=======
->>>>>>> b379d083
 
 ## Release v4.0.4
 
