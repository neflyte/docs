# Mattermost Changelog

This changelog summarizes updates to [Mattermost Team Edition](http://www.mattermost.org/), an open source team messaging solution released bi-monthly under an MIT license, and [Mattermost Enterprise Edition](https://about.mattermost.com/pricing/), a commercial upgrade offering enterprise messaging for large organizations.

<<<<<<< HEAD
## Release v3.6.0  

Release date: 2017-01-16

### Security Update

- Mattermost v3.6.0 contains a [security update](http://about.mattermost.com/security-updates/). [Upgrading to Mattermost v3.6.0](http://docs.mattermost.com/administration/upgrade.html) is highly recommended. Thanks to Julien Ahrens for contributing the security report through the [Mattermost Responsible Disclosure Policy](https://www.mattermost.org/responsible-disclosure-policy/).

### Highlights

#### Team Sidebar
- Added a new sidebar on left-hand side to improve cross-team notifications and team switching
- New sidebar improves user experience on the [Mattermost Desktop Apps](https://about.mattermost.com/downloads/) when engaging with multiple teams

#### MFA Enforcement ([Enterprise E10 & E20](https://about.mattermost.com/pricing/))
- Added support for MFA Enforcement. When set to true, all users with email or LDAP authentication are required to set up MFA for their accounts

#### Performance Monitoring ([Enterprise E20](https://about.mattermost.com/pricing/))
- Added support for performance monitoring in large-scale deployments to help optimize systems for maximum performance using integrations with [Prometheus](https://github.com/prometheus/prometheus) and [Grafana](http://grafana.org/)
- Includes metrics for caching, database connections, processing, logins and messaging. See [documentation to learn more](https://docs.mattermost.com/deployment/metrics.html)

#### Improved Command Line Interface
- New version of CLI with a more intuitive interface, interactive help documentation, and some added functionality. See [documentation to learn more](https://docs.mattermost.com/administration/command-line-tools.html)

### Improvements

#### Performance
- Added server-based channel autocomplete, search and paging
- Reduced lag on channel switcher (CTRL/CMD+K) and at-mention autocomplete
- Improved on-boarding performance by removing new user event handling on the client
- Improved channel switching performance by combining API events and only pulling user statuses the client doesn't yet have
- Added session cache directly to web connections
- Added caching for files, user profiles and for the last 60 posts in a channel
- Added ETag for user profile pictures and modified ETag for posts to improve caching validation
- Added caching to post and channel calls
- Fixed channel cache not being sent to a cluster
- Added a configuration setting to disable intensive System Console statistics queries for maximum performance ([Enterprise E10 & E20 only](https://about.mattermost.com/pricing/))

#### Notifications
- Desktop notifications no longer appear for the channel you are actively viewing
- Push and email notifications now follow the setting for Teammate Name Display
- Notifications for @mentions of your username can no longer be turned off

#### Account Settings
- Added a "Position" field, where users can add a job title to be shown in their profile popover

#### Team Settings
- Team description can be set by a Team Admin and is visible to all users on the join teams screen and in the tool tip over the team name
- Slack Import can now import integration messages

#### Slash Commands
- Existing slash commands can now be edited by the creator or by Team and System Admins
- Slash commands now work on the right-hand sidebar
- Added support for slash commands to set the username and icon directly from the reply payload

#### Channels
- System message is now posted for all users when a channel or group is renamed
- Any channel member can now remove other users from the channel

#### Messaging 
- Added support for non-alphanumeric unicode characters in hashtags
- Custom Emojis larger than 64kB can now be uploaded and they will be appropriately resized

#### User Interface
- Added a direct message link to the profile popover
- Added an indicator to convey a new message is received when scrolled up in the center pane
- Removed status indicators on posts by webhooks 
- Channel switcher (CTRL/CMD+K) search results for direct messages now match message autocomplete
- Autocomplete is now case insensitive for @-mentions, emojis, slash commands and channel linking


#### Enterprise Edition
- Split out channel management permissions into separate settings for creation, deletion, and renaming a channel
- Ability to set the maximum number of users in a channel that will disable @all and @channel notifications
- Added ability to set a user's Position field with LDAP sync or SAML
- New option to purge all in-memory caches for sessions, accounts and channels

### Bug Fixes
- Integrations that post to Direct Message channels now mark the channel as Unread
- @mention autocomplete will now filter on Chinese, Japanese, Korean names
- Text focus is now set on the text input area after channel creation
- Editing old posts no longer causes them to repost for other members of the channel
- Email invitation subject line no longer displays HTML characters in place of apostrophes in the team name
- Current user is no longer displayed in the direct messages modal
- Searching on direct messages modal now happens on typing rather than after hitting ENTER
- More Channels modal now resets search when opening and closing the dialog
- Channel switcher (CTRL/CMD+K) now works for direct message channels of users outside the team
- Using the command line to invite users no longer sends an invalid join team link
- Sleeping and waking your computer while logged into Mattermost no longer causes a console error
- Searching for users in double in quotes in the direct message modal no longer throws an error
- XML file preview no longer throws a JavaScript error
- User autocomplete in message box no longer matches against email
- Channel linking (with ~ shortcut) now works for channels you don't belong to
- Fixed statistics for websockets and database connections in **System Console** > **Site Statistics** to work in [High Availability mode](https://docs.mattermost.com/deployment/cluster.html)
- Slash commands now work in newly created private channels without requiring a refresh
- Zapier app channel dropdown selector works again
- Fixed sign in errors for non-admin accounts when custom emojis are restricted to Team and System Admins
- Fixed encoding of file names when downloading attachments
- Unflagging or flagging a post in the right-hand sidebar no longer forces a scroll to the top of the flagged posts list 
- User list in **System Console > Teams** is no longer blank on first load
- Fixed a bug where sometimes the right-hand sidebar would not display properly when switching to view another channel

### Compatibility  
Changes from v3.5 to v3.6:

**Special Upgrade Note:** 
(Enterprise Edition) If you previously had values set for `RestrictPublicChannelManagement` and `RestrictPrivateChannelManagement`, the new settings for  `RestrictPublicChannelCreation`, `RestrictPrivateChannelCreation`, `RestrictPublicChannelDeletion`, and `RestrictPrivateChannelDeletion` will take those settings as their default values.

#### config.json   

Multiple setting options were added to `config.json`. Below is a list of the additions and their default values on install. The settings can be modified in `config.json` or the System Console. 

**Changes to Team Edition and Enterprise Edition**:

Deprecated Settings:
 
 - Under `ServiceSettings` in `config.json`:
   - `"SegmentDeveloperKey"` to be removed in v3.7

**Additional Changes to Enterprise Edition**:

The following config settings will only work on servers with an Enterprise License that has the feature enabled.

- Under `ServiceSettings` in `config.json`:
   - Added `”EnforceMultifactorAuthentication": false` to control whether MFA in enforced
- Under `TeamSettings` in `config.json`:
   - Changed `"RestrictPublicChannelManagement": "all”` to only control who can edit the channel header, purpose, and name of public channels (previously it also controlled creation and deletion)
  - Changed `"RestrictPrivateChannelManagement": "all”` to only control who can edit the channel header, purpose, and name of private groups (previously it also controlled creation and deletion)
  - Added `"RestrictPublicChannelCreation": "all”` to control who can create public channels
  - Added `"RestrictPrivateChannelCreation": "all”` to control who can create private groups
  - Added `"RestrictPublicChannelDeletion”: "all”` to control who can delete public channels
  - Added `"RestrictPrivateChannelDeletion": "all”` to control who can delete private channels
  - Added `"MaxNotificationsPerChannel": 1000` to set the maximum number of channel members for which `@all` and `@channel` notifications will be sent
- Under `LdapSettings` in `config.json`:
  - Added `"PositionAttribute": “”` to select an LDAP attribute to synchronize for the user position (job title) field
- Under `SamlSettings` in `config.json`:
  - Added `"PositionAttribute": “”` to select an LDAP attribute to synchronize for the user position (job title) field
- Added `MetricsSettings` in `config.json` for performance monitoring settings: 
  - Added `"Enable": false` to control whether performance monitoring is enabled
  - Added `"BlockProfileRate": 0` to control the [fraction of goroutine blocking events that are reported in the blocking profile](https://golang.org/pkg/runtime/#SetBlockProfileRate)
  - Added `"ListenAddress": ":8067”` to control the address the server will listen on to expose performance metrics
- Added `AnalyticsSettings` in `config.json` for analytics settings:
  - Added `"MaxUsersForStatistics": 2500` to set the maximum number of users on the server before statistics for total posts, total hashtag posts, total file posts, posts per day, and active users with posts per day are no longer counted (use this setting to improve performance on large instances)

### Database Changes from v3.5 to v3.6

**Posts Table:** 
- Added `HasReactions` column

**Teams Table:**
- Added `Description` column

**Users Table:**
- Added `Position` column

**Status Table:**
- Removed `ActiveChannel` column

### API Changes from v3.5 to v3.6

**New routes:**
- Added `POST` at `/commands/update`
  - Updates a slash command
- Added `GET` at `/users/name/{username}`
  - Returns a user matching the given username
- Added `GET` at `/users/email/{email}`
  - Returns a user matching the given email 
- Added `GET` at `/users/autocomplete`
  - Returns a list of users on the system that have a username, full name, or nickname that match against the provided term
- Added `GET` at `/teams/name/{team_name}`
  - Returns team object for a given team name
- Added `GET` at `/teams/{team_id}/channels/name/{channel_name}`
  - Returns a channel for a given channel name
- Added `POST` at `/teams/{team_id}/channels/{channel_id}/members/ids`
  - Returns channel member objects for the channel and user IDs specified
- Added `GET` at `/teams/members`
  - Returns an array with the teams the current user belongs to
- Added `GET` at `/teams/unread`
  - Returns an array containing the amount of unread messages and mentions for the teams the current user belongs to
- Added `POST` at `/teams/{team_id}/channels/view`
  - Performs all actions related to viewing a channel, including marking channels as read, clearing push notifications, and updating the active channel
- Added `POST` at `/teams/{team_id}/channels/{channel_id}/posts/{post_id}/reactions/save`
  - Saves an emoji reaction for a post, returns the saved reaction if successful
- Added `POST` at `/teams/{team_id}/channels/{channel_id}/posts/{post_id}/reactions/delete`
  - Removes an emoji reaction for a post in the given channel, returns nil if successful
- Added `GET` at `/teams/{team_id}/channels/{channel_id}/posts/{post_id}/reactions'`
  - Returns a list of all emoji reactions for a post
- Added `GET` at `/admin/invalidate_all_caches`
  - Purge all the in-memory caches for things like sessions, accounts, channels; deployments using High Availability will attempt to purge all the servers in the cluster (this may adversely impact performance)
- Added `GET` at `/channels/more/{offset}/{limit}`
  - Returns a page of public channels the user is not in based on the provided offset and limit
-  Added `POST` at `/channels/more/search`
  - Returns a list of public channels the user is not in that match the search criteria
- Added `GET` at `/channels/autocomplete`
  - Returns a list of public channels that match the provided string

**Deprecated routes:**
- `GET` at `/channels/more` (replaced by /`channels/more/{offset}/{limit}`) to be removed in v3.7
- `POST` at `/channels/update_last_viewed_at` (replaced by `/channels/view`) to be removed in v3.8
- `POST` at `/channels/set_last_viewed_at` (replaced by `/channels/view`) to be removed in v3.8
- `POST` at `/users/status/set_active_channel` (replaced by `/channels/view`) to be removed in v3.8

**Removed routes:**
- `` at `teams/create_from_signup`
- `` at `/teams/signup`

### Websocket Event Changes from v3.5 to v3.6

**Added:**
- `update_team` that occurs each time the team info is updated
- `reaction_added` that occurs when an emoji reaction is added to a post
- `reaction_removed` that occurs when an emoji reaction is removed from a post

### Known Issues

- Slack Import doesn't add merged members/e-mail accounts to imported channels
- User can receive a video call from another browser tab while already on a call
- Video calls do not work with Chrome v56 and later
- Sequential messages from the same user appear as separate posts on mobile view
- Edge overlays desktop notification sound with system notification sound
- Deleting a message from a permalink view doesn't show delete until refresh
- Search autocomplete picker is broken on Android

### Contributors

Many thanks to all our contributors. In alphabetical order:

/platform

- [asaadmahmood](https://github.com/asaadmahmood), [bjoernr-de](https://github.com/bjoernr-de), [bolecki](https://github.com/bolecki), [brendanbowidas](https://github.com/brendanbowidas), [CometKim](https://github.com/CometKim), [coreyhulen](https://github.com/coreyhulen), [cpanato](https://github.com/cpanato), [crspeller](https://github.com/crspeller), [debanshuk](https://github.com/debanshuk), [enahum](https://github.com/enahum), [esethna](https://github.com/esethna), [fraziern](https://github.com/fraziern), [grundleborg](https://github.com/grundleborg), [hmhealey](https://github.com/hmhealey), [it33](https://github.com/it33), [jwilander](https://github.com/jwilander), [kaakaa](https://github.com/kaakaa), [khawerrind](https://github.com/khawerrind), [lfbrock](https://github.com/lfbrock), [maruTA-bis](https://github.com/maruTA-bis), [pepf](https://github.com/pepf), [raphael0202](https://github.com/raphael0202), [Rudloff](https://github.com/Rudloff), [Yangchen1](https://github.com/Yangchen1), [ZJvandeWeg](https://github.com/ZJvandeWeg)

/docs

- [aureliojargas](https://github.com/aureliojargas), [axilleas](https://github.com/axilleas), [esethna](https://github.com/esethna), [grundleborg](https://github.com/grundleborg), [hmhealey](https://github.com/hmhealey), [it33](https://github.com/it33), [jasonblais](https://github.com/jasonblais), [JeffSchering](https://github.com/JeffSchering), [jwilander](https://github.com/jwilander), [kaakaa](https://github.com/kaakaa), [lfbrock](https://github.com/lfbrock), [lindy65](https://github.com/lindy65), [nils-werner](https://github.com/nils-werner), [okin](https://github.com/okin), [quentinus95](https://github.com/quentinus95), [qyra](https://github.com/qyra), [shieldsjared](https://github.com/shieldsjared), [tejasbubane](https://github.com/tejasbubane), [Tethik](https://github.com/Tethik), [yangchen1](https://github.com/yangchen1), [yumenohosi](https://github.com/yumenohosi), [yuya-oc](https://github.com/yuya-oc), [ZJvandeWeg](https://github.com/ZJvandeWeg)

/mattermost-docker-preview

- [cpanato](https://github.com/cpanato), [hyeseongkim](https://github.com/hyeseongkim), [jasonblais](https://github.com/jasonblais), [mattermost-build](https://github.com/mattermost-build)

/desktop

- [jasonblais](https://github.com/jasonblais), [jnugh](https://github.com/jnugh), [yuya-oc](https://github.com/yuya-oc)

/mattermost-mobile

- [csduarte](https://github.com/csduarte), [enahum](https://github.com/enahum), [hmhealey](https://github.com/hmhealey), [it33](https://github.com/it33), [thomchop](https://github.com/thomchop)

/mattermost-load-test

- [crspeller](https://github.com/crspeller), [it33](https://github.com/it33)

/mattermost-driver-javascript

- [Mattermost-build](https://github.com/Mattermost-build)

/android

- [CometKim](https://github.com/CometKim), [coreyhulen](https://github.com/coreyhulen), [DavidLu1997](https://github.com/DavidLu1997), [dmeza](https://github.com/dmeza), [esethna](https://github.com/esethna)

/mattermost-webrtc

- [enahum](https://github.com/enahum)

/mattermost-api-reference

- [CometKim](https://github.com/CometKim), [cpanato](https://github.com/cpanato), [enahum](https://github.com/enahum), [grundleborg](https://github.com/grundleborg), [hmhealey](https://github.com/hmhealey), [jwilander](https://github.com/jwilander), [MartinDelille](https://github.com/MartinDelille), [trarbr](https://github.com/trarbr), [ZJvandeWeg](https://github.com/ZJvandeWeg)

/mattermost-docker

- [Andrey9kin](https://github.com/Andrey9kin), [esethna](https://github.com/esethna), [jasonblais](https://github.com/jasonblais)

/ios

- [esethna](https://github.com/esethna)

/mattermost-push-proxy

- [coreyhulen](https://github.com/coreyhulen)

Thanks also to those who reported bugs that benefited the release, in alphabetical order:

 - [S6066](https://github.com/S6066) ([#5011](https://github.com/mattermost/platform/issues/5011))

## Release v3.5.0  

Release date: 2016-11-16
=======
## Release v3.5.1  

### Notes on Patch Release

 - **v3.5.1, released 2016-11-23**
   - Security update to preventing cross-site scripting and remote code execution, thanks to Harrison Healey for [reporting responsibly](http://www.mattermost.org/responsible-disclosure-policy/).
   - Fixed an issue where usernames would sometimes not appear beside posts and the reply arrow would throw an error. 
   - The channel purpose is no longer cut off in the user interface of the **More...** channel menu. 
   - Fixed a scroll issue where the center channel didn't always scroll to the bottom when switching channels.
   - Fixed a server error that occurred when searching for users using an asterisk.
   - Fixed an issue where direct message channel headers would sometimes disappear.
   - "New Messages" indicator is fixed so it no longer remains visible after switching channels.
   - Fixed an issue where users could not join a public channel by navigating to the channel URL.
   - Email and push notifications are made asynchronous to fix a delay sending messages when HPNS was enabled.
   - Autocomplete timeout is decreased to make autocomplete more responsive to quick typing.
 - **v3.5.0, released 2016-11-16**
   - Original 3.5 release.
>>>>>>> 14a63c2c

### Security Update

- Mattermost v3.5.1 contains multiple [security updates](http://about.mattermost.com/security-updates/). [Upgrading to Mattermost v3.5.1](http://docs.mattermost.com/administration/upgrade.html) is highly recommended. Thanks to Alyssa Milburn and Harrison Healey for contributing security reports through the [Mattermost Responsible Disclosure Policy](https://www.mattermost.org/responsible-disclosure-policy/).

### Highlights

#### Languages
- Added Russian translations for the user interface.
- Promoted Chinese (both simplified and traditional), German, French and Japanese to release-quality translations, removing beta tags.

#### Performance improvements for mobile and web experience 

 - Ability to download assets in parallel via HTTP2 support.
 - Reduced CPU bottlenecks and optimized SQL queries.
 - Reduced load times through paging controls, server-side search and on-the-fly data loading that requests data as the client needs it.
 - Added paging APIs for profiles, channels and user lists.
 - Added client-scaling for auto-complete and status indicators.
 - Added server-side in-memory caching to reduce DB reads/writes.

#### Connection Security
- TLS is now supported directly on the Mattermost server. Learn more in our [documentation](https://docs.mattermost.com/install/setup-tls.html).
- Support for automatically fetching certificates through Let's Encrypt.

#### Minio File Storage
- Minio fully manages S3 API requests with automatic bucket location management across S3 regions.

#### Favorite Channels
- Added the ability to select Favorite Channels that appear at the top of the channels sidebar.

#### Video and Audio Calling (early-preview)
- Added early preview of video and audio calling option using self-hosted proxy.
- Intended as working prototype for community development, not recommended for production.
- Early preview does not include logging or detailed documentation. 

#### Improved Slack Import
- Added the ability to import files from Slack (CLI command also supported).
- Added the ability to import bot/integration messages, Join/Leave messages, and /me messages.
- Duplicate users are now merged.
- Channel topics, purpose, and users now import correctly.
- Channel links now import correctly.

### Improvements

#### iOS Apps
- Channel settings, account settings, and channel header now render as full screen modals for better visibility
- [...] menu options now displayed larger for better usability
- Keyboard doesn't automatically close when sending a message, letting you quickly send several messages in succession
- When the "Download" link is clicked on files, a "Back" button lets users get back to the app

#### Android Apps
- Channel settings, account settings, and channel header now render as full screen modals for better visibility
- [...] menu options now displayed larger for better usability
- Disabled screen rotation
- Fixed where clicking on download button for a file attachment did nothing
- Keyboard doesn't automatically close when sending a message, letting you quickly send several messages in succession

#### User Interface
- Text (.txt) files now show a preview in the image previewer
- Status indicators are now visible in compact view
- Clicking on a profile picture in center channel or right hand sidebar brings up profile popover
- The "@" and flag icons next to search bar now toggles results
- [...] menu no longer displayed for system messages
- Browser tab name now changes when switching to System Console or Integrations pages
- A loading icon now shows on the team selection page
- On mobile devices, the keyboard now stays open after sending a message to make sending multiple messages easier

#### Notifications
- Notification sound settings are now honored on the [Mattermost Desktop Apps](https://about.mattermost.com/download/#mattermostApps)
- Push notifications can now be received on more than one device

#### Channel Shortlinking
- Channels can be shortlinked using the ~ character.
- Auto-complete works with both the channel handle and name

#### Integrations
- If a webhook is sent to a direct message channel that has not been created yet, the channel is now automatically created

#### Keyboard Shortcuts
- `CTRL + SHIFT + M` now toggles recent mentions results

#### Team Settings
- Team names are now restricted to be a minimum of two characters long, instead of four, to support abbreviated team names

#### System Console
- Maximum number of channels per team is now configurable

#### Enterprise Edition: 
- Made the MFA secret key visible, so it's possible to set up Google Authenticator without scanning the QR code

### Bug Fixes
- Files can now be sent in Direct Messages across teams
- Correct login method now shown in System Console user lists
- Channel switcher (`CTRL + K`) no longer throws an error when switching to a user outside of your current team
- Channel switcher (CTRL / CMD + K) now works for creating new Direct Message channels
- Channels on the left hand side now sort numerically, alphabetically, and based on locale
- Fixed incorrect error message when trying a team URL with one character
- `/join` no longer throws an error for non-admin accounts
- Added System Message when user joins Off-Topic channel
- Added the "View Members" option to the channel menu on mobile
- Send button is now visible on tablet sized screens

### Compatibility  
Changes from v3.4 to v3.5:

#### config.json   

Multiple setting options were added to `config.json`. Below is a list of the additions and their default values on install. The settings can be modified in `config.json` or the System Console. 

**Changes to Team Edition and Enterprise Edition**:

- Under `ServiceSettings` in `config.json`:
    - Added `"ConnectionSecurity": ""` to select the type of encryption between Mattermost and your server
    - Added `"TLSCertFile": ""` to specify the certificate file to use.
    - Added `"TLSKeyFile": ""` to specify the private key to use.
    - Added `"UseLetsEncrypt": false` to enable automatic retreval of certificates from the Let's Encrypt.
    - Added `"LetsEncryptCertificateCacheFile": "./config/letsencrypt.cache"` to specify the file to store certificates retrieved and other data about the Let's Encrypt service.
    - Added `"Forward80To443": false` to enable forwarding of all insecure traffic from port 80 to secure port 443.
    - Added `"ReadTimeout": 300` to specify the maximum time allowed from when the connection is accepted to when the request body is fully read.
    - Added `"WriteTimeout": 300` to specify the maximum time allowed from the end of reading the request headers until the response is written.
- Under `FileSettings` in `config.json`:
    - Addded `AmazonS3SSL": true` to allow insecure connections to Amazon S3.
- Under `RateLimitSettings` in `config.json`:
    - Changed: `"Enable": false` to disable rate limiting by default
    - Added `"MaxBurst": 100` to set the maximum number of requests allowed beyond the per second query limit
- Under `TeamSettings` in `config.json`:
    - Added `"MaxChannelsPerTeam": 2000` to set the maximum number of channels per team
- Under `WebrtcSettings` in `config.json`
    - Added `"Enable": false` to enable one-on-one video calls.
    - Added `"GatewayWebsocketUrl": ""` to specify the websocket used to signal and establish communication between the peers.
    - Added `"GatewayAdminUrl": ""` to specify the URl to obtain valid tokens for each peer to establish the connection.
    - Added `"GatewayAdminSecret": ""` to specify your admin secret password to access the Gateway Admin URL.
    - Added `"StunURI": ""` to specify your STUN URI.
    - Added `"TurnURI": ""` to specify your TURN URI.
    - Added `"TurnUsername": ""` to specify your TURN username
    - Added `"TurnSharedKey": ""` to specify your TURN server shared key to created dynamic passwords to establish the connection. 

### Database Changes from v3.4 to v3.5

**FileInfo Table**

- Added `FileInfo` table

**Posts Table**

- Added `FileIds` column
- Added indexes for `DeleteAt`

**Channels Table**, **Commands Table**, **Emoji Table**, **Teams Table**, **IncomingWebhooks Table**, **OutgoingWebhooks Table**

- Added indexes for `CreateAt`
- Added indexes for `UpdateAt`
- Added indexes for `DeleteAt`

**TeamMembers Table**

- Added indexes for `DeleteAt`

**Sessions Table**

- Added indexes for `ExpiresAt`
- Added indexes for `CreateAt`
- Added indexes for `Last ActivityAt`

**Users Table**

- Added indexes for `CreateAt`
- Added indexes for `UpdateAt`
- Added indexes for `DeleteAt`
- Added full text indexes for `idx_users_all_txt`: Username, FirstName, LastName, Nickname, Email
- Added full text indexes for `idx_users_names_txt`:Username, FirstName, LastName, Nickname

### API Changes from v3.4 to v3.5

**New routes:**

- Added `POST` at `/users/search`
    - Search for user profiles based on username, full name and optionally team id.
- Added `GET` at `/users/{offset}/{limit}`
    - Retrieves a page of system-wide users
- Added `POST` at `/teams/{team_id}/update_member_roles`
    - Update a user's roles for the specified team.
- Added `GET` at `/teams/{team_id}/channels/{channel_id}/members/{user_id}`
    - Retrieves the channel member for the specified user. Useful for fetching the channel member after updates are made to it. If the channel member does not exist, then return an error.
- Added `GET` at `/teams/{team_id}/stats`
    - Returns stats for teams which includes total user count and total active user count.
- Added `GET` at `/teams/{team_id}/members/{offset}/{limit}`
    - To page through team members
- Added `POST` at `/teams/{team_id}/members/ids`
    - Retrieves a list of team members based on user ids
- Added `GET` at `/teams/{team_id}/members/{user_id}`
    - Retrieves a single team member
- Added `GET` at `/teams/{team_id}/posts/{post_id}/get_file_infos`
    - Retrieves file attachment info for a post
- Added `GET` at `/channels/{channel_id}/users/{offset}/{limit}`
    - Retrieves profiles for users in the channel
- Added `GET` at `/channels/{channel_id}/users/not_in_channel/{offset}/{limit}`
    - Retrieves profiles for users not in the channel
- Added `POST` at `/webrtc/token`
    - Retrieves a valid token and servers to establish a webrtc connection between the peers

**Moved routes:**

- Updated `GET` at `/channels/{channel_id}/extra_info` to `/channels/{channel_id}/stats`
    - No longer returns a list of channel members and only returns the member count
- Updated `POST` at `/users/profiles/{team_id}` to `/teams/{team_id}/users/{offset}/{limit}`
    - Functionally performs the same, just moves it to match our other APIs that need a team ID. 
- Updated `GET` at `/members/{team_id}` to `/teams/{team_id}/members/{offset}/{limit}`
    - Allows paging through team members

**Removed routes:**

- Removed `GET` at `/users/direct_profiles`
- Removed `GET` at `/users/profiles_for_dm_list/{team_id}/{offset}/{limit}`

**Modified Routes**

- Added `POST` at `/users/{user_id}/update_roles`
    - Only allows updating of system wide roles. If you want to update team wide roles, please use the new route `/teams/{team_id}/update_member_roles`

**Changes to File Routes:**

Routes used to get files and their metadata from the server have been changed substantially in 3.5 so that each file will be given a unique identifier to make them easier to use through the API. In addition, the `Filenames` field of each post has been deprecated in favor of the new `FileIds` field.

- The response type of `GET` at `/teams/{team_id}/files/upload` has been changed to return more information about the uploaded file. See [the documentation for this route on api.mattermost.com](https://api.mattermost.com/#tag/files%2Fpaths%2F~1teams~1%7Bteam_id%7D~1files~1upload%2Fpost) for more information
- Split `GET` at `/teams/{team_id}/files/get/{channel_id}/{user_id}/{filename}` into:
    - `GET` at `/files/{file_id}/get`
        - Get a file
    - `GET` at `/files/{file_id}/get_thumbnail`
        - Get a small thumbnail for image files
    - `GET` at `/files/{file_id}/get_preview`
        - Get a medium-sized preview image for image files
- Updated `GET` at `/teams/{team_id}/files/get_info/{channel_id}/{user_id}/{filename}` to `/files/{file_id}/get_info`
- Updated `GET` at `/teams/{team_id}/files/get_public_link` to `/files/{file_id}/get_public_link`
- Added `GET` at `/public/files/{file_id}/get`
    - Get a file without logging in
    - The previous route `GET` at `/public/files/get/{team_id}/{channel_id}/{user_id}/filename` has been deprecated, but will remain available for files that were uploaded prior to 3.5
    
### Known Issues

- Channel autolinking with `~` only works if you are a member of the channel
- Slack Import doesn't add merged members/e-mail accounts to imported channels
- User can receive a video call from another browser tab while already on a call
- Video calls do not work with Chrome v56 and later
- Sequential messages from the same user appear as separate posts on mobile view
- Slash commands do not work in newly created private channels until a hard refresh
- Edge overlays desktop notification sound with system notification sound
- Pressing escape to close autocomplete clears the textbox on IE11
- Channel switcher doesn't work for users outside of your current team
- Deleting a messages from a permalink view doesn't show delete until refresh
- Channel dropdown selector no longer works in the Zapier App but the Channel ID can still be entered manually
- Search autocomplete picker is broken on Android
- Channel push notification preferences do not work for the inactive teams if you have multiple teams on a single server.

### Contributors

Many thanks to all our contributors. In alphabetical order:

/platform

- [alsma](https://github.com/alsma), [asaadmahmood](https://github.com/asaadmahmood), [coreyhulen](https://github.com/coreyhulen), [crspeller](https://github.com/crspeller), [DavidLu1997](https://github.com/DavidLu1997), [digitaltoad](https://github.com/digitaltoad), [dmeza](https://github.com/dmeza), [enahum](https://github.com/enahum), [esethna](https://github.com/esethna), [grundleborg](https://github.com/grundleborg), [harshavardhana](https://github.com/harshavardhana), [hmhealey](https://github.com/hmhealey), [it33](https://github.com/it33), [jasonblais](https://github.com/jasonblais), [jwilander](https://github.com/jwilander), [kaakaa](https://github.com/kaakaa), [lfbrock](https://github.com/lfbrock), [npcode](https://github.com/npcode), [R-Wang97](https://github.com/R-Wang97), [Rudloff](https://github.com/Rudloff), [S4KH](https://github.com/S4KH), [shieldsjared](https://github.com/shieldsjared), [thomchop](https://github.com/thomchop), [usmanarif](https://github.com/usmanarif), [wget](https://github.com/wget), [yangchen1](https://github.com/yangchen1)

/ios

- [coreyhulen](https://github.com/coreyhulen), [lfbrock](https://github.com/lfbrock), [thomchop](https://github.com/thomchop)

/desktop

- [asaadmahmood](https://github.com/asaadmahmood), [itsmartin](https://github.com/itsmartin), [jasonblais](https://github.com/jasonblais), [jcomack](https://github.com/jcomack), [jnugh](https://github.com/jnugh), [magicmonty](https://github.com/magicmonty), [Razzeee](https://github.com/Razzeee), [yuya-oc](https://github.com/yuya-oc)

/docs

- [asaadmahmood](https://github.com/asaadmahmood), [chikei](https://github.com/chikei), [crspeller](https://github.com/crspeller), [erikthered](https://github.com/erikthered), [esethna](https://github.com/esethna), [gabx](https://github.com/gabx), [gmorel](https://github.com/gmorel), [grundleborg](https://github.com/grundleborg), [hannaparks](https://github.com/hannaparks), [harshavardhana](https://github.com/harshavardhana), [hmhealey](https://github.com/hmhealey), [it33](https://github.com/it33), [jasonblais](https://github.com/jasonblais), [JeffSchering](https://github.com/JeffSchering), [kunthar](https://github.com/kunthar), [lfbrock](https://github.com/lfbrock), [lindy65](https://github.com/lindy65), [npcode](https://github.com/npcode), [reach3r](https://github.com/reach3r), [Rudloff](https://github.com/Rudloff), [rwillmer](https://github.com/rwillmer), [shieldsjared](https://github.com/shieldsjared), [StraylightSky](https://github.com/StraylightSky), [thiyagaraj](https://github.com/thiyagaraj), [yangchen1](https://github.com/yangchen1), [yumenohosi](https://github.com/yumenohosi), [yuya-oc](https://github.com/yuya-oc), [Zhouzi](https://github.com/Zhouzi)

/mattermost-docker

- [5ak3t](https://github.com/5ak3t), [npcode](https://github.com/npcode), [rothgar](https://github.com/rothgar)

/android

- [coreyhulen](https://github.com/coreyhulen), [DavidLu1997](https://github.com/DavidLu1997), [dmeza](https://github.com/dmeza), [it33](https://github.com/it33), [mattchue](https://github.com/mattchue)

/mattermost-bot-sample-golang

- [hmhealey](https://github.com/hmhealey), [pneisen](https://github.com/pneisen)

/mattermost-load-test

- [athingisathing](https://github.com/athingisathing), [coreyhulen](https://github.com/coreyhulen), [crspeller](https://github.com/crspeller), [csduarte](https://github.com/csduarte), [enahum](https://github.com/enahum), [it33](https://github.com/it33), [jasonblais](https://github.com/jasonblais)

/mattermost-driver-javascript

- [crspeller](https://github.com/crspeller)

/mattermost-api-reference

- [coreyhulen](https://github.com/coreyhulen), [crspeller](https://github.com/crspeller), [hmhealey](https://github.com/hmhealey), [jwilander](https://github.com/jwilander)

/mattermost-mobile

- [dmeza](https://github.com/dmeza), [hmhealey](https://github.com/hmhealey), [it33](https://github.com/it33), [jasonblais](https://github.com/jasonblais), [mfpiccolo](https://github.com/mfpiccolo), [thomchop](https://github.com/thomchop)

## Release v3.4.0  

Release date: 2016-09-16

### Highlights

#### Zapier Integration
- Integrate over [700 public cloud applications](https://zapier.com/zapbook/) using [Zapier](https://zapier.com), with full support for Markdown formatting. To start, [click here to accept an invitation to Zapier](https://zapier.com/developer/invite/47050/902cde1eb8e0b3eb1223a2cf05331abd/), then [follow the setup guide](https://docs.mattermost.com/integrations/zapier.html).

#### OAuth 2.0 Service Provider
- Users with an account on a Mattermost server can securely sign in to third-party applications with an OAuth 2.0 protocol. See [documentation](https://docs.mattermost.com/developer/oauth-2-0-applications.html) to learn more.

#### Improved Notifications and Status Indicators
- Users can now control how often email notifications are sent
- Users can now control whether push notifications are sent when they are online, offline or away
- Users can now set the display duration of a desktop notification
- Email notifications now include channel names
- Android push notifications are now cleared after the message is read somewhere else
- /away, /online, /offline can now be used to manually set your status
- Status indicators are now shown on the profile pictures in the centre channel and right hand side

### Improvements

#### Files and Images
- PDFs now show a preview in the image previewer on browsers, desktop apps, and mobile apps

#### Integrations
- After an integration is created, a confirmation screen now displays the relevant token, webhook URL or OAuth client secret

#### System Console
- Added connection security option `PLAIN` for SMTP
- Salt settings in the config.json now ship blank and are autogenerated after install
- Added [Error and Diagnostics Reporting option](https://docs.mattermost.com/administration/config-settings.html#enable-diagnostics-and-error-reporting) to help Mattermost, Inc. improve reliability and performance for your deployment configuration.

#### Slack Import
- Slack import now imports @mentions mapped to user names

#### User Interface
- Improved design of signup pages when multiple account creation methods are enabled
- User profile popover now shows both username and full name (if available)
- @mention autocomplete now groups users according to who is in the channel
- Channel URL no longer updates when the Channel Name changes
- Markdown headings are now rendered in Compact View
- A System Message now posts when new users join Town Square

#### Enterprise Edition: 
- Added a CLI tool for creating channels
- Added a display option to hide join/leave messages from view (user added and user removed messages still appear)
- System Admins can now test their LDAP connection using a “Test Connection” button
- FirstName and LastName fields are now optional for LDAP and SAML

### Bug Fixes
- Old public links are now invalidated when the salt is regenerated. 
- Messages can now be flagged from the search results list
- Count of unread mentions are no longer mixed when switching between multiple teams.
- Recent Mentions search on mobile no longer contains `@all`
- For those using the mobile view on desktop, Ctrl+Enter now sends messages on mobile web view 
- User removed from team now shows up in DM list under "Outside this team"
- Mentions update properly when team is switched

### Compatibility  
Changes from v3.3 to v3.4:

**Special Note**

(Only affects servers with public links enabled) After upgrading to v3.4, existing public links will no longer be valid. This is because in past versions, when the Public Link Salt was regenerated existing public links were not invalidated. Now, when the salt is regenerated, existing links are made invalid.

#### config.json   

Multiple setting options were added to `config.json`. Below is a list of the additions and their default values on install. The settings can be modified in `config.json` or the System Console. 

**Changes to Team Edition and Enterprise Edition**:

 - Under `EmailSettings` in `config.json`:
    - Added `"EnableEmailBatching": false` to enable batching of email notifications configurable in Account Settings. To enable email batching, the `SiteURL` field must be filled out and `Enable` under `ClusterSettings` must be set to `false` to disable high availability mode.
    - Added `"EmailBatchingBufferSize": 256` to specify the maximum number of notifications batched into a single email.
    - Added `"EmailBatchingInterval": 30` to specify the maximum frequency, in seconds, which the batching job checks for new notifications.

 - Under `LogSettings` in `config.json`:
    - Added `"EnableDiagnostics": true` to increase reliability and performance of Mattermost for your deployment configuration by sending encrypted [error reporting and diagnostic information](https://docs.mattermost.com/administration/config-settings.html#enable-diagnostics-and-error-reporting) to Mattermost, Inc. 

**Additional Changes to Enterprise Edition:**    

The following config settings will only work on servers with an Enterprise License that has the feature enabled.
 
- Under `LdapSettings` in `config.json`:
    - `"FirstNameAttribute": ""` is no longer a required field
    - `"LastNameAttribute": ""` is no longer a required field
- Under `SamlSettings` in `config.json`:
    - `"FirstNameAttribute": ""` is no longer a required field
    - `"LastNameAttribute": ""` is no longer a required field

### Database Changes from v3.3 to v3.4

**Status Table**

 - Added `Manual` column.
 - Added `ActiveChannel` column.

### API Changes from v3.3 to v3.4

**New routes:**
 - Added `GET` at `/oauth/authorized`
     - Returns the OAuth2 Apps authorized by the user.  On success it returns a list of sanitized OAuth2 Authorized Apps by the user.
 - Added `POST` at `/oauth/"+clientId+"/deauthorize`
     - Deauthorizes a user on an OAuth 2.0 app, where `clientId` corresponds to the application. Returns status OK on success or an AppError on fail. 
 - Added `POST` at `/oauth/"+clientId+"/regen_secret`
     - Generates a new OAuth App Client Secret, where `clientId` corresponds to the application. Returns an OAuth2 App on success. Must be authenticated as a user and the same user who registered the app or a System Admin. 
 - Added `POST` at `/admin/ldap_test`
     - Will run a connection test on the current LDAP settings. It will return the standard OK response if settings work. Otherwise it will return an appropriate error.
 - Added `POST` at `/users/status/set_active_channel`
     - Sets the Status.ActiveChannel field which is used to tell if the user is actively viewing a channel or not.
 - Added `GET` at `/admin/recently_active_users/{teamId}`
     - Returns a list of recent active users. 

### Known Issues

- Upgrading from 3.2 to 3.4 will be incomplete due to a migration code not being run properly. You can either:
    - Upgrade from 3.2 to 3.3 and then from 3.3 to 3.4, or
    - Upgrade from 3.2 to 3.4, then run the following SQL query to make Mattermost rerun upgrade steps that were not properly completed: `UPDATE Systems SET Value = '3.1.0' WHERE Name = 'Version';`
- Deleted messages don't disappear from the channel for the user who deleted the message, if the message was previously edited and right hand sidebar is open.
- A single collapsed link or image preview re-opens after refresh.
- Files sent in private chat to members in a different team are not accessible.
- YouTube video links show as “Video not found” on Desktop App if "Allow mixed content" is turned on.
- “More” option under Direct Message list no longer shows count of team members not in your direct message list.
- On Firefox, CTRL/CMD + U keyboard shortcut to upload a file doesn’t work.
- Webhook attachments don’t show up in search results.
- Messages sometimes don't appear deleted until the page is refreshed.
- When joining a channel from a public link, the page sometimes loads for a long time and requires a refresh.

### Contributors

Many thanks to all our contributors. In alphabetical order:

/platform
- [asaadmahmood](https://github.com/asaadmahmood), [coreyhulen](https://github.com/coreyhulen), [crspeller](https://github.com/crspeller), [cybershambles](https://github.com/cybershambles), [daizenberg](https://github.com/daizenberg), [DavidLu1997](https://github.com/DavidLu1997), [enahum](https://github.com/enahum), [esethna](https://github.com/esethna), [gramakri](https://github.com/gramakri), [grundleborg](https://github.com/grundleborg), [hmhealey](https://github.com/hmhealey), [HugoGiraudel](https://github.com/HugoGiraudel), [it33](https://github.com/it33), [jasonblais](https://github.com/jasonblais), [joonsun-baek](https://github.com/joonsun-baek), [jwilander](https://github.com/jwilander), [lfbrock](https://github.com/lfbrock), [npcode](https://github.com/npcode), [paranbaram](https://github.com/paranbaram), [phrix32](https://github.com/phrix32), [R-Wang97](https://github.com/R-Wang97), [shieldsjared](https://github.com/shieldsjared)

/ios
- [jasonblais](https://github.com/jasonblais), [lfbrock](https://github.com/lfbrock)

/desktop
- [asaadmahmood](https://github.com/asaadmahmood), [jasonblais](https://github.com/jasonblais), [jgis](https://github.com/jgis), [jnugh](https://github.com/jnugh), [Razzeee](https://github.com/Razzeee), [St-Ex](https://github.com/St-Ex), [yuya-oc](https://github.com/yuya-oc)

/docs
- [asaadmahmood](https://github.com/asaadmahmood), [coreyhulen](https://github.com/coreyhulen), [DavidLu1997](https://github.com/DavidLu1997), [esethna](https://github.com/esethna), [friism](https://github.com/friism), [hmhealey](https://github.com/hmhealey), [it33](https://github.com/it33), [jasonblais](https://github.com/jasonblais), [jwilander](https://github.com/jwilander), [kaakaa](https://github.com/kaakaa), [lfbrock](https://github.com/lfbrock), [lindy65](https://github.com/lindy65), [pmccarthy01](https://github.com/pmccarthy01), [rudloff](https://github.com/Rudloff),  [shieldsjared](https://github.com/shieldsjared), [yangchen1](https://github.com/yangchen1)

/mattermost-docker
- [npcode](https://github.com/npcode), [xcompass](https://github.com/xcompass)

/android
- [coreyhulen](https://github.com/coreyhulen), [enahum](https://github.com/enahum), [jasonblais](https://github.com/jasonblais), [jwilander](https://github.com/jwilander), [lfbrock](https://github.com/lfbrock)

/push-proxy
- [jwilander](https://github.com/jwilander)

/mattermost-heroku
- [it33](https://github.com/it33), [jwilander](https://github.com/jwilander)

## Release v3.3.0

Expected release date: 2016-08-16

### Security Update

- Mattermost v3.3.0 contains [security updates](http://about.mattermost.com/security-updates/). [Upgrading to Mattermost v3.3.0](http://docs.mattermost.com/administration/upgrade.html) is highly recommended.
- Thanks to Bastian Ike for contributing security reports through the [Mattermost Responsible Disclosure Policy](https://www.mattermost.org/responsible-disclosure-policy/).

### Highlights

#### Languages
- Added Dutch, Korean, Simplified Chinese and Traditional Chinese translations for the user interface.
- Promoted Portuguese and Spanish to release-quality translations.

#### Flagged Messages
- Added the ability to flag a message for follow up, so users can track messages they want to go back to later.

#### Improved Statuses
- Improved response time of status indicator changing between online/offline/away.
- Added status indicators to the Direct Message and Channel member lists.
- Added `@here` to mention users who are online.

#### Google SSO ([Enterprise E20](https://about.mattermost.com/pricing/))
- Users can sign in to Mattermost with their Google credentials and new Mattermost user accounts are automatically created on first login.

#### Office 365 SSO (Beta) ([Enterprise E20](https://about.mattermost.com/pricing/))
- Users can sign in to Mattermost with their Office 365 credentials and new Mattermost user accounts are automatically created on first login.

#### High Availability Mode (Beta) ([Enterprise E20](https://about.mattermost.com/pricing/))
- Support for highly available application servers configurable in the System Console and configuration files. See [documentation](http://docs.mattermost.com/deployment/cluster.html) for more details.

### Improvements

#### iOS app
- Fixed issue where “Refresh/Log out” was appearing frequently.
- Fixed issue where center channel appears blank after initial page load.
- Keyboard is now closed when a user executes a search.

#### Mobile (iOS and Android apps)
- Enter key now creates a new line instead of sending the message.
- Added links to the mobile apps in the welcome email, tutorial, and main menu.
- Added a landing page that informs users of the mobile app when they access the site on a mobile web browser.
- Permalinks are now available on mobile.
- Made it easier to click on the ... menu when in the right-hand sidebar view.
- Enable auto-complete for "from:" and "in:".

#### User Interface
- Channel header is now added to the View Info modal.
- Configured channel introduction to respect the full width and centred channel views.
- Removed signup link from sign in page if all signup methods are disabled.
- Improved channel header popover behaviour.

#### Authentication
- The username "matterbot" is now restricted from account creation.
- Link to create an account is hidden on the login page if no account creation methods are turned on in the System Console.
- All team members can View Members for the team or specific channels.

#### Notifications
- Mention notifications can be turned on for any new messages in comment threads that you participate in.

#### Keyboard Shortcuts
- Added icons next to channel names and improved sorting in the channel switcher (`CTRL/CMD+K`).
- Keyboard shortcuts that open modals can now toggle them open and closed (`CTRL/CMD+SHIFT+A`, `CTRL/CMD+K`).

#### Integrations
- Added an option to trigger outgoing webhook if the first word starts with the specified trigger word.

#### System Console
- Username is now added to the System Console users list.
- Legal and Support links are now hidden in the user interface if no link is specified in the System Console.
- If the Terms of Service link is left blank in the System Console then it defaults to the "Mattermost Conditions of Use" page.

#### [Enterprise E10, E20](https://about.mattermost.com/pricing/)

- Added the ability to set different themes for each team.
- Added a checkbox to apply theme settings to all teams of which you are a member.
- Users disabled or removed from the AD/LDAP server are now made “Inactive” in Mattermost (previously their sessions were revoked and could no longer log in, but their account status was not set to “Inactive”).
- Added the ability to force migrating authentication methods.
- Added Site Description field to the System Console > Customization > Custom Branding section.
- AD/LDAP `Bindusername` and `Bindpassword` fields in the System Console are now optional to support anonymous binding.

### Bug Fixes

- The behavior of setting for Link Previews in Account Settings is no longer reversed.
- Hitting the URL of a private team you used to belong to now redirects properly.
- Search terms contained in hashtags are now highlighted in the search results.
- Fixed an issue with quick typesetting on IE-11 and Edge.
- Fixed an issue with uploading SAML certificates if the files were removed from `config.json`.
- Multiple files can now be selected on the file upload dialog of the desktop app.
- Fixed a scrolling issue with the channel switcher.
- Fixed system messages showing a small empty white box.
- Fixed a markdown formatting issue with multiple lists in a row.
- Team Admins can no longer demote System Admins.
- The channel header now respects the setting for Channel Display Mode.
- The System Console no longer freezes if accessing via URL when not logged in.
- Site Name is now restricted to 30 characters to avoid text overflow.
- Error is no longer thrown when switching between teams in the System Console.
- Invalid password error is thrown if System Admin resets a password to something that doesn't meet the specified password requirements.
- Fixed the percentage loading indicator on the image preview modal.
- File upload overlay now appears on Edge.
- Maximum Users per Team and Minimum Password Length now default to reasonable values if a bad input is saved.
- Right-hand side now updates when a new profile picture is saved.
- Channels in the Channel Switcher are sorted by their handle if their display name is identical.
- Setting the length for mobile sessions is now fixed in the System Console.
- The “Test Connection” button in the System Console > Notifications > Email section now properly uses the saved SMTP password.
- System Admins no longer receive a JavaScript error if a new message is received while in the System Console.
- Dropdown in the Manage Members modal is no longer empty for System Admins.
- @all is now correctly highlighted if the trigger setting is selected in Account Settings.
- Fixed unformatted error message on account creation page if no creation methods are enabled.
- Corrected the formatting of some help text in the System Console.
- Color picker in Custom Theme settings now disappears once setting has been saved on mobile.
- System Console menu no longer cuts off long team names.

### Compatibility  
Changes from v3.2 to v3.3:

#### config.json   

Multiple setting options were added to `config.json`. Below is a list of the additions and their default values on install. The settings can be modified in `config.json` or the System Console. 

**Changes to Team Edition and Enterprise Edition:**

- Under a new section `NativeAppSettings`:
   - Added `"AppDownloadLink": "https://about.mattermost.com/downloads/"` to point towards a download page for native apps.
   - Added `"AndroidAppDownloadLink": "https://about.mattermost.com/mattermost-android-app/"` to point towards the Android app.
   - Added `"IosAppDownloadLink": "https://about.mattermost.com/mattermost-ios-app/"` to point towards the iOS app.
- Under `ServiceSettings`:
    - Added `"SiteURL": ""` to allow the server to overwrite the site_url.
- Under `TeamSettings`:
    - Added `"UserStatusAwayTimeout": 300` to specify the number of seconds before users are considered "away".

**Additional Changes to Enterprise Edition:**    

The following config settings will only work on servers with an Enterprise License that has the feature enabled.
   
- Under `TeamSettings`:
    - Added `"CustomDescriptionText": ""` to set the site description shown in login screens and user interface.
- Under `GoogleSettings` in `config.json`:
   - Changed: `"Scope": "profile email"` to set the standard setting for OAuth to determine the scope of information shared with OAuth client.
   - Changed: `"AuthEndpoint": "https://accounts.google.com/o/oauth2/v2/auth"` to set the authorization endpoint for Google SSO.
   - Changed: `"TokenEndpoint": "https://www.googleapis.com/oauth2/v4/token"` to set the token endpoint for Google SSO.
   - Changed: `"UserApiEndpoint": "https://www.googleapis.com/plus/v1/people/me"` to set the user API endpoint for Google SSO.
- Under a new section `Office365Settings`:
   - Added `"Enable": false` to allow login using Office 365 SSO when set to `true`.
   - Added `"Secret": ""` to set the Client Secret received when registering the application with Google.
   - Added `"Id": ""` to set the Client ID received when registering the application with Google.
   - Added `"Scope": "User.Read"` to set the standard setting for OAuth to determine the scope of information shared with OAuth client.
   - Added `"AuthEndpoint": "https://login.microsoftonline.com/common/oauth2/v2.0/authorize"` to set the authorization endpoint for Office 365 SSO.
   - Added `"TokenEndpoint": "https://login.microsoftonline.com/common/oauth2/v2.0/token"` to set the token endpoint for Office 365 SSO.
   - Added `"UserApiEndpoint": "https://graph.microsoft.com/v1.0/me"` to set the user API endpoint for Office 365 SSO.
- Under `LdapSettings` in `config.json`:
   - `"BindUsername": ""` and `"BindPassword": ""` are no longer required fields, so anonymous binding is possible.
- Under a new section `ClusterSettings`:
    - Added `"Enable": false` to enable High Availability mode.
    - Added `"InterNodeListenAddress": ":8075"` to specify the address the server will listen on for communicating with other servers.
    - Added `"InterNodeUrls": []` to specify the internal/private URLs of all the Mattermost servers separated by commas.

### Database Changes from v3.2 to v3.3

**OAuthAccessData Table**

 - Added `ClientId` column.
 - Added `UserId` column.
 - Removed `AuthCode` column.
 - Set Unique key on `ClientId` and `UserId` columns.
 - Removed index from `idx_oauthaccessdata_auth_code` column.
 - Added indexes to `idx_oauthaccessdata_client_id`, `idx_oauthaccessdata_user_id` and `idx_oauthaccessdata_refresh_token` columns.

**OAuthApps Table**

 - Added `IconURL` column.

**OutgoingWebhooks Table**

 - Added `TriggerWhen` column.

**Status Table**

 - Added `Status` table.

**Users Table**

 - Removed `LastActivityAt` column.
 - Removed `LastPingAt` column.
 - Removed `ThemeProps` column.

### API Changes from v3.2 to v3.3

**Updated admin routes:** 
 - Changed `users/status` from `POST` to `GET` 

**New admin routes:**
 - Added `GET` at `/posts/flagged/{offset:[0-9]+}/{limit:[0-9]+}`
     - Returns a list of posts that have been flagged by the user; `offset` is the offset to start the page at; `limit` is the max number of posts to return.
 - Added `GET` at `/admin/cluster_status`
     - Returns a json with a status of each of the reachable nodes in the cluster
 - Added `GET` at `/oauth/list`
     - Returns a list of OAuth 2.0 apps registered by the user
 - Added `GET` at `/oauth/app/{clientId:""}`
     - Returns a Sanitized OAuth 2.0 application where `clientId` corresponds to the application
 - Added `POST` at `/oauth/delete`
     - Returns status = OK if the OAuth 2.0 application owned by the current user was successfully deleted.
 - Added `GET` at `/oauth/access_token`
     - Returns the access token for OAuth 2.0 application
 - Added `POST` at `/preferences/delete`
     - Returns status = OK if the list of preferences owned by the current user were successfully deleted.
 - Added `POST` at `/admin/remove_certificate`
     - Returns a map[string]interface{} if removing the x509 base64 Certificates and Private Key files used with SAML exists on the file system.

### Known Issues

- Desktop apps sometimes require a refresh to solve 404 errors.
- Deleted messages don't disappear from the channel for the user who deleted the message, if the message was previously edited and right hand sidebar is open.
- After receiving an error for creating a channel with one character, updated channel name is not saved.
- A single collapsed preview re-opens after refresh.
- Removed user from team still appears in DM list from the team.
- Files sent in private messages to members in a different team are not accessible.
- YouTube videos show as “Video not found” on Desktop App.
- “More” option under Direct Message list no longer shows count of team members not in your direct message list.
- /join sometimes throws an error.
- On Firefox, CTRL/CMD + U keyboard shortcut doesn’t work.
- Sometimes only the last character typed in the channel switcher appears.
- Webhook attachments don’t show up in search results.
- Count of unread mentions are sometimes mixed when switching between multiple teams.
- Office 365 login sometimes causes a bad token error.
- Messages sometimes don't appear deleted until the page is refreshed.
- When joining a channel from a public link, the page sometimes loads for a long time and requires a refresh.
- After leaving a team, joining or creating a team sometimes causes an error.

### Contributors

Many thanks to all our contributors. In alphabetical order:

/platform

- [asaadmahmood](https://github.com/asaadmahmood), [coreyhulen](https://github.com/coreyhulen), [crspeller](https://github.com/crspeller), [DavidLu1997](https://github.com/DavidLu1997), [eadmund](https://github.com/eadmund), [enahum](https://github.com/enahum), [esethna](https://github.com/esethna), [hmhealey](https://github.com/hmhealey), [jasonblais](https://github.com/jasonblais), [jwilander](https://github.com/jwilander), [lfbrock](https://github.com/lfbrock), [maruTA-bis5](https://github.com/maruTA-bis5), [Rudloff](https://github.com/Rudloff), [samogot](https://github.com/samogot), [yuters](https://github.com/yuters)

/desktop

- [jasonblais](https://github.com/jasonblais), [jnugh](https://github.com/jnugh), [Razzeee](https://github.com/Razzeee), [timroes](https://github.com/timroes), [yuya-oc](https://github.com/yuya-oc)

/android

- [coreyhulen](https://github.com/coreyhulen), [jasonblais](https://github.com/jasonblais)

/ios

- [coreyhulen](https://github.com/coreyhulen), [macdabby](https://github.com/macdabby), [jasonblais](https://github.com/jasonblais)

/docs

- [asaadmahmood](https://github.com/asaadmahmood), [esethna](https://github.com/esethna), [it33](https://github.com/it33), [jasonblais](https://github.com/jasonblais), [lfbrock](https://github.com/lfbrock), [lindy65](https://github.com/lindy65)

/mattermost-docker

- [npcode](https://github.com/npcode)

/mattermost-driver-javascript

- [jwilander](https://github.com/jwilander)

/mattermost-bot-sample-golang

- [coreyhulen](https://github.com/coreyhulen), [jasonblais](https://github.com/jasonblais)

If we missed your name, please let us know at feedback@mattermost.com. Recognition is a manual process and mistakes can happen. We want to include anyone who's made a pull request that got merged during the release.

## Release v3.2.0

Release date: 2016-07-16

### Security Update

- Mattermost v3.2.0 contains [multiple security updates](http://about.mattermost.com/security-updates/). [Upgrading to Mattermost v3.2.0](http://docs.mattermost.com/administration/upgrade.html) is highly recommended.
- Thanks to Bastian Ike, Mohammad Razavi, Steve MacQuiddy, Christer Mjellem Strand and Jonas Arneberg for contributing security reports through the [Mattermost Responsible Disclosure Policy](https://www.mattermost.org/responsible-disclosure-policy/).

### Highlights

#### Languages

- Added German translation for the user interface if enabled by the System Admin from **System Console > Localization > Available Languages**.

#### Custom Emoji

- Create Custom Emoji from the **Main Menu** > **Custom Emoji** when enabled from **System Console** > **Customization** > **Custom Emoji**.
- Restrict the permissions required to create Custom Emoji (Enterprise).

#### Performance
- Gzip compression for static content files decreases time for first page load, enabled from **System Console** > **Configuration**.
- Reduced the total Mattermost package size from 25.7MB to 18.9MB.

#### Policy ([Enterprise E10, E20](https://about.mattermost.com/pricing/))

- Restrict the permission levels required to send team invitiations in **System Console** > **Policy**.
- Restrict the permission levels required to manage public and private channels, including creating, deleting, renaming, and setting the channel header or purpose. 

#### SAML Single-Sign-On ([Enterprise E20](https://about.mattermost.com/pricing/)):

- Users can sign in to Mattermost with their SAML credentials and new Mattermost user accounts are automatically created on first login. Mattermost pulls user information from SAML, including first and last name, email and username.
- Mattermost officially supports Okta and Microsoft ADFS as the identity providers (IDPs), but you may also try configuring SAML for a custom IDP.

### Improvements

**On-Boarding and Off-Boarding**

- After account creation, users are automatically directed to the team where they were invited instead of the Team Selection page.
- "Get Team Invite Link" is now accessible on mobile.
- Users can now be removed from teams via the **Main Menu** > **Manage Members** modal.

**System Console**

- Updated labeling of System Console settings in the UI for consistency and accuracy.
- ([Enterprise E20](https://about.mattermost.com/pricing/)) High availability support via **Reload Configuration from Disk** and **Recycle Database Connections** buttons had help text added so they're easier to understand. 
- Allow System Admins to create teams even if team creation is disabled via the System Console.

**Notifications**

- Address displayed in the email notification footer is now configurable in the System Console.
- Direct Message desktop notifications now display with a "Direct Message" title.

**Web UI**

- Reply button and [...] menu now appear in a hovering UI element to increase the available margin width in the center channel.
- Right-hand sidebar can now be expanded when viewing threads or search results.
- Text emoticons now show up as the first entries in the autocomplete list
- @mention autocomplete now filters on nickname, full name, and username.
- Added an online indicator to the header of Direct Message channels.
- Added database type to the About Mattermost dialog.
- Removed unnecessary resizing when opening and closing the right hand sidebar.
- Removed jumping of the center channel when new messages are posted.
- Updated the channel info dialog to be more user friendly.

**[Enterprise E10, E20](https://about.mattermost.com/pricing/)**

-  [New command line tools](http://docs.mattermost.com/administration/command-line-tools.html) added, such as adding and removing users from channels, and restoring previously deleted channels.
- Added a button to manually trigger AD/LDAP synchronization.
- Updating AD/LDAP Synchronization Interval to no longer require a server restart to take effect.
- Improved logging for AD/LDAP synchronization.
- Added validation to the AD/LDAP settings in the System Console so an error is triggered if required fields are missing.

### Bug Fixes

- Privacy settings in the system console now refresh correctly when hiding email addresses or full names.
- Fixed the cross contamination of new channels created on different teams in the same browser.
- Updated the GitLab SSO error message for clarity if another Mattermost account is already associated with the GitLab account.
- Team creation via GitLab SSO no longer throws an error if email domains are restricted.
- Channel header no longer disappears after renaming a channel
- Testing the email connection in the System Console no longer throws an error.
- Multiline list items are now displayed correctly on new lines.
- Error message is updated when switching from email to GitLab SSO authentication that is already used by another account.
- Timestamps no longer require a page refresh when switching between 12h and 24h display formats.
- Hashtags containing `¿` are now returned with proper highlighting in search results.
- No longer require a page refresh before enabling compliance reporting in the System Console.
- `@all` no longer sends mentions if unselected in Account Settings.
- Users are no longer redirected to the switch teams page after changing authentication method from GitLab SSO to email.
- Invalid MFA token error message now clears correcly from the UI.
- Errors now correctly clear from the UI when changing passwords.
- System Console users list no longer throws an error when trying to demote a member from a System Admin.
- iOS radio buttons no longer stay selected when switching between options.
- Email addresses now display for System Admins even if hidden in the System Console.
- Code themes now save when updated via Account settings.
- File name is now displayed instead of the full path to the file in code snippet previews.
- Config settings are refreshed immediately when **Reload Configuration from Disk** is clicked.
- Preview feature checkboxes now reset after changes are canceled.
- Updated the markdown parser to fix poor handling of certain links.
- Error box highlighting on the claim AD/LDAP account page is fixed to only highlight the invalid input box.
- Errors in the system console are now properly aligned.
- Button to resend verification email no longer throws an error when clicked.
- Direct Messages modal loads faster since it is no longer cleared from memory each time it closes.
- Graphs in the **System Console > Site Statistics** now have the same start date for comparison.
- Fixed an issue where new languages are not added by default. Any server which is upgraded to Mattermost v3.1 will need to manually set **System Console > Localization > Available Languages** blank to have new languages added by default.
- Previously, a few shortcuts that used `CTRL` were overwriting existing messaging shortcuts in Mac. This has been changed so they only work with `CMD`. See [documentation](http://docs.mattermost.com/help/messaging/keyboard-shortcuts.html) for more details.
- Email body now contains the `siteURL` when inviting a user by email via CLI (command line interface)
- YouTube videos now stop playing when collapsed.
- Fixed error when adding an incoming webhook to a public channel the user is currently not in.
- Error merssage displayed on password reset page is now formatted correctly.


### Compatibility
Changes from v3.1 to v3.2:

#### config.json   

Multiple setting options were added to `config.json`. Below is a list of the additions and their default values on install. The settings can be modified in `config.json` or the System Console. 

**Changes to Team Edition and Enterprise Edition**:

- Under `EmailSettings` in `config.json`:
   - Added `"FeedbackOrganization": ""` to specify organization name and address, which will be displayed on email notifications from Mattermost.

- Under `ServiceSettings` in `config.json`:
   - Added `"EnableCustomEmoji": false`. When set to `true`, enables Custom Emoji option in the Main Menu where users can create customized emoji.

- Under `LocalizationSettings` in `config.json`:
   - Changed: `"AvailableLocales": ""` to allow new languages be added by default.

- Under `LogSettings` in `config.json`:
   - Added `"EnableWebhookDebugging": true`. When set to `true`, contents of incoming webhooks are printed to log files for debugging.

**Additional Changes to Enterprise Edition:**    

The following config settings will only work on servers with an Enterprise License that has the feature enabled.
   
- Under `TeamSettings` in `config.json`:
   - Added `"RestrictTeamInvite": "all"` to set the permissions required to send team invites.
   - Added `"RestrictPublicChannelManagement": "all"` to set the permissions required to manage public channels.
   - Added `"RestrictPrivateChannelManagement": "all"` to set the permissions required to manage private channels.

- Under `ServiceSettings` in `config.json`:
   - Added `"RestrictCustomEmojiCreation": "all"` to set the permissions required to create custom emoji.

- Under `SamlSettings` in `config.json`:
   - Added `"Enable": false` to allow login using SAML. See [documentation](http://docs.mattermost.com/deployment/sso-saml.html) to learn more about configuring SAML for Mattermost.
   - Added `"Verify": false` to control whether Mattermost verifies the signature sent from the SAML Response matches the Service Provider Login URL.
   - Added `"Encrypt": false`to control whether Mattermost will decrypt SAML Assertions encrypted with your Service Provider Public Certificate.
   - Added `"IdpUrl": ""` to set the SAML SSO URL where Mattermost sends a SAML request to start login sequence.
   - Added `"IdpDescriptorUrl": ""` to set the Identity Provider Issuer URL for the Identity Provider you use for SAML requests.
   - Added `"AssertionConsumerServiceURL": ""` to set the Service Provider Login URL.
   - Added `"IdpCertificateFile": ""` to set the public authentication certificate issued by your Identity Provider.
   - Added `"PublicCertificateFile": ""` to set certificate used to generate the signature on a SAML request to the Identity Provider for a service provider initiated SAML login, when Mattermost is the Service Provider.
   - Added `"PrivateKeyFile": ""` to set the private key used to decrypt SAML Assertions from the Identity Provider.
   - Added `"FirstNameAttribute": ""` to set the attribute in the SAML Assertion that will be used to populate the first name of users in Mattermost.
   - Added `"LastNameAttribute": ""` to set the attribute in the SAML Assertion that will be used to populate the last name of users in Mattermost.
   - Added `"EmailAttribute": ""` to set the attribute in the SAML Assertion that will be used to populate the email of users in Mattermost.
   - Added `"UsernameAttribute": ""` to set the attribute in the SAML Assertion that will be used to populate the username of users in Mattermost.
   - Added `"NicknameAttribute": ""` to set the attribute in the SAML Assertion that will be used to populate the nickname of users in Mattermost.
   - Added `"LocaleAttribute": ""` to set the attribute in the SAML Assertion that will be used to populate the language of users in Mattermost.
   - Added `"LoginButtonText": ""` set the text that appears in the login button on the login page.

- Under `LdapSettings` in `config.json`:
   - `"FirstNameAttribute": ""`, `"LastNameAttribute": ""`, `"BindUsername": ""`, and `"BindPassword": ""` are now required fields.
   - Added `"MaxPageSize": 0` to set the maximum number of users that will be requested from the AD/LDAP server at one time.

#### Database Changes from v3.1 to v3.2

**TeamMembers Table**    
- Added `DeleteAt` column.

**Emoji Table**    
- Added `Emoji` table.

### Known Issues

- In System Console > Notifications > Email the "Test Connection" button does not properly use the saved SMTP password. The temporary workaround is to re-type your SMTP Server Password into the field prior to using the "Test Connection", and then to "Save" afterwards.
- The behavior of setting for Link Previews in Account Settings is reversed.
- “More” option under Direct Message list no longer shows count of team members not in your direct message list.
- Webhook attachments don't show up in search results.
- On Firefox, System Console sidebar completely disappears when an AD/LDAP setting is saved.
- On Firefox, `CTRL/CMD + U` keyboard shortcut doesn't work.
- `/join` sometimes throws an error.
- Sometimes only the last character typed in the channel switcher appears.
- Formatting of multiple lists in a row breaks markdown.
- Hitting the URL of a private team you used to belong to shows a blank Team Selection page.
- Accessing the System Console URL when logged out causes the browser to hang.
- Youtube videos show as "Video not found" on Desktop App
- Search terms contained in hashtags are not highlighted in the search results.
- Files sent in private messages to members in a different team are not accessible.
- Center channel appears blank after initial page load on iOS.

### Contributors

Many thanks to all our contributors. In alphabetical order:

/platform    
- [42wim](https://github.com/42wim), [apheleia](https://github.com/apheleia), [asaadmahmood](https://github.com/asaadmahmood), [coreyhulen](https://github.com/coreyhulen),[crspeller](https://github.com/crspeller), [DavidLu1997](https://github.com/DavidLu1997), [enahum](https://github.com/enahum), [esethna](https://github.com/esethna), [hmhealey](https://github.com/hmhealey), [iansim](https://github.com/iansim), [it33](https://github.com/it33), [jwilander](https://github.com/jwilander), [kevynb](https://github.com/kevynb), [lfbrock](https://github.com/lfbrock), [samogot](https://github.com/samogot), [tbalthazar](https://github.com/tbalthazar), [tehraven](https://github.com/tehraven), [thiyagaraj](https://github.com/thiyagaraj), [yumenohosi](https://github.com/yumenohosi)

/ios  
- [coreyhulen](https://github.com/coreyhulen)

/desktop    
- [it33](https://github.com/it33), [jasonblais](https://github.com/jasonblais), [magicmonty](https://github.com/magicmonty), [Razzeee](https://github.com/Razzeee), [yuya-oc](https://github.com/yuya-oc)

/docs    
- [apheleia](https://github.com/apheleia), [asaadmahmood](https://github.com/asaadmahmood), [crspeller](https://github.com/crspeller), [esethna](https://github.com/esethna), [Fonata](https://github.com/Fonata), [it33](https://github.com/it33), [jasonblais](https://github.com/jasonblais), [lfbrock](https://github.com/lfbrock), [lindy65](https://github.com/lindy65), [npcode](https://github.com/npcode), [yangchen1](https://github.com/yangchen1)

/mattermost-driver-javascript    
- [coreyhulen](https://github.com/coreyhulen), [crspeller](https://github.com/crspeller), [DavidLu1997](https://github.com/DavidLu1997), [enahum](https://github.com/enahum), [hmhealey](https://github.com/hmhealey), [it33](https://github.com/it33), [samogot](https://github.com/samogot)

/mattermost-docker
- [npcode](https://github.com/npcode)

/mattermost/push-proxy
- [coreyhulen](https://github.com/coreyhulen)

If we missed your name, please let us know at feedback@mattermost.com. Recognition is a manual process and mistakes can happen. We want to include anyone who's made a pull request that got merged during the release.

## Release v3.1.0

Release date: 2016-06-16

### Security Update

- Mattermost v3.1.0 contains [multiple security updates](http://about.mattermost.com/security-updates/). [Upgrading to Mattermost v3.1.0](http://docs.mattermost.com/administration/upgrade.html) is highly recommended.
- Thanks to Uchida Taishi for contributing security reports through the [Mattermost Responsible Disclosure Policy](https://www.mattermost.org/responsible-disclosure-policy/).

### Highlights

#### Keyboard shortcuts and channel switcher 

- Added keyboard shortcuts for navigation, messages and files
- Added channel switcher available from CTRL+K in Windows and CMD+K on Mac. 
- See [shortcut documentation](http://docs.mattermost.com/help/messaging/keyboard-shortcuts.html) or use the `/shortcuts` slash command for details. 

#### Upgraded System Console

- Re-organized System Console to make settings easier to find for new users. 
- Added setting to set default server and client languages.

#### Upgraded Push Notification options

- Added ability for mobile push notifications to trigger on only mentions, all activity and no activity, configurable from **Account Settings** > **Notifications** > **Mobile push notifications**
- Added ability to trigger mobile push notifications while user is logged into Mattermost on desktop.

#### Compact View

- Added "Compact" view option to display more text on a smaller screen, configurable from **Account Settings** > **Display** > **Message Display**.

### Improvements

iOS App
- Account Settings > Notifications option lets users to enable mobile push notifications for chosen activities.
- Push notifications sent even if a user is online on desktop.
- Removed auto-capitalization on login screen, so email is no longer capitalized.

Android App
- Account Settings > Notifications option lets users to enable mobile push notifications for chosen activities.
- Push notifications sent even if a user is online on desktop.
- Removed auto-capitalization on login screen, so email is no longer capitalized.

User Interface

- Account Settings > Display option lets users set channels to compact view.
- Autocomplete closes with ESC button.
- Sequential messages with a username also show profile pictures.
- Channel introduction message conforms to the channel width chosen in Account Settings > Display.
- The message '[user] is typing' now uses the username instead of the display name.
- Date markers now show absolute time.

Performance

- Performance improvements to posting and replying.
- Online status in Direct Message list updated on first load.

Notifications

- `@all` mention added back with equivalent functionality to `@channel`.
- An email notification is now sent when username is changed.

Channels
- Removed the option to leave a channel for the last person in a private group, so private groups can no longer end up in an ownerless state.

Messaging

- Move link preview toggle out of preview feature list and add /collapse and /expand.

Localization

- New settings to configure localization options for teams, including default language.
- [Mattermost Translation Server](http://translate.mattermost.com/) upgraded to better support [localization process](http://docs.mattermost.com/developer/localization.html).

Integrations

- Integrations now support advanced formatting through [message attachments](http://docs.mattermost.com/developer/message-attachments.html).
- Added support for sending `@channel` notifications by using `<!channel>`.
- Added support for raw new lines in the text payload.
- Added validation for command trigger words.

Onboarding

- Slash command `/invite_people [email address]` sends an email invite to your Mattermost team.

Enterprise

- (E10 and higher): Added AD/LDAP synchronization to automatically deactivate Mattermost accounts after AD/LDAP accounts are deactivated. Previous behavior only checked AD/LDAP credentials on sign-in. Synchronization time defaults to one hour and is configurable from **System Console** > **Synchronization Interval**.
- (E20 and higher): Added support for [high availability database configurations](http://docs.mattermost.com/deployment/ha.html) using read replicas and a manual failover process to deploy database reconfigurations without stopping the Mattermost server.

### Bug Fixes

- Incoming webhooks have been made available in all public channels, and in private channels the user belongs to.
- A space between two named emojis is no longer required for correct rendering.
- Emojis now render inside parenthesis or brackets.
- Links that are enclosed with a right parenthesis now work properly.
- Search term highlighting now updates when search terms change but return the same posts.
- Search results now properly highlight for searches containing @username, non-latin characters, terms inside Markdown code blocks, and hashtags containing a dash.
- A single numbered item no longer resets numbering to 1.
- Previews for removed YouTube videos no longer throw a 404 error.
- Team and System Admins can now update channel settings after leaving and rejoining the channel.
- After initial load on iOS, centre channel no longer appears blank.
- When creating a team with a new account, channel introduction message is now displayed.
- Sidebar notification for direct messages now clear once viewed, regardless of which team you are in.
- Custom brand image size is now properly limited on IE11.

### Compatibility  
Changes from v3.0 to v3.1:

**config.json**    

Multiple setting options were added to `config.json`. Below is a list of the additions and their default values on install. The settings can be modified in `config.json` or the System Console. 

**Changes to Team Edition and Enterprise Edition**:

 - Under `LocalizationSettings` in `config.json`:
    - Added `"DefaultServerLocale": “en”` to set default language for the system messages and logs
    - Added `"DefaultClientLocale": “en”` to set default language for newly created users and for pages where the user hasn't logged in
    - Added `"AvailableLocales": “en,es,fr,ja,pt-BR”` to set which languages are available for users in Account Settings. The language specified in `DefaultClientLocale` should be included in this list.

**Additional Changes to Enterprise Edition:**    

The following config settings will only work on servers with an Enterprise License that has the feature enabled.

 - Under `LdapSettings` in `config.json`:
    - Added `"SyncIntervalMinutes": "60"` to allow system admins adjust how frequently Mattermost performs AD/LDAP synchronization to update users

### Known Issues

- “More” option under Direct Message list no longer shows count of team members not in your direct message list.
- Emoji smileys ending with a letter at the end of a message do not auto-complete as expected.
- Incorrect formatting when a new line is added directly after a list.
- On Postgres databases, searching for websites and emails does not work properly and hashtags which end with an inverted questionmark aren't properly highlighted.
- On Firefox, search results for hashtags are not properly highlighted.
- Clicking on a desktop notification from another team doesn’t open the team.
- Webhook attachments don't show up in search results.
- On Firefox, System Console sidebar completely disappears when an AD/LDAP setting is saved
- On Firefox, `CTRL/CMD + U` keyboard shortcut doesn't work
- Copying and pasting an image from a browser doesn't work
- Youtube videos continue playing when collapsed
- Code theme under Account Settings > Display > Theme doesn't save unless entered in vectorized form
- `/join` sometimes throws an error
- When upgrading to 3.X, syntax highlighting using Solarized code theme is lost
- In Compact view, clicking on a file in the first post in the right hand sidebar attempts to download the file
- Unable to leave a private channel in mobile view
- `@all` notifications received even after being unselected from notification options
- Channel header disappears after renaming a channel (fixed with channel switch)
- Updates to **System Console** > **Privacy** settings for existing users requires a session update
- Invalid config setting causes server to panic on start

### Contributors

Many thanks to all our contributors. In alphabetical order:

/platform
- [apheleia](https://github.com/apheleia), [ArthurHlt](https://github.com/ArthurHlt), [asaadmahmood](https://github.com/asaadmahmood), [coreyhulen](https://github.com/coreyhulen), [crspeller](https://github.com/crspeller), [DavidLu1997](https://github.com/DavidLu1997), [enahum](https://github.com/enahum), [goofy-bz](https://github.com/goofy-bz), [gramakri](https://github.com/gramakri), [hmhealey](https://github.com/hmhealey), [it33](https://github.com/it33), [jasonblais](https://github.com/jasonblais), [jwilander](https://github.com/jwilander), [kevynb](https://github.com/kevynb), [khoa-le](https://github.com/khoa-le), [lfbrock](https://github.com/lfbrock), [rompic](https://github.com/rompic), [ryoon](https://github.com/ryoon), [samogot](https://github.com/samogot), [ScriptAutomate](https://github.com/ScriptAutomate), [tbalthazar](https://github.com/tbalthazar), [tehraven](https://github.com/tehraven/)

/ios
- [coreyhulen](https://github.com/coreyhulen), [lfbrock](https://github.com/lfbrock)

/android
- [coreyhulen](https://github.com/coreyhulen), [DavidLu1997](https://github.com/DavidLu1997), [it33](https://github.com/it33), [lfbrock](https://github.com/lfbrock), [nineinchnick](https://github.com/nineinchnick)

/desktop
- [CarmDam](https://github.com/CarmDam), [it33](https://github.com/it33), [jnugh](https://github.com/jnugh), [MetalCar](https://github.com/MetalCar), [Razzeee](https://github.com/Razzeee), [yuya-oc](https://github.com/yuya-oc)

/docs    
- [apheleia](https://github.com/apheleia), [coreyhulen](https://github.com/coreyhulen), [crspeller](https://github.com/crspeller), [DavidLu1997](https://github.com/DavidLu1997), [enahum](https://github.com/enahum), [esethna](https://github.com/esethna), [hannaparks](https://github.com/hannaparks), [hmhealey](https://github.com/hmhealey), [it33](https://github.com/it33), [jasonblais](https://github.com/jasonblais), [lfbrock](https://github.com/lfbrock), [maxlmo](https://github.com/maxlmo), [mkhsueh](https://github.com/mkhsueh), [npcode](https://github.com/npcode), [TwizzyDizzy](https://github.com/TwizzyDizzy)

/mattermost-driver-javascript    
- [coreyhulen](https://github.com/coreyhulen), [crspeller](https://github.com/crspeller), [enahum](https://github.com/enahum), [jwilander](https://github.com/jwilander)

/mattermost-docker    
- [npcode](https://github.com/npcode), [pierreozoux](https://github.com/pierreozoux)

/mattermost/push-proxy    
- [coreyhulen](https://github.com/coreyhulen)

/mattermost/mattermost-docker-preview    
- [crspeller](https://github.com/crspeller)

If we missed your name, please let us know at feedback@mattermost.com. Recognition is a manual process and mistakes can happen. We want to include anyone who's made a pull request that got merged during the release.

## Release v3.0.3

Release date: 2016-05-27

Notes on patch releases: 
- v3.0.3, released 2016-05-27
   - Fixed an error with AD/LDAP signup if user already existed.
   - Fixed an error where setting language to one of the supported langugages caused a blank page.
   - Fixed an error where upgrading team admins on the primary team with AD/LDAP and Gitlab accounts caused an error.
- v3.0.2, released 2016-05-17
   - Security update to reduce information disclosure, thanks to Andreas Lindh for [reporting responsibly](http://www.mattermost.org/responsible-disclosure-policy/)
   - Fixed an error where, when using Postgres, attempting to log in with an AD/LDAP that has the same email address or username as an email-based account shows a confusing error message.
   - Fixed an error accounts using email authentation attempt to create new teams. 
   - Fixed an error where if you upgrade having never previously saved config.json from System Console, saving from System Console will not work. 
- v3.0.1, released 2016-05-16
   - v3.0.1 fixed an error in GitLab SSO, thanks to [ArthurHlt](https://github.com/ArthurHlt) for the pull request fixing the issue. 
- v3.0.0, released 2016-05-16
   - Original 3.0 release.

### Security Update

- Mattermost v3.0.3 contains multiple security updates. [Upgrading to Mattermost v3.0.3](http://docs.mattermost.com/administration/upgrade.html#upgrading-to-team-edition-3-0-x-from-2-x) is highly recommended. 
- Thanks to Yoni Ramon from the Tesla security team, Andreas Lindh and Uchida Ta for contributing security reports through the [Mattermost Responsible Disclosure Policy](https://www.mattermost.org/responsible-disclosure-policy/). 

### Major Version Release 

Mattermost 3.0 is a new major version of Mattermost with fundamental changes affecting Mattermost 2.x deployments. [An understanding of the upgrade process from 2.x to 3.0](http://www.mattermost.org/upgrading-to-mattermost-3-0/), including manual steps, is required to upgrade successfully. 

### Highlights 

#### Unified Accounts

- Users manage a single account across multiple teams
- Users from different teams can share messages and files
- Improved multi-team login and sign-up experience 

#### Enterprise Edition Security, Authentication and Branding Upgrades 

- Added multi-factor authentication
- Added multiple Active Directory/LDAP upgrades (TLS, filters, custom labels, nickname support)
- Added tools for custom branding

#### User Interface Upgrades
- New Emoji set 
- Added full width option for text display
- Improved UI for managing webhooks and slash commands 

#### iOS and Android mobile app improvements 
- Added support for multiple teams
- New option to include message snippets in push notifications 
- Added auto-correct

### Languages 

- Added Japanese translation for user interface. 

### Improvements 

iOS app
- Added support for multiple teams on the same server. 
- Added autocorrect.
- Note: Users of Mattermost 3.0 server need to install new iOS 3.0 app. iOS 2.x apps are not compatible with Mattermost 3.0 server. Also, iOS 3.0 app is not compatible with Mattermost 2.x server. 

Android app
- Added support for multiple teams on the same server. 
- Added autocorrect.
- Note: Users of Mattermost 3.0 server need to install new Android 3.0 app. Android 2.x apps are not compatible with Mattermost 3.0 server. Also, Android 3.0 app is not compatible with Mattermost 2.x server. 

User Interface
- Switched to new emoji set.
- Account Settings > Display option lets users set the channel view to full width.
- Smoother overlay transition when opening sidebar on mobile.
- Back and forward browser buttons can now move back and forward in channel history.

Integrations
- Moved webhooks and slash command settings to a new “Integrations” page.
- Added "Display Name" and “Description” to incoming and outgoing webhooks.
- Changed webhooks to always show the username and profile picture, even if posts are consecutive.
- Added a /msg command to open a direct message channel with another user.

Authentication
- Changed the user model so accounts are per server instead of per team.
- Updated the login flow so users can select which team to open after signing in.
- Combined Email, Username, and AD/LDAP options into one login box so users can enter their credentials and the system will identify which kind of authentication to use.
- GitLab SSO now creates an account from the "Sign In" button if an account previously did not exist.

Files and Attachments
- Added a preview for code files in the image viewer.

Notifications 
- Added the option to enable full snippets in push notifications.

Search
- Changed searches to connect terms with "AND" instead of "OR". 

Enterprise:
- Added the ability to map nickname to an AD/LDAP field.
- Added the ability to filter AD/LDAP users, so only users selected by the filter can log in to Mattermost.
- Added the option to connect to AD/LDAP with TLS or STARTTLS
- Added the option to replace the “AD/LDAP username” login field placeholder text with custom text.
- Users can now switch between AD/LDAP and email login from Account Settings > Security > Sign-in Method.
- Added the option to sign up with AD/LDAP on the "Get Team Invite" link and email invite sign up pages.
- Added multi-factor authentication.
- Added compliance reporting and the option to generate daily compliance reports. 
- Added custom branding, so System Admins can set a custom logo and text on the sign in page.
- Added a command line option to upload a license file.

### Bug Fixes

- Posts from webhooks now fire notifications to the user who created the webhook.
- Edit post option no longer appears, but doesn't work, on other users' posts in the right-hand sidebar.
- Text input box does not stay scrolled to the bottom when drafting a long message in Firefox.
- Webhooks in search results now show the username/profile pic of the bot, instead of the user who set up the webhook.
- Outgoing webhooks triggers now work when followed by any type of white space, instead of only spaces
- "User is typing" message now follows Teammate Name Display setting
- Log in with GitLab on mobile now works in the case where there is a space after the email address
- Links in System Console > Legal and Support settings now open properly even if http or https is not included
- Timestamps are displayed in 12-hour format when set to 24-hour format.

### Compatibility  
Changes from v2.2 to v3.0:

**iOS and Android**  

Mattermost iOS and Android app v3.0 requires Mattermost platform v3.0 and higher.

**APIs**

Web Service API is upgraded to Version 3 and previous Version 1 API is no longer supported. Golang driver, Javascript driver, incoming and outgoing webhooks and Slash commands continue to function as in previous release

**config.json**    

Multiple setting options were added to `config.json`. Below is a list of the additions and their default values on install. The settings can be modified in `config.json` or the System Console.  

**Changes to Team Edition and Enterprise Edition**:

- Under `TeamSettings` in `config.json`:
    - Added `"EnableOpenServer": false` to set whether users can sign up to the server without an invite.    
    - Removed `"EnableTeamListing": false` since the team directory was replaced with new functionality.

- Under `EmailSettings` in `config.json`:
    -  Added `"PushNotificationContents": "generic"` to set whether push notifications send a generic message (`generic`) or send a snippet of the conversation (`full`)

- Under `SupportSettings` in `config.json`, default support links were changed and need to be manually updated for existing installs:
    - Changed: `"TermsOfServiceLink": "https://about.mattermost.com/default-terms/"`
    - Changed: `"PrivacyPolicyLink": "https://about.mattermost.com/default-privacy-policy/"`
    - Changed: `"AboutLink": "https://about.mattermost.com/default-about/"`
    - Changed: `"HelpLink": "https://about.mattermost.com/default-help/"`
    - Changed: `"ReportAProblemLink": "https://about.mattermost.com/default-report-a-problem/"`
    - Changed: `"SupportEmail": "feedback@mattermost.com"`

**Additional Changes to Enterprise Edition:**    

The following config settings will only work on servers with an Enterprise License that has the feature enabled.

- Under `ServiceSettings` in `config.json`:
  - Added `"EnableMultifactorAuthentication": false` to enable Multifactor Authentication

- Under `TeamSettings` in `config.json`:
    -  Added `"EnableCustomBrand": false` to set whether custom branding of the login page is turned on. 
    -  Added `"CustomBrandText": ""` to set what text will show up on the login page, if `"EnableCustomBrand":` is set to `true`.

- Under `LdapSettings` in `config.json`:
    - Added `"ConnectionSecurity":""` to set the type of connection security Mattermost uses to connect to AD/LDAP. Options are `""` (no security), `TLS` or `STARTTLS`.
    - Added `"UserFilter": ""` (optional) to set an AD/LDAP Filter to use when searching for user objects. 
    - Added `"NicknameAttribute": ""` to set the attribute in the AD/LDAP server that will be used to populate the nickname field in Mattermost.
    - Added `"SkipCertificateVerification": false` to set whether the certificate verification step for TLS or STARTTLS connections is skipped. (For testing purposes only. Should be set to `false` in production.)
    - Added `"LoginFieldName": ""` to set the help text in the login box (for example, AD/LDAP username or Company username).

- Added `ComplianceSettings` to `config.json`:
    - Added `"Enable": false` to set whether compliance reports are enabled.
    - Added `"Directory": "./data/"` to set where the reports are stored. 
    - Added `"EnableDaily": false` to set whether Daily Reports are turned on.

#### Database Changes from v2.2 to v3.0

Version 3.0 uses a different database than version 2.0. A one-way change to the database will be required when upgrading from v2.2 to v3.0.  

### Known Issues

- “More” option under Direct Message list no longer shows count of team members not in your direct message list.
- Emoji smileys ending with a letter at the end of a message do not auto-complete as expected.
- Incorrect formatting when a new line is added directly after a list.
- Searching for a username or hashtag containing a dot now returns the correct results.
- On Postgres databases, searching for websites, emails, and searching with quotations does not work properly.
- Search term highlighting doesn't update when search terms change but return the same posts.
- Search results don't highlight properly for searches containing @username, non-latin characters, terms inside Markdown code blocks, or hashtags containing a dash.
- Custom brand image size isn’t properly limited on IE11.

### Contributors 

Many thanks to all our contributors. In alphabetical order:

/platform
- [alanmoo](https://github.com/alanmoo), [ArthurHlt](https://github.com/ArthurHlt), [asaadmahmood](https://github.com/asaadmahmood), [augustohp](https://github.com/augustohp),  [brunoqc](https://github.com/brunoqc), [chengweiv5](https://github.com/chengweiv5), [Compaurum](https://github.com/Compaurum), [coreyhulen](https://github.com/coreyhulen), [crspeller](https://github.com/crspeller), [CyrilTerets](https://github.com/CyrilTerets), [DavidLu1997](https://github.com/DavidLu1997), [enahum](https://github.com/enahum), [FeliciousX](https://github.com/FeliciousX), [hauschke](https://github.com/hauschke), [hmhealey](https://github.com/hmhealey), [insin](https://github.com/insin), [it33](https://github.com/it33), [jwilander](https://github.com/jwilander), [khoa-le](https://github.com/khoa-le), [lfbrock](https://github.com/lfbrock), [loafoe](https://github.com/loafoe), [maruTA-bis5](https://github.com/maruTA-bis5), [moogle19](https://github.com/moogle19), [olivierperes](https://github.com/olivierperes), [pjgrizel](https://github.com/pjgrizel), [qcu](https://github.com/qcu), [rodrigocorsi2](https://github.com/rodrigocorsi2), [ryoon](https://github.com/ryoon), [samogot](https://github.com/samogot), [stupied4ever](https://github.com/stupied4ever), [takashibagura](https://github.com/takashibagura), [usmanarif](https://github.com/usmanarif), [yumenohosi](https://github.com/yumenohosi)

/mattermost-docker
- [npcode](https://github.com/npcode), [xcompass](https://github.com/xcompass), [it33](https://github.com/it33)

/ios
- [coreyhulen](https://github.com/coreyhulen), [it33](https://github.com/it33)

/android
- [arusahni](https://github.com/arusahni), [JohnMaguire](https://github.com/JohnMaguire), [lindy65](https://github.com/lindy65), [nicolas-raoul](https://github.com/nicolas-raoul), [ptersilie](https://github.com/ptersilie)

/desktop
- [asaadmahmood](https://github.com/asaadmahmood), [it33](https://github.com/it33), [jeremycook](https://github.com/jeremycook), [lloeki](https://github.com/lloeki), [mgielda](https://github.com/mgielda), [yuya-oc](https://github.com/yuya-oc)

/docs
- [ajerezr](https://github.com/ajerezr), [apheleia](https://github.com/apheleia), [asaadmahmood](https://github.com/asaadmahmood), [crspeller](https://github.com/crspeller), [DavidLu1997](https://github.com/DavidLu1997), [enahum](https://github.com/enahum), [esethna](https://github.com/esethna), [it33](https://github.com/it33), [lfbrock](https://github.com/lfbrock), [lindy65](https://github.com/lindy65), [pjgrizel](https://github.com/pjgrizel), [schemacs](https://github.com/schemacs)

## Release v2.2.0

Release date: 2016-04-16

### Security Update

- Mattermost v2.2.0 contains multiple security updates. [Upgrading to Mattermost v2.2.0](http://docs.mattermost.com/administration/upgrade.html#upgrading-team-edition) is highly recommended. 
- Thanks to Jim Hebert from Fitbit Security, Andreas Lindh, and Uchida Taishi for contributing security reports through the [Mattermost Responsible Disclosure Policy](https://www.mattermost.org/responsible-disclosure-policy/). 

### Highlights 

#### New themes 

- User now have access to additional themes from Account Settings > Display Settings > Themes > See other themes
- A [contest for the user community to contribute new themes is now available.](https://forum.mattermost.org/t/share-your-favorite-mattermost-theme-colors/1330)

#### French language translation 

- French language translation is now available.

#### TPNS and EAS options

- [Enterprise App Store](http://docs.mattermost.com/deployment/push.html#enterprise-app-store-eas) (EAS) and [Test Push Notification Service](http://docs.mattermost.com/deployment/push.html#test-push-notifications-service-tpns) (TPNS) option are now included in **System Console** > **Email Settings** > **Push Notification Settings** as built-in options.

### Languages 

- Added French language translation (Beta) available from **Account Settings** > **Display**.

### Improvements 

User Interface

- New themes can be imported into Mattermost user interface from [production documentation](http://docs.mattermost.com/help/settings/theme-colors.html#custom-theme-examples). 

### Bug Fixes

- Characters in some posts will no longer display as HTML entities, such as `&#39;`

### Known Issues

- Regression: Get Public Link downloads a file and does not product a public link. 
- Edit post option appears, but doesn't work, on other users' posts in the right-hand sidebar.
- Text input box does not stay scrolled to the bottom when drafting a long message in Firefox.
- File name tooltip stays open after clicking to download.
- Unable to paste images into the text box on Firefox, Safari, and IE11.
- Archived channels are not removed from the "More" menu for the person that archived the channel until after refresh.
- First load of an empty channel does not display the introduction message.
- Search results don't highlight searches for @username, non-latin characters, or terms inside Markdown code blocks.
- Searching for a username or hashtag containing a dot returns a search where the dot is replaced with the "or" operator.
- Hashtags containing a dash incorrectly highlight in the search results.
- Emoji smileys ending with a letter at the end of a message do not auto-complete as expected.
- Incorrect formatting when a new line is added directly after a list.
- Timestamps are displayed in 12-hour format when set to 24-hour format.
- Syntax highlighting code block is missing the label for Latex documents.
- Posts from webhooks do not fire notifications to the user who created the webhook.
- Theme color vector is not updated after making custom changes to a default theme.
- Search term highlighting doesn't update on IE11 when search terms change but return the same posts.
- Team creation via SSO fails when email domain is restricted.

### Contributors 

Many thanks to all our external contributors. In no particular order:

- [pjgrizel](https://github.com/pjgrizel), [tbolon](https://github.com/tbolon) , [jblobel](https://github.com/jblobel), [rodrigocorsi2](https://github.com/rodrigocorsi2) , [enahum](https://github.com/enahum), [schemacs](https://github.com/schemacs), [raelga](https://github.com/raelga)

## Release v2.1.0

Release date: 2016-03-16

### Highlights 

- New Android application now available. 
- New desktop applications for Windows, Mac and Linux now in beta.
- Brazilian Portuguese translation added.

### Security Update

Mattermost v2.1.0 contains a security update for a cross-site scripting vulnerability in Mattermost v1.2, v1.3, v1.4 and v2.0. [Upgrading to Mattermost v2.1.0](http://docs.mattermost.com/administration/upgrade.html#upgrading-team-edition) is highly recommended. Thanks to Luke Arntson for the [RPD report](https://www.mattermost.org/responsible-disclosure-policy/). 

### New Features

Android Application 

- New [Mattermost Android App](https://github.com/mattermost/android) supporting push notifications available for devices running Android 4.4.2+. Requires Mattermost server 2.1 and higher. See [list of tested devices](https://github.com/mattermost/android/blob/master/DEVICES.md). 

Desktop Application 

- New [Desktop Application](https://github.com/mattermost/desktop) for Windows, Mac, and Linux now available as a beta release.

Languages 

- Added Portuguese language translation (Beta) available from **Account Settings** > **Display**.

### Improvements 

System Console

- Removed unused “Disable File Storage” option from the System Console as it is no longer relevant. 
- Added a warning message if a system admin demotes themselves.
- System Console statistics now use a client store instead of fetching data and storing it in state.

Messaging

- Custom slash commands now support temporary messages that appear only to the user that issued the command.
- Username autocomplete list no longer suggests inactive users.

Mobile

- Significant responsiveness and speed improvements using [fastclick](https://github.com/ftlabs/fastclick).
- Team name and username are now shown in the LHS header.
- Added a button to go back to the team URL page from the login page.

Files and Images

- Increased the maximum size of image uploads to 24 megapixels.

User Interface

- Custom theme color selectors are now organized into categories.
- Add Members and Manage Members dialogs can now be filtered using a search bar.
- Deactivated members no longer appear in the channel members list.
- Keyboard focus is set to the text input box in the right-hand sidebar if a user clicks the reply icon.
- Permalinks are now displayed in a Copy Permalink dialog instead of a popover.
- Permalink option is now available from the [...] menu on messages and comments in the right-hand sidebar.
- Reply icon now only appears on-hover for messages that don’t have replies.
- Scroll bar now appears in the center channel.

#### Bug Fixes

- System console user management tab now shows username and email on different lines.
- Yellow text box error no longer appears when the system is connected.
- Wildcard search on MySQL databases is now fixed.
- Usernames in the center channel no longer appear as “...” on login.
- Deleted messages now delete in the right-hand sidebar and center channel without requiring a page refresh.
- Contact us email address in the footer of notification emails now uses the SupportEmail config setting instead of FeedbackEmail. 
- Email addresses are now required to have at least one letter before and after the @ sign.
- Firefox desktop notifications are now fixed for some users experiencing missed notifications.
- “User is typing” message containing long usernames no longer causes text wrapping.
- Usernames appearing as “...” in the right-hand sidebar when performing a search is fixed.
- Links that end in image extensions but do not actually link to raw images no longer generate a blank image preview.
- Channel handle field in the Rename Channel dialog is now visible on themes with dark backgrounds.
- Autolinked images no longer persist after the post containing the link is deleted.
- Code theme selector on IE11 now only shows one dropdown arrow and clicking directly on the arrow opens the dropdown.
- Save/Cancel buttons for language selection in Account Settings are now formatted the same as other settings.
- Inconsistent field spacing in the Channel Info dialog is fixed.
- Recent mentions icon no longer jumps to the left of the search bar when the right-hand sidebar is opened.
- Custom slash command hints now show up in the autocomplete list.
- GIF links inside code blocks no longer auto-post the GIFs.
- Changing usernames no longer adds the old username to “words that trigger mentions”.
- Notification email footer is now translated based on the sender’s language setting.
- Slash command `/me` now posts as the user instead of a webhook message.
- Logout slash command now forces logout.
- Public links to file attachments on deleted posts no longer work.
- Error message is now shown in IE11 when uploading more than 5 files or a file over 50 MB.


### Compatibility  
Changes from v2.0 to v2.1:

**Android**  
- Mattermost Android Application is for use with Mattermost platform v2.1 and higher.

**config.json**    
- The following setting was added and can be modified under `ServiceSettings` in `config.json` or the System Console.  
    - `"AllowCorsFrom": ""` to allow the system to serve HTTP requests to other domains specified.

#### Known Issues

- Edit post option appears, but doesn't work, on other users' posts in the right-hand sidebar.
- Text input box does not stay scrolled to the bottom when drafting a long message in Firefox.
- Some characters in posts may display as HTML entities, such as `&#39;`. This can be fixed by switching to a different language and then back again.
- File name tooltip stays open after clicking to download.
- Unable to paste images into the text box on Firefox, Safari, and IE11.
- Archived channels are not removed from the "More" menu for the person that archived the channel until after refresh.
- First load of an empty channel does not display the introduction message.
- Search results don't highlight searches for @username, non-latin characters, or terms inside Markdown code blocks.
- Searching for a username or hashtag containing a dot returns a search where the dot is replaced with the "or" operator.
- Hashtags containing a dash incorrectly highlight in the search results.
- Emoji smileys ending with a letter at the end of a message do not auto-complete as expected.
- Incorrect formatting when a new line is added directly after a list.
- Timestamps are displayed in 12-hour format when set to 24-hour format.
- Syntax highlighting code block is missing the label for Latex documents.
- Posts from webhooks do not fire notifications to the user who created the webhook.
- Theme color vector is not updated after making custom changes to a default theme.
- Search term highlighting doesn't update on IE11 when search terms change but return the same posts.
- Team creation via SSO fails when email domain is restricted.

#### Contributors 

Many thanks to all our external contributors. In no particular order:

- [yuya-oc](https://github.com/yuya-oc), [rodrigocorsi2](https://github.com/rodrigocorsi2), [enahum](https://github.com/enahum), [khoa-le](https://github.com/khoa-le), [alanmoo](https://github.com/alanmoo), [daizenberg](https://github.com/daizenberg), [GuillaumeAmat](https://github.com/GuillaumeAmat), [kernicPanel](https://github.com/kernicPanel), [timlyo](https://github.com/timlyo), [ttyniwa](https://github.com/ttyniwa) 

## Release v2.0.0

Expected Release date: 2016-02-16

### Highlights 

#### Incremented Version Number: Mattermost "2.0" 

- Version number incremented from "1.x" to "2.x" indicating major product changes, including: 
    
##### Localization 

- Addition of localization support to entire user interface plus error and log messages
- Added Spanish language translation (Beta quality) available from **Account Settings** > **Display**

##### Enhanced Support for Mobile Devices 

- BREAKING CHANGE to APIs: New Android and updated iOS apps require `platform` 2.0 and higher
- iOS added app support for GitLab single-sign-on
- iOS added app support for AD/LDAP single-sign-on (Enterprise Edition only) 

##### Upgrade and Deployment Improvements
- Mattermost v2.0 now upgrades from up to two previous major builds (e.g. v1.4.x and v1.3.x)
- Added option to allow use of insecure TLS outbound connections to allow use of self-signed certificates

### New Features

Localization 

- Addition of localization support to entire user interface plus error and log messages
- Added Spanish language translation (Beta quality) available from **Account Settings** > **Display**

Slash Commands

- Added [Slack-compatible slash commands](http://docs.mattermost.com/developer/slash-commands.html) to integrate with external systems 

iOS

- [iOS app](https://github.com/mattermost/ios) added support for GitLab single-sign-on
- [iOS app](https://github.com/mattermost/ios) added support for AD/LDAP single-sign-on (Enterprise Edition only) 

Android 

- New open source Android application compatible with Mattermost 2.0 and higher 

System Console

- Added **Site Reports** to view system statistics on posts, channels and users. 

### Improvements 

Upgrading

- Mattermost v2.0 now upgrades from up to two previous major builds (e.g. v1.4.x and v1.3.x).

Files and Images

- Public links to images and files created by users no longer expire 
- OGG attachments now play in preview window on Chrome and Firefox

Onboarding

- “Get Team Invite Link” option is disabled from the main menu if user creation is disabled for the team
- Tutorial colors improved to provide higher contrast with new default theme

Authentication

- Added ability to sign in with username as an alternative to email address
- Switching from email to SSO for sign in now updates email address to use the SSO email

System Console

- Added option to allow use of insecure TLS outbound connections to allow use of self-signed certificates
- Removed unused "Disable File Storage" option from **System Console** > **File Storage**
- Added warning if a user demotes their account from System Administrator

Search

- Hashtag search is no longer case sensitive
- System messages no longer appear in search results
- Date separator added to search results 
- Moved the recent mentions icon to the right of the search bar

Messaging 
- Changed the comment bubble to a reply arrow to make post replies and the right-hand sidebar more discoverable
- Time stamp next to sequential posts made by users now shows HH:MM instead of on-hover timestamp
- Code blocks now support horizontal scrolling if content exceeds the max width 

User Interface

- Away status added to note users who have been idle for more than 5 minutes.
- Long usernames are now truncated in the center channel and right-hand sidebar
- Added more favicon sizes for home screen icons on mobile devices

#### Bug Fixes  

- Incorrect “Mattermost unreachable” error on iOS no longer appears
- Dialog to confirm deletion of a post now supports hitting “ENTER” to confirm deletion. 
- Keyboard focus on the New Channel modal on IE11 is now contained within the text box.
- LHS indicator for “Unread Posts Above/Below” now displays on IE11
- Unresponsive UI when viewing a permalink is fixed if a user clicks outside the text on the "Click here to jump to recent messages" bar. 
- Dismissed blue bar error messages no longer re-appear on page refresh.
- Console error is no longer thrown on first page load in Firefox and Edge.
- Console error and missing notification is fixed for the first direct message received from any user.
- Comment bubble in Firefox no longer appears with a box around it on-hover.
- Home screen icons on Android and iOS devices now appear with the Mattermost logo.
- Switching channels now clears the “user is typing” message below the text input box.
- iOS devices are no longer detected as “unknown” devices in the session history.

### Compatibility  
Changes from v1.4 to v2.0:

**iOS**  

Mattermost iOS app v2.0 requires Mattermost platform v2.0 and higher.

**config.json**    

Multiple setting options were added to `config.json`. Below is a list of the additions and their default values on install. The settings can be modified in `config.json` or the System Console.  

- Under `ServiceSettings` in `config.json`:
    - `"EnableCommands": false` to set whether users can create slash commands from **Account Settings** > **Integrations** > **Commands**
    - `"EnableOnlyAdminIntegrations": true` to restrict integrations to being created by admins only.
    - `"EnableInsecureOutgoingConnections": false` sets whether outgoing HTTPS requests can accept unverified, self-signed certificates.
    - Optional: `"WebsocketSecurePort" : 443` sets the port on which the secured WebSocket will listen using the `wss` protocol. If this setting is not present in `config.json`, it defaults to `443`.
    - Optional: `"WebsocketPort": 80` sets the port on which the unsecured WebSocket will listen using the `ws` protocol. If this setting is not present in `config.json`, it defaults to `80`.

- Under `EmailSettings` in `config.json`:
    -  `"EnableSignInWithEmail": true` allows users to sign in using their email.    
    -  `"EnableSignInWithUsername": false` sets whether users can sign in with their username. Typically only used when email verification is disabled.

**Localization**  

There are two new directories for i18n localization JSON files:
- platform/i18n for server-side localization files
- platform/web/static/i18n for client-side localization files

#### Database Changes from v1.4 to v2.0

The following is for informational purposes only, no action needed. Mattermost automatically upgrades database tables from the previous version's schema using only additions.

##### Users Table
1. Added `Locale` column

##### Licenses Table
1. Added `Licenses` Table

##### Commands Table
1. Added `Commands` Table

#### Known Issues

- Navigating to a page with new messages containing inline images added via markdown causes the channel to scroll up and down while loading the inline images.
- Microsoft Edge does not yet support drag and drop for file attachments.
- No error message on IE11 when uploading more than 5 files or a file over 50 MB.
- File name tooltip stays open after clicking to download.
- Scroll bar does not appear in the center channel.
- Unable to paste images into the text box on Firefox, Safari, and IE11.
- Importing from Slack fails to load channels in certain cases.
- System Console > Teams > Statistics > Newly Created Users shows all users as created "just now".
- Username and email display on single line in System Console user management tab.
- Searching for a phrase in quotations returns more than just the phrase on installations with a Postgres database.
- Archived channels are not removed from the "More" menu for the person that archived the channel until after refresh.
- First load of an empty channel does not display the introduction message.
- Search results don't highlight searches for @username, non-latin characters, or terms inside Markdown code blocks.
- Searching for a username or hashtag containing a dot returns a search where the dot is replaced with the "or" operator. 
- Search term highlighting doesn't update on IE11 when search terms change but return the same posts.
- Hashtags less than three characters long are not searchable.
- Hashtags containing a dash incorrectly highlight in the search results.
- Users remain in the channel counter after being deactivated.
- Permalinks for the second message or later consecutively sent in a group by the same author displaces the copy link popover or causes an error.
- Emoji smileys ending with a letter at the end of a message do not auto-complete as expected.
- Logout slash command does not force a logout.
- Incorrect formatting when a new line is added directly after a list.
- Timestamps are displayed in 12-hour format when set to 24-hour format.
- GIF links inside code blocks auto-post the GIFs.
- Syntax highlighting code block is missing the label for Latex documents.
- Deleted messages don't delete in the right-hand sidebar until a page refresh.

#### Contributors 

Special thanks to [enahum](https://github.com/enahum) for creating the Spanish localization!

Many thanks to all our external contributors. In no particular order:

- [enahum](https://github.com/enahum), [trashcan](https://github.com/trashcan), [khoa-le](https://github.com/khoa-le), [alanmoo](https://github.com/alanmoo), [fallenby](https://github.com/fallenby), [loafoe](https://github.com/loafoe), [gramakri](https://github.com/gramakri), [pawelad](https://github.com/pawelad), [cifvts](https://github.com/cifvts), [rosskusler](https://github.com/rosskusler), [apskim](https://github.com/apskim) 

## Release v1.4.0

Expected Release date: 2016-01-16

### Release Highlights

#### Data Center Support 

- Deployment guides on Red Hat Enterprise Linux 6 and 7 now available 
- Legal disclosure and support links (terms of service, privacy policy, help, about, and support email) now configurable
- Over a dozen new configuration options in System Console

#### Mobile Experience

- iOS reference app [now available from iTunes](https://itunes.apple.com/us/app/mattermost/id984966508?ls=1&mt=8), compiled from [open source repo](https://github.com/mattermost/ios)
- Date headers now show when scrolling on mobile, so you can quickly see when messages were sent
- Added "rapid scroll" support for jumping quickily to bottom of channels on mobile 

### New Features

Mobile Experience
- Date headers now show when scrolling on mobile, so you can quickly see when messages were sent
- Added "rapid scroll" support for jumping quickily to bottom of channels on mobile 

Authentication

- Accounts can now switch between email and GitLab SSO sign-in options 
- New ability to customize session token length 

System Console

- Added **Legal and Support Settings** so System Administrators can change the default Terms of Service, Privacy Policy, and Help links
- Under **Service Settings** added options to customize expiry of web, mobile and SSO session tokens, expiry of caches in memory, and an EnableDeveloper option to turn on Developer Mode which alerts users to any console errors that occur

### Improvements 

Performance and Testing

- Added logging for email and push notifications events in DEBUG mode 

Integrations

- Added support to allow optional parameters in the `Content-Type` of incoming webhook requests

Files and Images

- Animated GIFs autoplay in the image previewer

Notifications and Email

- Changed email notifications to display the server's local timezone instead of UTC

User Interface

- Updated the "About Mattermost" dialog formatting
- Going to domain/teamname now goes to the last channel of your previous session, instead of Town Square
- Various improvements to mobile UI, including a floating date indicator and the ability to quickly scroll to the bottom of the channel

#### Bug Fixes  

- Fixed issue where usernames containing a "." did not get mention notifications
- Fixed issue where System Console did not save the "Send push notifications" setting
- Fixed issue with Font Display cancel button not working in Account Settings menu
- Fixed incorrect default for "Team Name Display" settings
- Fixed issue where various media files appeared broken in the media player on some browsers 
- Fixed cross-contamination issue when multiple accounts log into the same team on the same browser
- Fixed issue where color pickers did not update when a theme was pasted in
- Increased the maximum number of channels

### Compatibility  

#### Config.json Changes from v1.3 to v1.4

Multiple settings were added to `config.json`. Below is a list of the changes and their new default values in a fresh install. 

The following options can be modified in the System Console:  

- Under `ServiceSettings` in `config.json`:
  - Added: `"EnableDeveloper": false` to set whether developer mode is enabled, which alerts users to any console errors that occur
  - Added: `"SessionLengthWebInDays" : 30` to set the number of days before web sessions expire and users will need to log in again
  - Added: `"SessionLengthMobileInDays" : 30` to set the number of days before native mobile sessions expire
  - Added: `"SessionLengthSSOInDays" : 30` to set the number of days before  SSO sessions expire
  - Added: `"SessionCacheInMinutes" : 10` to set the number of minutes to cache a session in memory
- Added `SupportSettings` section to `config.json`:
  - Added: `"TermsOfServiceLink": "/static/help/terms.html"` to allow System Administrators to set the terms of service link
  - Added: `"PrivacyPolicyLink": "/static/help/privacy.html"` to allow System Administrators to set the privacy policy link
  - Added: `"AboutLink": "/static/help/about.html"` to allow System Administrators to set the about page link
  - Added: `"HelpLink": "/static/help/help.html"` to allow System Administrators to set the help page link
  - Added: `"ReportAProblemLink": "/static/help/report_problem.html"` to allow System Administrators to set the home page for the support website
  - Added: `"SupportEmail":"feedback@mattermost.com"` to allow System Administrators to set an email address for feedback and support requests

The following options are not present in the System Console, and can be modified manually in the `config.json` file:  

- Under `FileSettings` in `config.json`:
  - Added: `"AmazonS3Endpoint": ""` to set an endpoint URL for an Amazon S3 instance
  - Added: `"AmazonS3BucketEndpoint": ""` to set an endpoint URL for Amazon S3 buckets
  - Added: `"AmazonS3LocationConstraint": false` to set whether the S3 region is location constrained
  - Added: `"AmazonS3LowercaseBucket": false` to set whether bucket names are fully lowercase or not

#### Known Issues

- When navigating to a page with new messages as well as message containing inline images added via markdown, the channel may move up and down while loading the inline images
- Microsoft Edge does not yet support drag and drop 
- No scroll bar in center channel
- Pasting images into text box fails to upload on Firefox, Safari, and IE11
- Public links for attachments attempt to download the file on IE, Edge, and Safari
- Importing from Slack breaks @mentions and fails to load in certain cases with comments on files 
- System Console > TEAMS > Statistics > Newly Created Users shows all of the users are created "just now"
- Favicon does not always become red when @mentions and direct messages are received on an inactive browser tab
- Searching for a phrase in quotations returns more than just the phrase on Mattermost installations with a Postgres database
- Deleted/Archived channels are not removed from the "More" menu of the person that deleted/archived the channel until after refresh
- Search results don't highlight searches for @username, non-latin characters, or terms inside Markdown code blocks
- Searching for a username or hashtag containing a dot returns a search where the dot is replaced with the "or" operator 
- Hashtags less than three characters long are not searchable
- After deactivating a team member, the person remains in the channel counter
- Certain symbols (<,>,-,+,=,%,^,#,*,|) directly before or after a hashtag cause the message to not show up in a hashtag search
- Security tab > Active Sessions reports iOS devices as "unknown"
- Getting a permalink for the second message or later consecutively sent in a group by the same author displaces the copy link popover or causes an error

#### Contributors 

Many thanks to our external contributors. In no particular order:

- [npcode](https://github.com/npcode), [hjf288](https://github.com/hjf288), [apskim](https://github.com/apskim), [ejm2172](https://github.com/ejm2172), [hvnsweeting](https://github.com/hvnsweeting), [benburkert](https://github.com/benburkert), [erikthered](https://github.com/erikthered)

## Release v1.3.0

Release date: 2015-12-16

### Release Highlights

#### iOS App

- New [Mattermost iOS App](https://github.com/mattermost/ios) now available for iPhone, iPad, and iPod Touch
- New [Mattermost Push Notification Service](https://github.com/mattermost/push-proxy) to relay notifications to custom iOS applications

#### Search Upgrades

- Jump to search results in archives using new message permalinks 
- It's easier to find what you're looking for with improved auto-complete in search

#### Advanced Formatting

- Express more in symbols, with new emoji auto-complete
- Express more in numbers, with rendering of mathematical expressions using Latex (start code blocks with ```latex)
- Personalize your look with new custom font settings under **Account Settings** > **Display** > **Display Font**

### New Features

Authentication
- Added unofficial SSO support for GitHub.com and GitHub Enterprise using GitLab UI

Archives
- Added permalink feature that lets users link to a post in the message archives
- Added ability to "Jump" to archives from a search result

Account Settings
- Added "Preview pre-release features" setting, to allow user to preview early features ahead of their official release
- Added "Display font" setting, so users can select which font to use

Messaging & Comments
- Added in-line previews for links from select websites and for URLs pointing to an image (enabled via Account Settings -> Advanced -> Preview pre-release features)
- Added emoji autocomplete

Extras
- Added `/loadtest url` tool for manually [testing text processing](https://github.com/mattermost/platform/tree/master/tests)

### Improvements 

Performance
- Updated getProfiles service to return less data
- Refactored several modals to use React-Boostrap
- Refactored the center channel

Messaging & Comments
- Added Markdown support for task lists
- Added "Help" link for messaging
- Added ability to preview a Markdown message before sending (enabled via Account Settings -> Advanced -> Preview pre-release features)

Onboarding
- Minor upgrades to tutorial 

User Interface
- Visually combined sequential messages from the same user 
- Added ability to rename "Town Square"
- Teammate name display option now applies to messages and comments
- Menus and search improved on mobile UI
- Switched to Emoji One style emojis

#### Bug Fixes  

- Removed the @all mention to keep users from accidentally spamming team sites
- Fixed bug where the member list only showed "20" members for channels with more than 20 members
- Fixed bug where the channel sidebar didn't order correctly on Postgres databases
- Fixed bug where search results did not highlight when searching with quotation marks, wildcard, or in: and from: modifiers
- Fixed bug with the cancel button not properly resetting the text in some account settings fields
- Fixed bug where editing a post to be empty caused a 404 error
- Fixed bug where logging out did not work properly on IE11
- Fixed issue where refreshing the page with the right hand sidebar open caused "..." to show up in place of usernames
- Fixed issue where invite to channel modal did not update properly when switching between channels

### Compatibility  

#### Config.json Changes from v1.2 to v1.3

Multiple settings were added to [`config.json`](./config/config.json). These options can be modified in the System Console, or manually updated in the existing config.json file. This is a list of changes and their new default values in a fresh install: 
- Under `EmailSettings` in `config.json`:
  - Removed: `"ApplePushServer": ""` which is replaced with `SendPushNotifications` and `PushNotificationServer`
  - Removed: `"ApplePushCertPublic": ""`  which is replaced with `SendPushNotifications` and `PushNotificationServer`
  - Removed: `"ApplePushCertPrivate": ""` which is replaced with `SendPushNotifications` and `PushNotificationServer`
  - Added: `"SendPushNotifications": false` to control whether mobile push notifications are sent to the server specified in `PushNotificationServer`
  - Added: `"PushNotificationServer": ""` to specify the address of the proxy server that re-sends push notifications to their respective services like APNS (Apple Push Notification Services)

#### Known Issues

- System Console does not save Email Settings when "Save" is clicked
- When navigating to a page with new messages as well as message containing inline images added via markdown, the channel may move up and down while loading the inline images
- Microsoft Edge does not yet support drag and drop 
- Media files of type .avi .mkv .wmv .mov .flv .mp4a do not play  properly
- No scroll bar in center channel
- Pasting images into text box fails to upload on Firefox, Safari, and IE11
- Slack import @mentions break
- Usernames containing a "." do not get mention notifications

#### Contributors 

Many thanks to our external contributors. In no particular order:

- [florianorben](https://github.com/florianorben), [npcode](https://github.com/npcode), [42wim](https://github.com/42wim), [cifvts](https://github.com/cifvts), [rompic](https://github.com/rompic), [jdhoek](https://github.com/jdhoek), [Tsynapse](https://github.com/Tsynapse), [alexgaribay](https://github.com/alexgaribay), [vladikoff](https://github.com/vladikoff), [jonathanwiesel](https://github.com/jonathanwiesel), [tamtamchik](https://github.com/tamtamchik)

## Release v1.2.1

- **Released:** 2015-11-16

### Security Notice

Mattermost v1.2.1 is a bug fix release addressing a security issue in v1.2.0 affecting a newly introduced outgoing webhooks feature. Specifically, in v1.2.0 there was a check missing from outgoing webhooks, so a team member creating outgoing webhooks could in theory find a way to listen to messages in private channels containing popular words like "a", "the", "at", etc. For added security, Mattermost v1.2.1 now installs with incoming and outgoing webhooks disabled by default. 

To limit the impact of this security issue, Mattermost v1.2.0 has been removed from the source repo. It is recommended that anyone who's installed v1.2.0 upgrade to v1.2.1 via [the procedure described in the Mattermost Upgrade Guide](http://docs.mattermost.com/administration/upgrade.html#upgrade-team-edition-for-2-2-x-and-earlier). 

### Release Highlights

#### Outgoing webhooks

- Mattermost users can now interact with external applications using [outgoing webhooks](http://docs.mattermost.com/developer/webhooks-outgoing.html)
- An [application template](https://github.com/mattermost/mattermost-integration-giphy) demonstrating user queries sent to the Giphy search engine via Mattermost webhooks now available
- A community application, [Matterbridge](https://github.com/42wim/matterbridge?files=1), shows how to use webhooks to connect Mattermost with IRC 

#### Search Scope Modifiers 

- Adding search term `in:[channel_url_name]` now limits searches within a specific channel
- Adding search term `from:[username]` now limits searches to messages from a specific user

#### Syntax Highlighting 

- Syntax highlight for code blocks now available for `Diff, Apache, Makefile, HTTP, JSON, Markdown, JavaScript, CSS, nginx, ObjectiveC, Python, XML, Perl, Bash, PHP, CoffeeScript, C, SQL, Go, Ruby, Java, and ini`

#### Usability Improvements 

- Added tutorial to teach new users how to use Mattermost 
- Various performance improvements to support teams with hundreds of users 
- Direct Messages "More" menu now lets you search for users by username and real name

### Improvements 

Onboarding 

- New tutorial explaining how to use Mattermost for new users

Messaging and Notifications 

- Users can now search for teammates to add to **Direct Message** list via **More** menu
- Users can now personalize Direct Messages list by removing users listed
- Link previews - Adding URL with .gif file adds image below message
- Added new browser tab alerts to indicate unread messages and mentions 

Search 

- Adding search term `in:[channel_url_name]` now limits searches within a specific channel
- Adding search term `from:[username]` now limits searches to messages from a specific user
- Tip explaining search options when clicking into search box

Integrations 

- [Outgoing webhooks](http://docs.mattermost.com/developer/webhooks-outgoing.html) now available
- Made available [application template showing outgoing webhooks working with Mattermost and external application](https://github.com/mattermost/mattermost-integration-giphy)

User Interface

- Member list in Channel display now scrollable, and includes Message button to message channel members directly
- Added ability to edit previous message by hitting UP arrow 
- Syntax highlighting added for code blocks 
   - Languages include `Diff, Apache, Makefile, HTTP, JSON, Markdown, Java, CSS, nginx, ObjectiveC, Python, XML, Perl, Bash, PHP, CoffeeScript, C, SQL, Go, Ruby, Java, and ini`. 
   - Use by adding the name of the language on the first link of the code block, for example: ```python
   - Syntax color theme can be defined under **Account Settings** > **Appearance Settings** > **Custom Theme**
- Updated Drag & Drop UI
- Added 24 hour time display option 

Team Settings

- Added Team Settings option to include account creation URL on team login page
- Added Team Settings option to include link to given team on root page
- Ability to rotate invite code for invite URL 

Extras

- Added `/shrug KEYWORD` command to output: `¯\_(ツ)_/¯ KEYWORD`
- Added `/me KEYWORD` command to output: _`KEYWORD`_ 
- Added setting option to send a message on control-enter instead of enter

System Console

- New statistics page
- Configurable option to create an account directly from team page

#### Bug Fixes  

- Various fixes to theme colors
- Fixed issue with the centre channel scroll position jumping when right hand side was opened and closed
- Added support for simultaneous login to different teams in different browser tabs
- Incoming webhooks no longer disrupted when channel is deleted
- You can now paste a Mattermost incoming webhook URL into the same field designed for a Slack URL and integrations will work 

### Compatibility  

- IE 11 new minimum version for IE, since IE 10 share fell below 5% on desktop 
- Safari 9 new minimum version for Safari, since Safari 7 and 8 fell below 1% each on desktop 

#### Config.json Changes from v1.1 to v1.2

Multiple settings were added to [`config.json`](./config/config.json). These options can be modified in the System Console, or manually updated in the existing config.json file. This is a list of changes and their new default values in a fresh install: 
- Under `TeamSettings` in `config.json`:
  - Added: `"RestrictTeamNames": true` to control whether team names can contain reserved words like www, admin, support, test, etc.
  - Added: `"EnableTeamListing": false` to control whether teams can be listed on the root page of the site
- Under `ServiceSettings` in `config.json`
  - Added: `"EnableOutgoingWebhooks": false` to control whether outgoing webhooks are enabled
  - Changed: `"EnableIncomingWebhooks": true` to `"EnableIncomingWebhooks": false` to turn incoming webhooks off by default, to increase security of default install. Documentation updated to enable webhooks before use. 

#### Database Changes from v1.1 to v1.2

The following is for informational purposes only, no action needed. Mattermost automatically upgrades database tables from the previous version's schema using only additions. Sessions table is dropped and rebuilt, no team data is affected by this. 

##### Channels Table
1. Renamed `Description` to `Header`
2. Added `Purpose` column with type `varchar(1024)`

##### Preferences Table
1. Added `Preferences` Table

##### Teams Table 
1. Added `InviteId` column with type `varchar(32)`
2. Added `AllowOpenInvite` column with type `tinyint(1)`
3. Added `AllowTeamListing` column with type `tinyint(1)`
4. Added `idx_teams_invite_id` index

#### Known Issues

- When navigating to a page with new messages as well as message containing inline images added via markdown, the channel may move up and down while loading the inline images
- Microsoft Edge does not yet support drag and drop 
- After upgrading to v1.2 existing users will see the newly added tutorial tips upon login (this is a special case for v1.2 and will not happen in future upgrades)
- Channel list becomes reordered when there are lowercase channel names in a Postgres database
- Member list only shows "20" members for channels with more than 20 members
- Searches containing punctuation are not highlighted in the results (including in: or from: search modifiers and searches with quotations)
- Media files of type .avi .mkv .wmv .mov .flv .mp4a do not play  properly
- Editing a post so that it's text is blank (which should delete it) throws a 404
- No scroll bar in centre channel
- Theme color import from Slack fails to import the “Active Channel” selection color
- Pasting images into text box fails to upload on Firefox and Safari
- Users cannot claim accounts imported from Slack via password reset
- Slack import @mentions break

#### Contributors 

Many thanks to our external contributors. In no particular order:

- [florianorben](https://github.com/florianorben), [trashcan](https://github.com/trashcan), [girishso](https://github.com/girishso), [apaatsio](https://github.com/apaatsio), [jlebleu](https://github.com/jlebleu), [stasvovk](https://github.com/stasvovk), [mcmillhj](https://github.com/mcmillhj), [sharms](https://github.com/sharms), [jvasallo](https://github.com/jvasallo), [layzerar](https://github.com/layzerar), [optimistiks](https://github.com/optimistiks), [Tsynapse](https://github.com/Tsynapse), [vinnymac](https://github.com/vinnymac), [yuvipanda](https://github.com/yuvipanda), [toyorg](https://github.com/toyorg)

## Release v1.2.0 (Redacted Release)

- **Final release:** 2015-11-16 (**Note:** This release was removed from public availability and replaced by v1.2.1 owing to a security issue with the new outgoing webhooks feature. See v1.2.1 Release Notes for details).

## Release v1.1.1 (Bug Fix Release) 

Released 2015-10-20 

### About Bug Fix Releases

This is a bug fix release (v1.1.1) and recommended only for users needing a fix to the specific issue listed below. All other users should use the most recent major stable build release (v1.1.0). 

[View more information on Mattermost release numbering](http://docs.mattermost.com/process/release-process.html#release-numbering).

### Release Purpose

#### Provide option for upgrading database from Mattermost v0.7 to v1.1

Upgrading Mattermost v0.7 to Mattermost v1.1 originally required installing Mattermost v1.0 to upgrade from the Mattermost v0.7 database, followed by an install of Mattermost v1.1. 

This was problematic for installing Mattermost with GitLab omnibus since GitLab 8.0 contained Mattermost v0.7 and GitLab 8.1 was to include Mattermost v1.1

Therefore Mattermost v1.1.1 was created that can upgrade the database in Mattermost v0.7 to Mattermost v1.1 directly. 

Users who configured Mattermost v0.7 within GitLab via the `config.json` file should consult [documentation on upgrading configurations from Mattermost v0.7 to Mattermost v1.1](http://docs.mattermost.com/administration/upgrade.html#upgrade-team-edition-for-2-2-x-and-earlier).

#### Removes 32-char limit on salts 

Mattermost v1.1 introduced a 32-char limit on salts that broke the salt generating in GitLab and this restriction was removed for 1.1.1. 

## Release v1.1.0

Released: 2015-10-16

### Release Highlights

#### Incoming Webhooks

Mattermost now supports incoming webhooks for channels and private groups. This developer feature is available from the Account Settings -> Integrations menu. Documentation on how developers can use the webhook functionality to build custom integrations, along with samples, is available at http://mattermost.org/webhooks. 

### Improvements

Integrations

- Improved support for incoming webhooks, including the ability to override a username and post as a bot instead

Documentation

- Added documentation on config.json and System Console settings 
- Docker Toolbox replaces deprecated Boot2Docker instructions in container install documentation 

Theme Colors

- Improved appearance of dark themes

System Console 

- Client side errors now written to server logs 
- Added "EnableSecurityFixAlert" option to receive alerts on relevant security fix alerts
- Various improvements to System Console UI and help text

Messaging and Notifications

- Replaced "Quiet Mode" in the Channel Notification Settings with an option to only show unread indicator when mentioned

### Bug Fixes

- Fixed regression causing "Get Public Link" on images not to work
- Fixed bug where certain characters caused search errors
- Fixed bug where System Administrator did not have Team Administrator permissions
- Fixed bug causing scrolling to jump when the right hand sidebar opened and closed

### Known Issues

- Slack import is unstable due to change in Slack export format
- Uploading a .flac file breaks the file previewer on iOS

### Compatibility 

#### Config.json Changes from v1.0 to v1.1 

##### Service Settings 

Multiple settings were added to [`config.json`](./config/config.json) and System Console UI. Prior to upgrading the Mattermost binaries from the previous versions, these options would need to be manually updated in existing config.json file. This is a list of changes and their new default values in a fresh install: 
- Under `ServiceSettings` in `config.json`:
  - Added: `"EnablePostIconOverride": false` to control whether webhooks can override profile pictures
  - Added: `"EnablePostUsernameOverride": false` to control whether webhooks can override profile pictures
  - Added: `"EnableSecurityFixAlert": true` to control whether the system is alerted to security updates

#### Database Changes from v1.0 to v1.1

The following is for informational purposes only, no action needed. Mattermost automatically upgrades database tables from the previous version's schema using only additions. Sessions table is dropped and rebuilt, no team data is affected by this. 

##### ChannelMembers Table
1. Removed `NotifyLevel` column
2. Added `NotifyProps` column with type `varchar(2000)` and default value `{}`

### Contributors

Many thanks to our external contributors. In no particular order: 

- [chengweiv5](https://github.com/chengweiv5), [pstonier](https://github.com/pstonier), [teviot](https://github.com/teviot), [tmuwandi](https://github.com/tmuwandi), [driou](https://github.com/driou), [justyns](https://github.com/justyns), [drbaker](https://github.com/drbaker), [thomas9987](https://github.com/thomas9987), [chuck5](https://github.com/chuck5), [sjmog](https://github.com/sjmog), [chengkun](https://github.com/chengkun), [sexybern](https://github.com/sexybern), [tomitm](https://github.com/tomitm), [stephenfin](https://github.com/stephenfin)

## Release v1.0.0

Released 2015-10-02

### Release Highlights

#### Markdown 

Markdown support is now available across messages, comments and channel descriptions for: 

- **Headings** - in five different sizes to help organize your thoughts 
- **Lists** - both numbered and bullets
- **Font formatting** - including **bold**, _italics_, ~~strikethrough~~, `code`, links, and block quotes)
- **In-line images** - useful for creating buttons and status messages
- **Tables** - for keeping things organized 
- **Emoticons** - translation of emoji codes to images like :sheep: :boom: :rage1: :+1: 

See [documentation](https://docs.mattermost.com/help/messaging/formatting-text.html) for full details.

#### Themes

Themes as been significantly upgraded in this release with: 

- 4 pre-set themes, two light and two dark, to customize your experience
- 18 detailed color setting options to precisely match the colors of your other tools or preferences 
- Ability to import themes from Slack

#### System console and command line tools 

Added new web-based System Console for managing instance level configuration. This lets IT admins conveniently: 

- _access core settings_, like server, database, email, rate limiting, file store, SSO, and log settings, 
- _monitor operations_, by quickly accessing log files and user roles, and
- _manage teams_, with essential functions such as team role assignment and password reset

In addition new command line tools are available for managing Mattermost system roles, creating users, resetting passwords, getting version info and other basic tasks. 

Run `./platform -h` for documentation using the new command line tool.


### New Features 

Messaging, Comments and Notifications

- Full markdown support in messages, comments, and channel description 
- Support for emoji codes rendering to image files

Files and Images 

- Added ability to play video and audio files 

System Console 

- UI to change config.json settings
- Ability to view log files from console
- Ability to reset user passwords
- Ability for IT admin to manage members across multiple teams from single interface

User Interface

- Ability to set custom theme colors
- Replaced single color themes with pre-set themes
- Added ability to import themes from Slack

Integrations

- (Preview) Initial support for incoming webhooks 

### Improvements

Documentation

- Added production installation instructions 
- Updated software and hardware requirements documentation
- Re-organized install instructions out of README and into separate files
- Added Code Contribution Guidelines
- Added new hardware sizing recommendations 
- Consolidated licensing information into LICENSE.txt and NOTICE.txt
- Added markdown documentation 

Performance 

- Enabled Javascript optimizations 
- Numerous improvements in center channel and mobile web 

Code Quality 

- Reformatted Javascript per Mattermost Style Guide

User Interface

- Added version, build number, build date and build hash under Account Settings -> Security

Licensing 

- Compiled version of Mattermost v1.0.0 now available under MIT license

### Bug Fixes

- Fixed issue so that SSO option automatically set `EmailVerified=true` (it was false previously)

### Compatibility 

A large number of settings were changed in `config.json` and a System Console UI was added. This is a very large change due to Mattermost releasing as v1.0 and it's unlikely a change of this size would happen again. 

Prior to upgrading the Mattermost binaries from the previous versions, the below options would need to be manually updated in your existing config.json file to migrate successfully. This is a list of changes and their new default values in a fresh install: 
#### Config.json Changes from v0.7 to v1.0 

##### Service Settings 

- Under `ServiceSettings` in [`config.json`](./config/config.json):
  - Moved: `"SiteName": "Mattermost"` which was added to `TeamSettings`
  - Removed: `"Mode" : "dev"` which deprecates a high level dev mode, now replaced by granular controls
  - Renamed: `"AllowTesting" : false` to `"EnableTesting": false` which allows the use of `/loadtest` slash commands during development
  - Removed: `"UseSSL": false` boolean replaced by `"ConnectionSecurity": ""` under `Security` with new options: _None_ (`""`), _TLS_ (`"TLS"`) and _StartTLS_ ('"StartTLS"`)
  - Renamed: `"Port": "8065"` to `"ListenAddress": ":8065"` to define address on which to listen. Must be prepended with a colon.
  - Removed: `"Version": "developer"` removed and version information now stored in `model/version.go`
  - Removed: `"Shards": {}` which was not used
  - Moved: `"InviteSalt": "gxHVDcKUyP2y1eiyW8S8na1UYQAfq6J6"` to `EmailSettings`
  - Moved: `"PublicLinkSalt": "TO3pTyXIZzwHiwyZgGql7lM7DG3zeId4"` to `FileSettings`
  - Renamed and Moved `"ResetSalt": "IPxFzSfnDFsNsRafZxz8NaYqFKhf9y2t"` to `"PasswordResetSalt": "vZ4DcKyVVRlKHHJpexcuXzojkE5PZ5eL"` and moved to `EmailSettings`
  - Removed: `"AnalyticsUrl": ""` which was not used
  - Removed: `"UseLocalStorage": true` which is replaced by `"DriverName": "local"` in `FileSettings`
  - Renamed and Moved: `"StorageDirectory": "./data/"` to `Directory` and moved to `FileSettings`
  - Renamed: `"AllowedLoginAttempts": 10` to `"MaximumLoginAttempts": 10`
  - Renamed, Reversed and Moved: `"DisableEmailSignUp": false` renamed `"EnableSignUpWithEmail": true`, reversed meaning of `true`, and moved to `EmailSettings`
  - Added: `"EnableOAuthServiceProvider": false` to enable OAuth2 service provider functionality
  - Added: `"EnableIncomingWebhooks": false` to enable incoming webhooks feature

##### Team Settings 

- Under `TeamSettings` in [`config.json`](./config/config.json):
  - Renamed: `"AllowPublicLink": true` renamed to `"EnablePublicLink": true` and moved to `FileSettings`
  - Removed: `AllowValetDefault` which was a guest account feature that is deprecated 
  - Removed: `"TermsLink": "/static/help/configure_links.html"` removed since option didn't need configuration
  - Removed: `"PrivacyLink": "/static/help/configure_links.html"` removed since option didn't need configuration
  - Removed: `"AboutLink": "/static/help/configure_links.html"` removed since option didn't need configuration
  - Removed: `"HelpLink": "/static/help/configure_links.html"` removed since option didn't need configuration
  - Removed: `"ReportProblemLink": "/static/help/configure_links.html"` removed since option didn't need configuration
  - Removed: `"TourLink": "/static/help/configure_links.html"` removed since option didn't need configuration
  - Removed: `"DefaultThemeColor": "#2389D7"` removed since theme colors changed from 1 to 18, default theme color option may be added back later after theme color design stablizes 
  - Renamed: `"DisableTeamCreation": false` to `"EnableUserCreation": true` and reversed
  - Added: ` "EnableUserCreation": true` added to disable ability to create new user accounts in the system

##### SSO Settings

- Under `SSOSettings` in [`config.json`](./config/config.json):
  - Renamed Category: `SSOSettings` to `GitLabSettings`
  - Renamed: `"Allow": false` to `"Enable": false` to enable GitLab SSO
  
##### AWS Settings

- Under `AWSSettings` in [`config.json`](./config/config.json):
  - This section was removed and settings moved to `FileSettings`
  - Renamed and Moved: `"S3AccessKeyId": ""` renamed `"AmazonS3AccessKeyId": "",` and moved to `FileSettings`
  - Renamed and Moved: `"S3SecretAccessKey": ""` renamed `"AmazonS3SecretAccessKey": "",` and moved to `FileSettings`
  - Renamed and Moved: `"S3Bucket": ""` renamed `"AmazonS3Bucket": "",` and moved to `FileSettings`
  - Renamed and Moved: `"S3Region": ""` renamed `"AmazonS3Region": "",` and moved to `FileSettings`

##### Image Settings 

- Under `ImageSettings` in [`config.json`](./config/config.json):
  - Renamed: `"ImageSettings"` section to `"FileSettings"`
  - Added: `"DriverName" : "local"` to specify the file storage method, `amazons3` can also be used to setup S3

##### EmailSettings

- Under `EmailSettings` in [`config.json`](./config/config.json):
  - Removed: `"ByPassEmail": "true"` which is replaced with `SendEmailNotifications` and `RequireEmailVerification`
  - Added: `"SendEmailNotifications" : "false"` to control whether email notifications are sent
  - Added: `"RequireEmailVerification" : "false"` to control if users need to verify their emails
  - Replaced: `"UseTLS": "false"` with `"ConnectionSecurity": ""` with options: _None_ (`""`), _TLS_ (`"TLS"`) and _StartTLS_ (`"StartTLS"`)
  - Replaced: `"UseStartTLS": "false"` with `"ConnectionSecurity": ""` with options: _None_ (`""`), _TLS_ (`"TLS"`) and _StartTLS_ (`"StartTLS"`)

##### Privacy Settings 

- Under `PrivacySettings` in [`config.json`](./config/config.json):
  - Removed: `"ShowPhoneNumber": "true"` which was not used
  - Removed: `"ShowSkypeId" : "true"` which was not used
  
### Database Changes from v0.7 to v1.0

The following is for informational purposes only, no action needed. Mattermost automatically upgrades database tables from the previous version's schema using only additions. Sessions table is dropped and rebuilt, no team data is affected by this. 

##### Users Table
1. Added `ThemeProps` column with type `varchar(2000)` and default value `{}`

##### Teams Table
1. Removed `AllowValet` column

##### Sessions Table
1. Renamed `Id` column `Token`
2. Renamed `AltId` column `Id`
3. Added `IsOAuth` column with type `tinyint(1)` and default value `0`

##### OAuthAccessData Table
1. Added new table `OAuthAccessData`
2. Added `AuthCode` column with type `varchar(128)`
3. Added `Token` column with type `varchar(26)` as the primary key
4. Added `RefreshToken` column with type `varchar(26)`
5. Added `RedirectUri` column with type `varchar(256)`
6. Added index on `AuthCode` column

##### OAuthApps Table
1. Added new table `OAuthApps`
2. Added `Id` column with type `varchar(26)` as primary key
2. Added `CreatorId` column with type `varchar(26)`
2. Added `CreateAt` column with type `bigint(20)`
2. Added `UpdateAt` column with type `bigint(20)`
2. Added `ClientSecret` column with type `varchar(128)`
2. Added `Name` column with type `varchar(64)`
2. Added `Description` column with type `varchar(512)`
2. Added `CallbackUrls` column with type `varchar(1024)`
2. Added `Homepage` column with type `varchar(256)`
3. Added index on `CreatorId` column

##### OAuthAuthData Table
1. Added new table `OAuthAuthData`
2. Added `ClientId` column with type `varchar(26)`
2. Added `UserId` column with type `varchar(26)`
2. Added `Code` column with type `varchar(128)` as primary key
2. Added `ExpiresIn` column with type `int(11)`
2. Added `CreateAt` column with type `bigint(20)`
2. Added `State` column with type `varchar(128)`
2. Added `Scope` column with type `varchar(128)`

##### IncomingWebhooks Table
1. Added new table `IncomingWebhooks`
2. Added `Id` column with type `varchar(26)` as primary key
2. Added `CreateAt` column with type `bigint(20)`
2. Added `UpdateAt` column with type `bigint(20)`
2. Added `DeleteAt` column with type `bigint(20)`
2. Added `UserId` column with type `varchar(26)`
2. Added `ChannelId` column with type `varchar(26)`
2. Added `TeamId` column with type `varchar(26)`
3. Added index on `UserId` column
3. Added index on `TeamId` column

##### Systems Table
1. Added new table `Systems`
2. Added `Name` column with type `varchar(64)` as primary key
3. Added `Value column with type `varchar(1024)`

### Contributors

Many thanks to our external contributors. In no particular order: 

- [jdeng](https://github.com/jdeng), [Trozz](https://github.com/Trozz), [LAndres](https://github.com/LAndreas), [JessBot](https://github.com/JessBot), [apaatsio](https://github.com/apaatsio), [chengweiv5](https://github.com/chengweiv5)

## Release v0.7.0 (Beta1) 

Released 2015-09-05

### Release Highlights

#### Improved GitLab Mattermost support 

Following the release of Mattermost v0.6.0 Alpha, GitLab 7.14 offered an automated install of Mattermost with GitLab Single-Sign-On (co-branded as "GitLab Mattermost") in its omnibus installer.

New features, improvements, and bug fixes recommended by the GitLab community were incorporated into Mattermost v0.7.0 Beta1--in particular, extending support of GitLab SSO to team creation, and restricting team creation to users with verified emails from a configurable list of domains.

#### Slack Import (Preview)

Preview of Slack import functionality supports the processing of an "Export" file from Slack containing account information and public channel archives from a Slack team.   

- In the feature preview, emails and usernames from Slack are used to create new Mattermost accounts, which users can activate by going to the Password Reset screen in Mattermost to set new credentials. 
- Once logged in, users will have access to previous Slack messages shared in public channels, now imported to Mattermost.  

Limitations: 

- Slack does not export files or images your team has stored in Slack's database. Mattermost will provide links to the location of your assets in Slack's web UI.
- Slack does not export any content from private groups or direct messages that your team has stored in Slack's database. 
- The Preview release of Slack Import does not offer pre-checks or roll-back and will not import Slack accounts with username or email address collisions with existing Mattermost accounts. Also, Slack channel names with underscores will not import. Also, mentions do not yet resolve as Mattermost usernames (still show Slack ID). These issues are being addressed in [Mattermost v0.8.0 Migration Support](https://mattermost.atlassian.net/browse/PLT-22?filter=10002).

### New Features 

GitLab Mattermost 

- Ability to create teams using GitLab SSO (previously GitLab SSO only supported account creation and sign-in)
- Ability to restrict team creation to GitLab SSO and/or users with email verified from a specific list of domains.

File and Image Sharing 

- New drag-and-drop file sharing to messages and comments 
- Ability to paste images from clipboard to messages and comments 

Messaging, Comments and Notifications 

- Send messages faster with from optimistic posting and retry on failure 

Documentation 

- New style guidelines for Go, React and Javascript 

### Improvements

Messaging, Comments and Notifications 

- Performance improvements to channel rendering
- Added "Unread posts" in left hand sidebar when notification indicator is off-screen

Documentation 

- Install documentation improved based on early adopter feedback

### Bug Fixes

- Fixed multiple issues with GitLab SSO, installation and on-boarding 
- Fixed multiple IE 10 issues 
- Fixed broken link in verify email function 
- Fixed public links not working on mobile

### Contributors

Many thanks to our external contributors. In no particular order: 

- [asubset](https://github.com/asubset), [felixbuenemann](https://github.com/felixbuenemann), [CtrlZvi](https://github.com/CtrlZvi), [BastienDurel](https://github.com/BastienDurel), [manusajith](https://github.com/manusajith), [doosp](https://github.com/doosp), [zackify](https://github.com/zackify), [willstacey](https://github.com/willstacey)

Special thanks to the GitLab Mattermost early adopter community who influenced this release, and who play a pivotal role in bringing Mattermost to over 100,000 organizations using GitLab today. In no particular order: 

- [cifvts](http://forum.mattermost.org/users/cifvts/activity), [Chryb](https://gitlab.com/u/Chryb), [cookacounty](https://gitlab.com/u/cookacounty), [bweston92](https://gitlab.com/u/bweston92), [mablae](https://gitlab.com/u/mablae), [picharmer](https://gitlab.com/u/picharmer), [cmtonkinson](https://gitlab.com/u/cmtonkinson), [cmthomps](https://gitlab.com/u/cmthomps), [m.gamperl](https://gitlab.com/u/m.gamperl), [StanMarsh](https://gitlab.com/u/StanMarsh), [jeanmarc-leroux](https://gitlab.com/u/jeanmarc-leroux), [dnoe](https://gitlab.com/u/dnoe), [dblessing](https://gitlab.com/u/dblessing), [mechanicjay](https://gitlab.com/u/mechanicjay), [larsemil](https://gitlab.com/u/larsemil), [vga](https://gitlab.com/u/vga), [stanhu](https://gitlab.com/u/stanhu), [kohenkatz](https://gitlab.com/u/kohenkatz), [RavenB1](https://gitlab.com/u/RavenB1), [booksprint](http://forum.mattermost.org/users/booksprint/activity), [scottcorscadden](http://forum.mattermost.org/users/scottcorscadden/activity), [sskmani](http://forum.mattermost.org/users/sskmani/activity), [gosure](http://forum.mattermost.org/users/gosure/activity), [jigarshah](http://forum.mattermost.org/users/jigarshah/activity)

Extra special thanks to GitLab community leaders for successful release of GitLab Mattermost Alpha: 

- [marin](https://gitlab.com/u/marin), [sytse](https://gitlab.com/u/sytse) 


## Release v0.6.0 (Alpha) 

Released 2015-08-07

### Release Highlights

- Simplified on-prem install
- Support for GitLab Mattermost (GitLab SSO, Postgres support, IE 10+ support) 

### Compatibility

*Note: While use of Mattermost Preview (v0.5.0) and Mattermost Alpha (v0.6.0) in production is not recommended, we document compatibility considerations for a small number of organizations running Mattermost in production, supported directly by Mattermost product team.*

- Switched Team URLs from team.domain.com to domain.com/team 

### New Features 

GitLab Mattermost 

- OAuth2 support for GitLab Single-Sign-On
- PostgreSQL support for GitLab Mattermost users
- Support for Internet Explorer 10+ for GitLab Mattermost users

File and Image Sharing 

- New thumbnails and formatting for files and images

Messaging, Comments and Notifications 

- Users now see posts they sent highlighted in a different color
- Mentions can now also trigger on user-defined words 

Security and Administration 

- Enable users to view and log out of active sessions
- Team Admin can now delete posts from any user

On-boarding 

- “Off-Topic” now available as default channel, in addition to “Town Square” 

### Improvements

Installation 

- New "ByPassEmail" setting enables Mattermost to operate without having to set up email
- New option to use local storage instead of S3 
- Removed use of Redis to simplify on-premise installation 

On-boarding 

- Team setup wizard updated with usability improvements 

Documentation 

- Install documentation improved based on early adopter feedback 

### Contributors 

Many thanks to our external contributors. In no particular order: 

- [ralder](https://github.com/ralder), [jedisct1](https://github.com/jedisct1), [faebser](https://github.com/faebser), [firstrow](https://github.com/firstrow), [haikoschol](https://github.com/haikoschol), [adamenger](https://github.com/adamenger)

## Release v0.5.0 (Preview) 

Released 2015-06-24

### Release Highlights

- First release of Mattermost as a team communication service for sharing messagse and files across PCs and phones, with archiving and instant search.
 
### New Features

Messaging and File Sharing

- Send messages, comments, files and images across public, private and 1-1 channels
- Personalize notifications for unreads and mentions by channel
- Use #hashtags to tag and find messages, discussions and files

Archiving and Search 
 
- Search public and private channels for historical messages and comments 
- View recent mentions of your name, username, nickname, and custom search terms

Anywhere Access

- Use Mattermost from web-enabled PCs and phones
- Define team-specific branding and color themes across your devices<|MERGE_RESOLUTION|>--- conflicted
+++ resolved
@@ -2,7 +2,6 @@
 
 This changelog summarizes updates to [Mattermost Team Edition](http://www.mattermost.org/), an open source team messaging solution released bi-monthly under an MIT license, and [Mattermost Enterprise Edition](https://about.mattermost.com/pricing/), a commercial upgrade offering enterprise messaging for large organizations.
 
-<<<<<<< HEAD
 ## Release v3.6.0  
 
 Release date: 2017-01-16
@@ -286,10 +285,6 @@
 
  - [S6066](https://github.com/S6066) ([#5011](https://github.com/mattermost/platform/issues/5011))
 
-## Release v3.5.0  
-
-Release date: 2016-11-16
-=======
 ## Release v3.5.1  
 
 ### Notes on Patch Release
@@ -307,7 +302,6 @@
    - Autocomplete timeout is decreased to make autocomplete more responsive to quick typing.
  - **v3.5.0, released 2016-11-16**
    - Original 3.5 release.
->>>>>>> 14a63c2c
 
 ### Security Update
 
