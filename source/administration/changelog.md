--- conflicted
+++ resolved
@@ -1001,13 +1001,8 @@
 
 ## Release v4.10
 
-<<<<<<< HEAD
  - **v4.10.7, released 2019-02-16** 
    - Mattermost v4.10.7 contains low to medium level security fixes. [Upgrading](http://docs.mattermost.com/administration/upgrade.html) is highly recommended. Details will be posted on our [security updates page](https://about.mattermost.com/security-updates/) 30 days after release as per the [Mattermost Responsible Disclosure Policy](https://www.mattermost.org/responsible-disclosure-policy/).
-=======
-- **v4.10.7, released 2019-02-16** 
-  - Mattermost v4.10.7 contains low to medium level security fixes. [Upgrading](http://docs.mattermost.com/administration/upgrade.html) is highly recommended. Details will be posted on our [security updates page](https://about.mattermost.com/security-updates/) 30 days after release as per the [Mattermost Responsible Disclosure Policy](https://www.mattermost.org/responsible-disclosure-policy/).
->>>>>>> 2e7f4e7c
  - **v4.10.6, released 2019-02-01** 
    - Mattermost v4.10.6 contains a high level security fix. [Upgrading](http://docs.mattermost.com/administration/upgrade.html) is highly recommended. Details will be posted on our [security updates page](https://about.mattermost.com/security-updates/) 30 days after release as per the [Mattermost Responsible Disclosure Policy](https://www.mattermost.org/responsible-disclosure-policy/).
  - **v4.10.5, released 2019-01-16**
