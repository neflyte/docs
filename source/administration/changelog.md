# Mattermost Changelog

This changelog summarizes updates to [Mattermost Team Edition](http://www.mattermost.org/), an open source team messaging solution released monthly under an MIT license, and [Mattermost Enterprise Edition](https://about.mattermost.com/pricing/), a commercial upgrade offering enterprise messaging for large organizations.

Also see [changelog in progress](http://bit.ly/2nK3cVf) for the next release.

<<<<<<< HEAD
## Release v3.9.0

Release Date: May 16, 2017

### Security Update

- Mattermost v3.9.0 contains a low severity [security update](http://about.mattermost.com/security-updates/). [Upgrading to Mattermost v3.9.0](http://docs.mattermost.com/administration/upgrade.html) is highly recommended.

### Highlights

#### Languages

- Added Polish translations for the user interface.

#### Redux

- Mattermost Webapp moved over to Redux for increased performance and more stable infrustructure.

#### APIv4 Release Candidate

- Mattermost HTTP REST APIs moved to v4 endpoints allowing for more powerful integrations and server interaction.
- To learn more about the available APIv4 endpoints, [see our documentation](https://api.mattermost.com/v4/).
- APIv3 endpoints are supported until stable release of APIv4 endpoints in Q3 of 2017.

### Improvements

#### Web User Interface
- Lower and upper vertical margins for posts are now equal.
- Comments only containing a file attachment have a reduced vertical spacing in the center channel.
- First line of message text is now aligned with username.
- Added padding between timestamp and pinned posts badge in comment threads in compact view.
- Added "View Members" option to Town Square.
- Moved "Start Video Call" option to the bottom of the profile popover.
- Added a confirmation dialog when leaving a private channel.
- User preferences such as display settings now sync between browser tabs, between different browsers, and across devices.

#### Performance
- Added the ability to isolate searches to specific read-replicas for full text search queries for higher performance.
- Added default read and write timeouts for MySQL datasource to prevent hub processing deadlock.
- Added password field to the [bulk import tool](https://docs.mattermost.com/deployment/bulk-loading.html).
- Added the ability to disable full text search queries and statuses via `config.json` for higher performance.

#### Emoji Picker (Beta)
- Enable the emoji picker in **Account Settings > Advanced > Preview pre-release features**. 
- Custom emoji now maintains aspect ratio in the emoji picker.
- Improved user experience for closing the Emoji picker after reacting to a message.

#### Keyboard Shortcuts
- Added a link to keyboard shortcuts documentation via the team Main Menu.
- Pressing ENTER once in the channel switcher (CTRL/CMD+K) now switches the channel.
- Using a mouse to select a channel in the channel switcher (CTRL/CMD+K) now switches to the correct channel.

#### Markdown Text Formatting
- Added a margin for Markdown inline images.
- Improved Markdown heading sizes in the desktop view.

#### On-Boarding
- Added "Already have an account? Click here to sign in" link to the sign up page.
- Improved experience of joining a team using an invite link.

#### Files
- SVG files now render in file preview.

#### CLI Tool
- Added new CLI commands:
    - `platform config validate` for validating the `config.json` file.
    - `platform user search` for searching users based on username, email, or user ID.

#### OAuth 2.0 Service Provider
- OAuth 2.0 service provider now always returns the refresh token.
- New refresh token now issued when granting a new access token.

#### System Console
 - Added a confirmation dialog when deactivating a user.
 - Server logs are now always printed in English regardless of Default Server Language, for easier troubelshooting.
 - The `AllowCorsFrom` config setting (in **System Console > Connections > Enable cross-origin requests from**) now supports multiple domain names.
 - Added a setting to disable file and image uploads on messages.

#### Enterprise Edition
 - Added new [performance monitoring metrics](https://docs.mattermost.com/deployment/metrics.html) for
     - The total number of connections to all the search replica databases
     - The total number of WebSocket broadcasts sent

### Bug Fixes
- Long custom emoji names no longer float out of the emoji picker.
- Deleted custom emojis no longer stay in "recently used" section of the emoji picker.
- The maximum length of the "Position" field increased to 64 characters in the database. The previous limit caused problems with LDAP synchronization.
- Pinning a post in center channel no longer changes pinned posts list in the right-hand sidebar.
- Pinning a post in center channel now adds the pinned post badge to search results.
- Fixed error message text for **Edit URL** field in channel creation dialog.
- Disabled config file watcher while running from makefile.
- Fixed Go client's `GetTeamByName()` function.
- Recent mentions search now properly includes `@[username]` in the search.
- Updated error message when entering a password longer than maximum number of characters.
- Don't send the same message multiple times when hitting "Retry" on a failed post.
- Fixed the help text for the channel purpose in private channels.
- When ability to change the header is restricted, "Set a Header" option is no longer shown in the channel intro.
- Mention notifications now trigger if the word is formatted in bold, italic or strikethrough, and won't if it's inside a code block.
- In mobile view, Manage Members menu option no longer reads "View Members" for channel admins.
- Usernames with dots now get mention notifications when followed by a comma or other symbol.
- Deactivated users are no longer listed in the "Manage Members" modal.
- Collapsible Account Setting menus now open properly in iOS Safari and Chrome browsers.
- Removing an expired license now removes the blue bar header message.
- "Next" button in More Channels list now takes you to the top of the next page, instead of the bottom.
- Blue bar "Preview Mode" header message now disappears after enabling email notifications.
- Full name is now editable in Account Settings if the first and last name attributes are not specified in **System Console > Authentication > LDAP**.
- Added a back button to pinned posts list on the right-hand sidebar.
- "Pinned" icon no longer overlaps text on consecutive posts or replies that have Markdown headings.
- Uploading a profile picture on iOS no longer throws an error.
- Fixed group message names in channel switcher (CTRL/CMD+K) for group messages that are not in your sidebar.
- Channel notification preferences no longer appear saved when clicking Cancel.
- Channel creation permissions aren't set to channel admins when it doesn't exist.

### Compatibility  

#### Breaking changes:

- If you're using NGINX as a proxy for the Mattermost Server, replace the `location /api/v3/users/websocket {` line with `location ~ /api/v[0-9]+/(users/)?websocket$ {` in the `/etc/nginx/sites-available/mattermost` NGINX configuration file. [See documentation to learn more](https://docs.mattermost.com/install/install-ubuntu-1404.html#configuring-nginx-as-a-proxy-for-mattermost-server).
- Existing team invite links, password reset links and email verification links will be invalidated after upgrading to v3.9.0.

#### Removed and deprecated features
- System Console settings in **Files > Images** scheduled for removal in July 2017 release. This includes:
  - Image preview height and width
  - Profile picture height and width
  - Image thumbnail height and width
- All APIv3 endpoints to be removed in September 2017 release.

For a list of past and upcoming deprecated features, [see our website](https://about.mattermost.com/deprecated-features/).

#### config.json   

Multiple setting options were added to `config.json`. Below is a list of the additions and their default values on install. The settings can be modified in `config.json`, or the System Console when available.

**Changes to Team Edition and Enterprise Edition**:

 - Under `ServiceSettings` in `config.json`:
   - Added `"EnablePostSearch": true` to control whether users can search messages. Disabling can lead to higher performance in large deployments.
   - Added `"EnableUserStatuses": true` to control whether user statuses are shown in the web user interface. Disabling can lead to higher performance in large deployments.
 - Under `FileSettings` in `config.json`:
   - Added `"EnableFileAttachments": true` to control whether users can upload files and images on messages.

 - Under `EmailSettings` in `config.json`:
   - Removed `"PasswordResetSalt": ""` given tokens are now used for signing of password reset emails.

 - Under `SqlSettings` in `config.json`:
   - Added `"DataSourceSearchReplicas": []` to specify the connection strings for search replica databases for handling search queries.

**Additional Changes to Enterprise Edition**:

 - Under `ServiceSettings` in `config.json`:
   - Added `"LicenseFileLocation": ""` to specify the path and filename of the Enterprise license file on disk. On startup, if Mattermost cannot find a valid license in the database from a previous upload, it will look for the file specified here.

### Database Changes

**OAuthAccessData Table:**
- Added `Scope` column

**PasswordRecovery Table:**
- Removed `PasswordRecovery` table and moved entries to a common token store

### API Changes

- Mattermost 3.9 has a release candidate of APIv4 endpoints. To see the complete list of available endpoints, see [https://api.mattermost.com/v4/](https://api.mattermost.com/v4/).
- All APIv3 endpoints are scheduled for removal in September 2017 release (replaced by APIv4 endpoints).

### Websocket Event Changes

- Added `preferences_changed` and `preferences_deleted` to sync preferences between browser tabs, between different browsers, and across devices when a preference is changed or deleted.

### Known Issues

- Google login fails on the mobile apps.
- Slack import doesn't add merged members/e-mail accounts to imported channels.
- User can receive a video call from another browser tab while already on a call.
- Sequential messages from the same user appear as separate posts on mobile view.
- Search autocomplete picker is broken on Android.
- Jump link in search results does not always jump to display the expected post.
- First load of the emoji picker is slow at low connections.
- Emoji picker for reactions doesn't always position correctly.
- Scrollbar is sometimes not visible in the left-hand sidebar after switching teams.
- Emoji picker is sometimes cut off on comment threads on the right-hand sidebar.
- User status can get stuck online after quitting the desktop app or closing the browser window.
- New direct messages received while in no teams do not show as unread after joining a team.
- Profile picture uploaded from mobile appears rotated.
- User is not logged out immediately when logging self out from Active Sessions list.
- Certain code block labels don't appear while scrolling on iOS mobile web.
- System Console user list filter does not show accurate results if applied after entering a search query.

### Contributors

Many thanks to all our contributors. In alphabetical order:

/platform

- [asaadmahmood](https://github.com/asaadmahmood), [coreyhulen](https://github.com/coreyhulen), [cpanato](https://github.com/cpanato), [crspeller](https://github.com/crspeller), [doh5](https://github.com/doh5), [enahum](https://github.com/enahum), [grundleborg](https://github.com/grundleborg), [gstraube](https://github.com/gstraube) , [hmhealey](https://github.com/hmhealey), [jasonblais](https://github.com/jasonblais), [JeffSchering](https://github.com/JeffSchering), [justinwyer](https://github.com/justinwyer), [jwilander](https://github.com/jwilander), [lindalumitchell](https://github.com/lindalumitchell), [prixone](https://github.com/prixone), [Rudloff](https://github.com/Rudloff), [R-Wang97](https://github.com/R-Wang97), [saturninoabril](https://github.com/saturninoabril), [simon0191](https://github.com/simon0191), [VeraLyu](https://github.com/VeraLyu)

/docs

- [enahum](https://github.com/enahum), [esethna](https://github.com/esethna), [fjarlq](https://github.com/fjarlq), [it33](https://github.com/it33), [ivernus](https://github.com/ivernus), [jasonblais](https://github.com/jasonblais), [JeffSchering](https://github.com/JeffSchering), [justinwyer](https://github.com/justinwyer), [lindy65](https://github.com/lindy65), [senk](https://github.com/senk) 

/mattermost-api-reference

- [cpanato](https://github.com/cpanato), [crspeller](https://github.com/crspeller), [dagit](https://github.com/dagit), [hmhealey](https://github.com/hmhealey), [jwilander](https://github.com/jwilander), [saturninoabril](https://github.com/saturninoabril)

/mattermost-redux

- [enahum](https://github.com/enahum), [jarredwitt](https://github.com/jarredwitt), [jwilander](https://github.com/jwilander)

/desktop

- [jasonblais](https://github.com/jasonblais), [jnugh](https://github.com/jnugh), [yuya-oc](https://github.com/yuya-oc)

/mattermost-mobile

- [asaadmahmood](https://github.com/asaadmahmood), [cpanato](https://github.com/cpanato), [csduarte](https://github.com/csduarte), [enahum](https://github.com/enahum), [jasonblais](https://github.com/jasonblais), [lfbrock](https://github.com/lfbrock)

/mattermost-docker

- [esethna](https://github.com/esethna), [pichouk](https://github.com/pichouk), [xcompass](https://github.com/xcompass)

/mattermost-push-proxy

- [coreyhulen](https://github.com/coreyhulen)

/mattermost-selenium

- [doh5](https://github.com/doh5), [lindalumitchell](https://github.com/lindalumitchell), [coreyhulen](https://github.com/)

/mattermost-kubernetes

- [coreyhulen](https://github.com/coreyhulen)

/gcm

- [coreyhulen](https://github.com/coreyhulen), [csduarte](https://github.com/csduarte)

## Release v3.8.0
=======
## Release v3.8.2
>>>>>>> 69232472

### Notes on Patch Release

<<<<<<< HEAD
### Security Update
=======
 - **v3.8.2, released 2017-04-21**
   - Changed the client to use `window.location.origin` instead of siteURL, fixing WebSocket connection issues with Mattermost 3.8 upgrade.
   - Fixed a few APIv4 endpoints in support of the next [React Native mobile app](https://github.com/mattermost/mattermost-mobile) release.
 - **v3.8.1, released 2017-04-19**
   - Mattermost v3.8.1 contains a security update and [upgrading](http://docs.mattermost.com/administration/upgrade.html) is highly recommended. Details will be posted on our [security updates page](https://about.mattermost.com/security-updates/) 14 days after release as per the [Mattermost Responsible Disclosure Policy](https://www.mattermost.org/responsible-disclosure-policy/).
   - Fixed an issue with Site URL sometimes breaking the OAuth2 login flow, including login using GitLab.
   - Reverted a change preventing LDAP usernames from beginning with a number.
   - Fixed a permission issue with group message channel creation.
 - **v3.8.0, released 2017-04-16**
   - Original 3.8 release
>>>>>>> 69232472

### Security Update

- Mattermost v3.8.0 contains multiple [security updates](http://about.mattermost.com/security-updates/). [Upgrading to Mattermost v3.8.0](http://docs.mattermost.com/administration/upgrade.html) is highly recommended.

### Highlights

#### Native iOS and Android Apps (Beta)
- Second generation mobile apps, built using React Native, are [available for beta testing](https://about.mattermost.com/a-native-mobile-experience-second-generation-mobile-apps-released-in-beta/) on [iOS](https://mattermost-fastlane.herokuapp.com/) and [Android](https://play.google.com/apps/testing/com.mattermost.react.native).

#### Pinned Posts
- Important messages can be pinned to the channel for easy reference. Pinned posts are visible to all channel members.

#### Emoji Picker and Improved Emoji Reactions (Beta)
- The picker offers quick access to emoji when composing messages or adding reactions. Enable the emoji picker in **Account Settings > Advanced > Preview pre-release features**.
- The picker is "Beta" while speed of the first load with lots of custom emoji is improved.

#### System Users List
- The System Console now consolidates all users into a system-wide list that can be filtered by team. The users list can be used to manage team membership and team roles for any user on the system.

#### Configure Using Environment Variables
- Override `config.json` settings using environment variables.

### Improvements

#### Web User Interface
- Date separators now appear between posts in the right-hand sidebar.
- Non-square profile pictures are now cropped in the middle rather than being stretched.
- Post timestamps now have an expanded date tooltip.
- The "Add Members" modal now autofocuses on the search box when opened from the "Manage Members" modal.
- Reduced the margins and line height in compact view.
- There is now a confirmation dialog before deleting a custom emoji.
- Updated the error page for invalid permalinks.
- Updated the error page for "Private browsing not supported" in Safari.

#### Performance
- Added index and cache to reactions store

#### Search
- File attachments thumbnails are now shown in search results.
- Flagged posts from other teams are no longer displayed.

#### Channels
- Favorite channels are now sorted alphabetically regardless of channel type.
- Town Square now has a default channel purpose.
- Users added to a group message are now removed from the Direct Messages search list.
- "Private Groups" have been renamed to "Private Channels".

#### Mobile
- Executing a search now closes the keyboard and removes the keyboard focus from the text box.

#### Integrations
- The integrations confirmation page can now be dismissed with the ENTER key.

#### Link Previews
- Updated the UI for link previews by removing an extra blue vertical bar.
- Added support for link preview requests through a separate proxy.

#### Notifications
- Users can no longer configure email notification settings if the notifications are disabled for the system.

#### Onboarding
- Existing users on the server can now easily be added to a team via the Main Menu.

#### Enterprise Edition
- Policy controls for restricting permissions to add and remove members from private channels.
- Added the ability to read the license file from the disk.
- The configuration file is now reloaded after applying an Enterprise Edition license on startup.

### Bug Fixes
- Fixed line wrapping of the timestamp in Account Settings > Security > View Access History.
- Fixed an inconsistent error message when creating a channel with a display name of one or two characters.
- Removed the duplicate "Back" button on the Team Creation page.
- The AltGR key no longer triggers keyboard shortcuts.
- Saving a team name without making changes no longer throws an error message.
- Group messages are now sorted alphabetically with direct messages.
- The "Create Channel" button will now only appear in the "More Channels" modal when the user has the permission to create channels.
- The Town Square channel menu no longer has redundant dividers with certain combinations of System Console > Policy settings.
- Fixed an issue where some conversations would not trigger the channel to appear unread in the left-hand sidebar.
- Fixed an issue where usernames sometimes did not appear when hovering over reactions.
- Fixed an issue where link previews would sometimes cause a horizontal scroll bar to appear.
- iOS code blocks no longer wrap to the next line.
- Removed an extra border in Markdown tables on iOS.
- Usernames in the channel member list are now properly aligned.
- Fixed a console error that was thrown when switching teams.
- Fixed occasionial flickering of channel autocomplete.
- Link preview images no longer appear outside of the preview container.

### Compatibility  

#### Breaking changes:
- The **System Console > Configuration > [Site URL](../../administration/config-settings.html#site-url)** field is now mandatory. Set the Site URL in the System Console, or in the `gitlab.rb` file if you are using GitLab Mattermost.
- Server logs are now written to the `mattermost.log` file located in the directory specified in **System Console > Logging > [File Log Directory](../../administration/config-settings.html#file-log-directory)**. Set the directory name in the System Console, or in the `gitlab.rb` file if you are using GitLab Mattermost.

#### Removed and deprecated features
- Backwards compatibility with the old CLI tool is removed in v3.8. See [documentation to learn more about the new CLI tool](../../administration/command-line-tools.html).
- Deprecated APIv3 routes removed in v3.8:
   - `GET` at `/channels/more` (replaced by /`channels/more/{offset}/{limit}`)
   - `POST` at `/channels/update_last_viewed_at` (replaced by `/channels/view`)
   - `POST` at `/channels/set_last_viewed_at` (replaced by `/channels/view`)
   - `POST` at `/users/status/set_active_channel` (replaced by `/channels/view`)
- All APIv3 endpoints to be removed six months after APIv4 goes stable (replaced by APIv4 endpoints).

For a list of past and upcoming deprecated features, [see our website](https://about.mattermost.com/deprecated-features/).

#### config.json   

Multiple setting options were added to `config.json`. Below is a list of the additions and their default values on install. The settings can be modified in `config.json` or the System Console.

**Changes to Team Edition and Enterprise Edition**:

 - Under `EmailSettings` in `config.json`:
   - Added `"SkipServerCertificateVerification": false` to skip verification of smtp server certificates.

**Additional Changes to Enterprise Edition**:

 - Under `TeamSettings` in `config.json`:
   - Added `"RestrictPrivateChannelManageMembers": all` to set who can add and remove members from private groups.

### Database Changes

**Posts Table:**
- Added `IsPinned` column

### API Changes

**New routes (APIv3):**
- `GET` at `/channels/{channel_id}/pinned`
  - Returns the pinned posts in a channel
- `POST` at `/channels/{channel_id}/posts/{post_id}/pin`
  - Pins a post to a channel
- `POST` at `/channels/{channel_id}/posts/{post_id}/unpin`
  - Unpins a post from a channel

**Removed routes (APIv3):**
- `GET` at `/channels/more` (replaced by /`channels/more/{offset}/{limit}`)
- `POST` at `/channels/update_last_viewed_at` (replaced by `/channels/view`)
- `POST` at `/channels/set_last_viewed_at` (replaced by `/channels/view`)
- `POST` at `/users/status/set_active_channel` (replaced by `/channels/view`)

### Websocket Event Changes

**Added:**
- `added_to_team` that occurs when the current user is added to a team by another user.

**Modified**
- Added a `seq` field to websocket events that increments with each event sent to the client.

### Known Issues

- "Pinned" icon sometimes overlaps image posts.
- Full name is not editable in Account Settings if the first and last name attributes are removed from **System Console > Authentication > LDAP**.
- Usernames with dots do not get mention notifications when followed by a comma.
- Slack import doesn't add merged members/e-mail accounts to imported channels.
- User can receive a video call from another browser tab while already on a call.
- Sequential messages from the same user appear as separate posts on mobile view.
- Search autocomplete picker is broken on Android.
- Jump link in search results does not always jump to display the expected post.
- Blue bar "Preview Mode" header message sometimes does not disappear after enabling email notifications.
- Removing an expired license may not remove the blue bar header message until a refresh.
- First load of the emoji picker is slow at low connections.
- Emoji picker for reactions doesn't always position correctly.
- Deleted custom emoji stay in "recently used" section of the emoji picker.
- Scrollbar is sometimes not visible in the left-hand sidebar after switching teams.

### Contributors

Many thanks to all our contributors. In alphabetical order:

/platform:

- [aautio](https://github.com/aautio), [asaadmahmood](https://github.com/asaadmahmood), [bonespiked](https://github.com/bonespiked), [bradhowes](https://github.com/bradhowes), [coreyhulen](https://github.com/coreyhulen), [cpanato](https://github.com/cpanato), [crspeller](https://github.com/crspeller), [doh5](https://github.com/doh5), [enahum](https://github.com/enahum), [esethna](https://github.com/esethna), [grundleborg](https://github.com/grundleborg), [hmhealey](https://github.com/hmhealey), [jasonblais](https://github.com/jasonblais), [JeffSchering](https://github.com/JeffSchering), [jostyee](https://github.com/jostyee), [jwilander](https://github.com/jwilander), [kaakaa](https://github.com/kaakaa), [lindalumitchell](https://github.com/lindalumitchell), [prixone](https://github.com/prixone), [R-Wang97](https://github.com/R-Wang97), [saturninoabril](https://github.com/saturninoabril), [VeraLyu](https://github.com/VeraLyu)

/docs:

- [coreyhulen](https://github.com/coreyhulen), [esethna](https://github.com/esethna), [it33](https://github.com/it33), [jasonblais](https://github.com/jasonblais), [JeffSchering](https://github.com/JeffSchering), [jwilander](https://github.com/jwilander), [lindy65](https://github.com/lindy65), [Rohlik](https://github.com/Rohlik)

/mattermost-redux:

- [enahum](https://github.com/enahum), [hmhealey](https://github.com/hmhealey), [jarredwitt](https://github.com/jarredwitt), [jwilander](https://github.com/jwilander)

/mattermost-api-reference:

- [cpanato](https://github.com/cpanato), [grundleborg](https://github.com/grundleborg), [hmhealey](https://github.com/hmhealey), [jwilander](https://github.com/jwilander), [saturninoabril](https://github.com/saturninoabril), [senk](https://github.com/senk)

/mattermost-mobile:

- [csduarte](https://github.com/csduarte), [enahum](https://github.com/enahum), [hmhealey](https://github.com/hmhealey), [jasonblais](https://github.com/jasonblais), [JeffSchering](https://github.com/JeffSchering), [lfbrock](https://github.com/lfbrock), [saturninoabril](https://github.com/saturninoabril)

/mattermost-selenium:

- [coreyhulen](https://github.com/coreyhulen), [lindalumitchell](https://github.com/lindalumitchell)

/desktop:

- [jasonblais](https://github.com/jasonblais), [yuya-oc](https://github.com/yuya-oc)

/mattermost-docker:

- [xcompass](https://github.com/xcompass)

/mattermost-kubernetes:

- [coreyhulen](https://github.com/coreyhulen)

/mattermost-load-test:

- [crspeller](https://github.com/crspeller), [csduarte](https://github.com/csduarte)


## Release v3.7.5

### Notes on Patch Release

 - **v3.7.5, released 2017-04-27**
   - Fixed a number of low to moderate severity security issues, and [upgrading](http://docs.mattermost.com/administration/upgrade.html) is highly recommended. Details will be posted on our [security updates page](https://about.mattermost.com/security-updates/) 14 days after release as per the [Mattermost Responsible Disclosure Policy](https://www.mattermost.org/responsible-disclosure-policy/)
     - Note: The **System Console > Configuration > [Site URL](../../administration/config-settings.html#site-url)** field is now mandatory. Set the Site URL in the System Console, or in the `gitlab.rb` file if you are using GitLab Mattermost.
 - **v3.7.4, released 2017-04-13**
   - Fixed a number of low to high severity security issues, and [upgrading](http://docs.mattermost.com/administration/upgrade.html) is highly recommended. Details will be posted on our [security updates page](https://about.mattermost.com/security-updates/) 14 days after release as per the [Mattermost Responsible Disclosure Policy](https://www.mattermost.org/responsible-disclosure-policy/)
 - **v3.7.3, released 2017-03-23**
   - Fixed a high severity security issue, and [upgrading](http://docs.mattermost.com/administration/upgrade.html) is highly recommended. Details will be posted on our [security updates page](https://about.mattermost.com/security-updates/) 14 days after release as per the [Mattermost Responsible Disclosure Policy](https://www.mattermost.org/responsible-disclosure-policy/)
   - Fixed an issue with telemetry data collection
 - **v3.7.2, released 2017-03-17**
   - Fixed an issue with LDAP, SAML, and OAuth logins where 1 and 2 character usernames displayed incorrectly
 - **v3.7.1, released 2017-03-16**
   - Fixed an issue where some [System Console > Policy settings](https://docs.mattermost.com/administration/config-settings.html#policy) were incorrectly applied to Team Edition, breaking the System Console UI
 - **v3.7.0, released 2017-03-16**
   - Original 3.7 release

### Security Update

- Mattermost v3.7.0 contains a [security update](http://about.mattermost.com/security-updates/). [Upgrading to Mattermost v3.7.0](http://docs.mattermost.com/administration/upgrade.html) is highly recommended.

### Highlights

#### Group Messaging

- Added support for multi-party direct messages, you can now quickly create conversations with a small group of people directly from the Direct Message list

#### Channel Push Notification Preferences

- Added channel notification preferences for mobile push to customize your notification settings

#### New Website Link Previews

- Improved display of link previews for website content when available, replacing the previous preview feature that handled only a subset of links

#### Bulk User Import Tool

- Convert your existing data into our new import format, and use this tool to import teams, channels, users and posts from other systems

#### Channel Admins ([Enterprise E10 & E20](https://about.mattermost.com/pricing/))

- Added a new "Channel Admin" role to grant permissions for renaming and deleting a channel

#### SAML OneLogin ([Enterprise E20](https://about.mattermost.com/pricing/))

- Added support for OneLogin authentication and account creation via SAML 2.0.

### Improvements

#### Performance

- Loading new users can now be run on a live system without a major impact on performance through the new bulk user import tool
- Optimized SQL queries by adding index for PostId, removing ParentId from delete post queries, and fixing blank post queries
- Increased performance for "user typing..." messages by moving the check from server to client
- Increased performance for direct message channels by removing `MakeDirectChannelVisible` call and adding client handling
- Moved channel permission checks back to using cache
- Added caching for emoji, file info, profile images and website link previews
- Adding index and caching to reactions
- Increased performance when receiving messages by
    - removing the `viewChannel` requests when receiving a new post and only marking the channel as read when switching into it, out of it or when closing the app
    - removing the `view_channel` websocket event from the server
    - removing the `getChannel` and `getTeamUnreads` requests when receiving a new post
    - adding client handling for marking channels and teams unread
    - adding `getMyChannelMembers` request to web app when window becomes active after ten seconds
- Increased time between database recycles
- Improved mobile push proxy connections by disabling keep-alives
- Fixed Minio not properly closing read objects
- Fixed file info caching and emoji reaction issues on Aurora read replicas
- Added reloading, removing and uploading of Enterprise license key to cache purge

#### Web User Interface

- Update status indicators shown in post view
- Show `(Edited)` indicator if a message has been edited
- `(message deleted)` placeholder is no longer shown to the user that deleted the message
- Added a link to Manage Members modal from channel members list
- Added support for image previews if the URL contains a custom query
- Added support for all timecode formats for YouTube previews
- System message is now posted after changing channel purpose
- Reinstated the delete option on system messages
- Clicking on timestamps on messages now open a permalink view
- Removed new lines for system messages posted after updating channel header
- Focus is set back to message box after uploading a file
- Added machine-readable date and time to timestamps
- Adjusted tablet view so the browser URL bar doesn't overlap the message box
- Channel header can now be up to 1024 characters long
- Changed custom theme vector to a list of name value pairs to more easily add new theme colours

#### Mobile

- New push proxy server supports multiple apps (in preparation for the second generation mobile apps)
- New push proxy server is backwards compatible with the old iOS and Android apps
- Unread channels on the channel view are indicated with a red dot, and unread mentions with a red dot and mention count
- Added floating timestamp to mobile right hand side
- Send icon is disabled for messages and comments until a valid message is typed
- Removed redundant search hint popover and updated search buttons
- Removed "@"-symbol preceeding usernames and full names in push notifications

#### Text Formatting

- Added support for explicit image sizes in markdown
- Terms such as `_AAA_BBB_` now italicize correctly
- First backslash is now truncated when posting file paths that start with `\\`
- Markdown isn't rendered for system messages posted after renaming a channel
- Messages beginning with `[some_text]: some_text` now longer post as blank space
- Pipe characters (`|`) in a Markdown table now work

#### Integrations

- Added edit screens for incoming and outgoing webhooks
- When no username is set for a slash command response, the username of the person is now used instead of "webhook"
- Added a confirmation dialog to prevent accidentally deleting an integration

#### Localization

- System messages are now localized based on language set in the Account Settings

#### Onboarding

- Clicking on email verification link now automatically fills in your email address on the sign in page
- On login with GitLab SSO, Mattermost username and email are now synced with GitLab username and email

#### Slack Import

- Added support for Slack's Markdown-like post formatting
- Added support for topic & purpose system messages
- Channels imported from Slack with the same name as a deleted channel now import successfully
- Added support for users who don't have a non-empty email address in Slack

#### System Console

- Added active users statistics to Site Statistics page
- Focus is set to server log control in **System Console > Reporting > Logs** when loading the panel

#### Enterprise Edition

- Added WebSocket events, webhook events and cluster request time logging for Performance Monitoring
- Added new policy settings to **System Console > General > Policy** to
   - restrict who can delete messages
   - restrict whether messages can be edited and for how long

### Bug Fixes

- Fixed an error where a channel would no longer load after using a GitLab built-in Mattermost slash command `/project issue show <number>`
- Outdated results in modal searches are now properly discarded
- Fixed order of channels on the sidebar
- Fixed search highlighting for wildcard searches and hashtags
- Clicking "Send message" link in profile popover in a comment thread, now properly opens the direct message channel
- Fixed channels missing from "More Channels" modal after leaving them
- Fixed webhook messages not appearing in channels the creator wasn't in
- Angled brackets around mailto links now longer autolink
- Fixed an issue where "New messages below" bubble didn't disappear properly on mobile view
- Fixed CLI panic on `platform channel create` command if team does not exist
- Team invite link now directs user to a private team after account creation with LDAP
- `Create a New Team` menu option is now in the Main Menu for System Admins when team creation is disabled
- Fixed the response for malformed command execute request
- New message indicator no longer appears for ephemeral posts
- Fixed emoji aliases not showing up in autocomplete
- Mention badge now properly updates on the team sidebar when switching teams
- (at)-mention preceeded by a "#"-symbol now displays correctly
- Don't allow APIs to create user accounts that start with a number preventing them from signing in
- Using a mouse to choose an emoji from the autocomplete now works
- Fixed syntax highlighting on mobile
- Fixed inconsistent styling of file uploads between mobile and desktop
- Push notifications are no longer missing username when preferences set to "For all activity"
- Fixed a bug where the Go driver was using a wrong URL for `/users/claim/email_to_oauth` route

### Compatibility  

#### Removed and deprecated features

 - Removed `ServiceSettings: "SegmentDeveloperKey"` setting in `config.json`
 - Backwards compatibility with the old CLI tool will be removed in Mattermost v3.8 April/2017 release. See [documentation to learn more about the new CLI tool](https://docs.mattermost.com/administration/command-line-tools.html).
 - Deprecated APIv3 routes to be removed in Mattermost v3.8 April/2017 release:
   - `GET` at `/channels/more` (replaced by /`channels/more/{offset}/{limit}`)
   - `POST` at `/channels/update_last_viewed_at` (replaced by `/channels/view`)
   - `POST` at `/channels/set_last_viewed_at` (replaced by `/channels/view`)
   - `POST` at `/users/status/set_active_channel` (replaced by `/channels/view`)
 - All APIv3 endpoints to be removed six months after APIv4 goes stable (replaced by APIv4 endpoints).)

For a list of past and upcoming deprecated features, [see our website](https://about.mattermost.com/deprecated-features/).

#### config.json   

Changes from v3.6 to v3.7:

Multiple setting options were added to `config.json`. Below is a list of the additions and their default values on install. The settings can be modified in `config.json` or the System Console.

**Changes to Team Edition and Enterprise Edition**:

 - Under `ServiceSettings` in `config.json`:
   - Added `"TimeBetweenUserTypingUpdatesMilliseconds": 5000` to control how frequently the "user is typing..." messages are updated
   - Added `"EnableUserTypingMessages": true` to control whether "user is typing..." messages are displayed below the message box
   - Added `"EnableLinkPreviews": false` to control whether a preview of website content is displayed below the message

**Additional Changes to Enterprise Edition**:

 - Under `ServiceSettings` in `config.json`:
   - Added `"RestrictPostDelete": all` to set who can delete messages
   - Added `"AllowEditPost": always` to set whether messages can be edited
   - Added `"PostEditTimeLimit": 300` to set how long messages can be edited, if `"AllowEditPost": time_limit` is specified
   - Added `"ClusterLogTimeoutMilliseconds": 2000` to control frequency of cluster request time logging for [performance monitoring](https://docs.mattermost.com/deployment/metrics.html)

### Database Changes from v3.6 to v3.7

**Posts Table:**
- Added `EditAt` column

### API Changes from v3.6 to v3.7

**New routes (APIv3):**
- `POST` at `/channels/create_group`
  - Creates a new group message channel
- `POST` at `/hooks/incoming/update`
  - Updates an incoming webhook
- `POST` at `/hooks/outgoing/update`
  - Updates an outgoing webhook
- `GET` at `/teams/{team_id}/...`
  - Returns a post list, based on the provided channel and post ID.
- `POST` at `/channels/{channel_id}/update_member_roles`
  - Updates the user's roles in a channel

### Websocket Event Changes from v3.6 to v3.7

**Added:**
- `channel_create` that occurs each time a channel is created
- `group_added` that occures when a new group message channel is created

**Removed:**
- `view_channel` that occurred when a new message was received

### Known Issues

- Slack import doesn't add merged members/e-mail accounts to imported channels
- User can receive a video call from another browser tab while already on a call
- Sequential messages from the same user appear as separate posts on mobile view
- Edge overlays desktop notification sound with system notification sound
- Search autocomplete picker is broken on Android
- Jump link in search results does not always jump to display the expected post
- Running CLI without access to logs causes panic
- Switching channels with CTRL/CMD+K doesn't work properly when using the mouse
- Reacting to a deleted message in the right-hand sidebar throws an error
- Sometimes no email verification is sent to the new email address after changing your email in Account Settings. A workaround is to sign in with the new email address and hitting "Resend Email" on the "Email not verified" page
- Clicking "Load more messages" sometimes brings you to the bottom of the page
- Switching to a channel with unreads sometimes doesn't jump to the correct scrolling position

### Contributors

Many thanks to all our contributors. In alphabetical order:

/platform

- [aautio](https://github.com/aautio), [akihikodaki](https://github.com/akihikodaki), [andreistanciu24](https://github.com/andreistanciu24), [asaadmahmood](https://github.com/asaadmahmood), [ayadav](https://github.com/ayadav), [AymaneKhouaji](https://github.com/AymaneKhouaji), [bjoernr-de](https://github.com/bjoernr-de), [coreyhulen](https://github.com/coreyhulen), [cpanato](https://github.com/cpanato), [CrEaK](https://github.com/CrEaK), [crspeller](https://github.com/crspeller), [DavidLu1997](https://github.com/DavidLu1997), [debanshuk](https://github.com/debanshuk), [enahum](https://github.com/enahum), [erikgui](https://github.com/erikgui), [favadi](https://github.com/favadi), [gig177](https://github.com/gig177), [grundleborg](https://github.com/grundleborg), [hmhealey](https://github.com/hmhealey), [it33](https://github.com/it33), [jasonblais](https://github.com/jasonblais), [jazzzz](https://github.com/jazzzz), [JeffSchering](https://github.com/JeffSchering), [joannekoong](https://github.com/joannekoong), [jostyee](https://github.com/jostyee), [jurgenhaas](https://github.com/jurgenhaas), [jwilander](https://github.com/jwilander), [kaakaa](https://github.com/kaakaa), [khawerrind](https://github.com/khawerrind), [laur89](https://github.com/laur89), [lfbrock](https://github.com/lfbrock), [mikaoelitiana](https://github.com/mikaoelitiana), [morenoh149](https://github.com/morenoh149), [mpoornima](https://github.com/mpoornima), [pan-feng](https://github.com/pan-feng), [pepf](https://github.com/pepf), [Rudloff](https://github.com/Rudloff), [ruzette](https://github.com/ruzette), [saturninoabril](https://github.com/saturninoabril), [senk](https://github.com/senk), [Zaicon](https://github.com/Zaicon), [ZJvandeWeg](https://github.com/ZJvandeWeg)

/api-reference

- [debanshuk](https://github.com/debanshuk), [enahum](https://github.com/enahum), [jwilander](https://github.com/jwilander), [ruzette](https://github.com/ruzette), [Zaicon](https://github.com/Zaicon)

/docs

- [asaadmahmood](https://github.com/asaadmahmood), [cpanato](https://github.com/cpanato), [crspeller](https://github.com/crspeller), [esethna](https://github.com/esethna), [grundleborg](https://github.com/grundleborg), [hmhealey](https://github.com/hmhealey), [ilabdsf](https://github.com/ilabdsf), [it33](https://github.com/it33), [jasonblais](https://github.com/jasonblais), [JeffSchering](https://github.com/JeffSchering), [jostyee](https://github.com/jostyee), [jwilander](https://github.com/jwilander), [lfbrock](https://github.com/lfbrock), [lindy65](https://github.com/lindy65), [matmorel](https://github.com/matmorel), [senk](https://github.com/senk), [vladimirprieto](https://github.com/vladimirprieto), [wget](https://github.com/wget)

/mobile

- [asaadmahmood](https://github.com/asaadmahmood), [csduarte](https://github.com/csduarte), [enahum](https://github.com/enahum), [hmhealey](https://github.com/hmhealey), [jasonblais](https://github.com/jasonblais), [lfbrock](https://github.com/lfbrock)

/docker

- [darkrasid](https://github.com/darkrasid), [nikosch86](https://github.com/nikosch86), [xcompass](https://github.com/xcompass)

/desktop

- [asaadmahmood](https://github.com/asaadmahmood), [jasonblais](https://github.com/jasonblais), [jnugh](https://github.com/jnugh), [yuya-oc](https://github.com/yuya-oc)

/selenium

- [coreyhulen](https://github.com/coreyhulen), [esethna](https://github.com/esethna), [lindalumitchell](https://github.com/lindalumitchell)

/push-proxy

- [coreyhulen](https://github.com/coreyhulen), [jostyee](https://github.com/jostyee), [it33](https://github.com/it33)

/load-test

- [coreyhulen](https://github.com/coreyhulen), [crspeller](https://github.com/crspeller)

## Release v3.6.7

### Notes on Patch Release

 - **v3.6.7, released 2017-04-27**
   - Fixed a number of low to moderate severity security issues, and [upgrading](http://docs.mattermost.com/administration/upgrade.html) is highly recommended. Details will be posted on our [security updates page](https://about.mattermost.com/security-updates/) 14 days after release as per the [Mattermost Responsible Disclosure Policy](https://www.mattermost.org/responsible-disclosure-policy/)
     - Note: The **System Console > Configuration > [Site URL](../../administration/config-settings.html#site-url)** field is now mandatory. Set the Site URL in the System Console, or in the `gitlab.rb` file if you are using GitLab Mattermost.
 - **v3.6.6, released 2017-04-13**
   - Fixed a number of low to high severity security issues, and [upgrading](http://docs.mattermost.com/administration/upgrade.html) is highly recommended. Details will be posted on our [security updates page](https://about.mattermost.com/security-updates/) 14 days after release as per the [Mattermost Responsible Disclosure Policy](https://www.mattermost.org/responsible-disclosure-policy/)
   - Fixed an issue where Direct Messages list didn't always properly update in the left-hand sidebar
   - Upgraded MySQL driver for better performance
 - **v3.6.5, released 2017-03-23**
   - Fixed a high severity security issue, and [upgrading](http://docs.mattermost.com/administration/upgrade.html) is highly recommended. Details will be posted on our [security updates page](https://about.mattermost.com/security-updates/) 14 days after release as per the [Mattermost Responsible Disclosure Policy](https://www.mattermost.org/responsible-disclosure-policy/)
 - **v3.6.4, released 2017-03-16**
   - Fixed an issue where some [System Console > Policy settings](https://docs.mattermost.com/administration/config-settings.html#policy) were incorrectly applied to Team Edition, breaking the System Console UI
 - **v3.6.3, released 2017-03-16**
   - Fixed a security issue, and [upgrading](http://docs.mattermost.com/administration/upgrade.html) is highly recommended. Details will be posted on our [security updates page](https://about.mattermost.com/security-updates/) 14 days after release as per the [Mattermost Responsible Disclosure Policy](https://www.mattermost.org/responsible-disclosure-policy/)
 - **v3.6.2, released 2017-01-31**
   - Fixed a high severity security issue, and [upgrading](http://docs.mattermost.com/administration/upgrade.html) is highly recommended. Details will be posted on our [security updates page](https://about.mattermost.com/security-updates/) 14 days after release as per the [Mattermost Responsible Disclosure Policy](https://www.mattermost.org/responsible-disclosure-policy/)
   - Improved performance of web sockets and typing messages
   - Note: Some deployments using multiple URLs to reach Mattermost via proxy forwarding are reporting issues with the security fix in 3.6.2. [The issue is being tracked in our ticketing system](https://mattermost.atlassian.net/browse/PLT-5635).
 - **v3.6.1, released 2017-01-19**
   - Fixed a performance regression when sending many notifications at once (for example, when `@all` or `@channel` is used in a channel with many users)
   - Fixed an issue where the config flag for the CLI was not backwards compatible
   - Fixed an upgrade issue where for some databases, the Team Description index was not created properly
   - Fixed an issue with messages not showing up after computer wakes from sleep
 - **v3.6.0, released 2017-01-16**
   - Original 3.6 release.

### Security Update

- Mattermost v3.6.0 contains a [security update](http://about.mattermost.com/security-updates/). [Upgrading to Mattermost v3.6.0](http://docs.mattermost.com/administration/upgrade.html) is highly recommended. Thanks to Julien Ahrens for contributing the security report through the [Mattermost Responsible Disclosure Policy](https://www.mattermost.org/responsible-disclosure-policy/).

### Highlights

#### Team Sidebar
- Added a new sidebar on left-hand side to improve cross-team notifications and team switching
- New sidebar improves user experience on the [Mattermost Desktop Apps](https://about.mattermost.com/downloads/) when engaging with multiple teams

#### MFA Enforcement ([Enterprise E10 & E20](https://about.mattermost.com/pricing/))
- Added support for MFA Enforcement. When set to true, all users with email or LDAP authentication are required to set up MFA for their accounts

#### Performance Monitoring ([Enterprise E20](https://about.mattermost.com/pricing/))
- Added support for performance monitoring in large-scale deployments to help optimize systems for maximum performance using integrations with [Prometheus](https://github.com/prometheus/prometheus) and [Grafana](http://grafana.org/)
- Includes metrics for caching, database connections, processing, logins and messaging. See [documentation to learn more](https://docs.mattermost.com/deployment/metrics.html)

#### Improved Command Line Interface
- New version of CLI with a more intuitive interface, interactive help documentation, and some added functionality. See [documentation to learn more](https://docs.mattermost.com/administration/command-line-tools.html)

### Improvements

#### Performance
- Added server-based channel autocomplete, search and paging
- Reduced lag on channel switcher (CTRL/CMD+K) and at-mention autocomplete
- Improved on-boarding performance by removing new user event handling on the client
- Improved channel switching performance by combining API events and only pulling user statuses the client doesn't yet have
- Added session cache directly to web connections
- Added caching for files, user profiles and for the last 60 posts in a channel
- Added ETag for user profile pictures and modified ETag for posts to improve caching validation
- Added caching to post and channel calls
- Fixed channel cache not being sent to a cluster
- Added a configuration setting to disable intensive System Console statistics queries for maximum performance ([Enterprise E10 & E20 only](https://about.mattermost.com/pricing/))

#### Notifications
- Desktop notifications no longer appear for the channel you are actively viewing
- Push and email notifications now follow the setting for Teammate Name Display
- Notifications for @mentions of your username can no longer be turned off

#### Account Settings
- Added a "Position" field, where users can add a job title to be shown in their profile popover

#### Team Settings
- Team description can be set by a Team Admin and is visible to all users on the join teams screen and in the tool tip over the team name
- Slack Import can now import integration messages

#### Slash Commands
- Existing slash commands can now be edited by the creator or by Team and System Admins
- Slash commands now work on the right-hand sidebar
- Added support for slash commands to set the username and icon directly from the reply payload

#### Channels
- System message is now posted for all users when a channel or group is renamed
- Any channel member can now remove other users from the channel

#### Messaging
- Added support for non-alphanumeric unicode characters in hashtags
- Custom Emojis larger than 64kB can now be uploaded and they will be appropriately resized

#### User Interface
- Added a direct message link to the profile popover
- Added an indicator to convey a new message is received when scrolled up in the center pane
- Removed status indicators on posts by webhooks
- Channel switcher (CTRL/CMD+K) search results for direct messages now match message autocomplete
- Autocomplete is now case insensitive for @-mentions, emojis, slash commands and channel linking

#### Enterprise Edition
- Split out channel management permissions into separate settings for creation, deletion, and renaming a channel
- Ability to set the maximum number of users in a channel that will disable @all and @channel notifications
- Added ability to set a user's Position field with LDAP sync or SAML
- New option to purge all in-memory caches for sessions, accounts and channels

### Bug Fixes
- Integrations that post to Direct Message channels now mark the channel as Unread
- @mention autocomplete will now filter on Chinese, Japanese, Korean names
- Text focus is now set on the text input area after channel creation
- Editing old posts no longer causes them to repost for other members of the channel
- Email invitation subject line no longer displays HTML characters in place of apostrophes in the team name
- Current user is no longer displayed in the direct messages modal
- Searching on direct messages modal now happens on typing rather than after hitting ENTER
- More Channels modal now resets search when opening and closing the dialog
- Channel switcher (CTRL/CMD+K) now works for direct message channels of users outside the team
- Using the command line to invite users no longer sends an invalid join team link
- Sleeping and waking your computer while logged into Mattermost no longer causes a console error
- Searching for users in double in quotes in the direct message modal no longer throws an error
- XML file preview no longer throws a JavaScript error
- User autocomplete in message box no longer matches against email
- Channel linking (with ~ shortcut) now works for channels you don't belong to
- Fixed statistics for websockets and database connections in **System Console** > **Site Statistics** to work in [High Availability mode](https://docs.mattermost.com/deployment/cluster.html)
- Slash commands now work in newly created private channels without requiring a refresh
- Zapier app channel dropdown selector works again
- Fixed sign in errors for non-admin accounts when custom emojis are restricted to Team and System Admins
- Fixed encoding of file names when downloading attachments
- Unflagging or flagging a post in the right-hand sidebar no longer forces a scroll to the top of the flagged posts list
- User list in **System Console > Teams** is no longer blank on first load
- Fixed a bug where sometimes the right-hand sidebar would not display properly when switching to view another channel

### Compatibility  
Changes from v3.5 to v3.6:

**Special Upgrade Note:**
(Enterprise Edition) If you previously had values set for `RestrictPublicChannelManagement` and `RestrictPrivateChannelManagement`, the new settings for  `RestrictPublicChannelCreation`, `RestrictPrivateChannelCreation`, `RestrictPublicChannelDeletion`, and `RestrictPrivateChannelDeletion` will take those settings as their default values.

#### config.json   

Multiple setting options were added to `config.json`. Below is a list of the additions and their default values on install. The settings can be modified in `config.json` or the System Console.

**Changes to Team Edition and Enterprise Edition**:

Deprecated Settings:

 - Under `ServiceSettings` in `config.json`:
   - `"SegmentDeveloperKey"` to be removed in v3.7

**Additional Changes to Enterprise Edition**:

The following config settings will only work on servers with an Enterprise License that has the feature enabled.

- Under `ServiceSettings` in `config.json`:
   - Added `”EnforceMultifactorAuthentication": false` to control whether MFA in enforced
- Under `TeamSettings` in `config.json`:
   - Changed `"RestrictPublicChannelManagement": "all"` to only control who can edit the channel header, purpose, and name of public channels (previously it also controlled creation and deletion)
  - Changed `"RestrictPrivateChannelManagement": "all"` to only control who can edit the channel header, purpose, and name of private groups (previously it also controlled creation and deletion)
  - Added `"RestrictPublicChannelCreation": "all"` to control who can create public channels
  - Added `"RestrictPrivateChannelCreation": "all"` to control who can create private groups
  - Added `"RestrictPublicChannelDeletion”: "all"` to control who can delete public channels
  - Added `"RestrictPrivateChannelDeletion": "all"` to control who can delete private channels
  - Added `"MaxNotificationsPerChannel": 1000` to set the maximum number of channel members for which `@all` and `@channel` notifications will be sent
- Under `LdapSettings` in `config.json`:
  - Added `"PositionAttribute": ""` to select an LDAP attribute to synchronize for the user position (job title) field
- Under `SamlSettings` in `config.json`:
  - Added `"PositionAttribute": ""` to select an LDAP attribute to synchronize for the user position (job title) field
- Added `MetricsSettings` in `config.json` for performance monitoring settings:
  - Added `"Enable": false` to control whether performance monitoring is enabled
  - Added `"BlockProfileRate": 0` to control the [fraction of goroutine blocking events that are reported in the blocking profile](https://golang.org/pkg/runtime/#SetBlockProfileRate)
  - Added `"ListenAddress": ":8067"` to control the address the server will listen on to expose performance metrics
- Added `AnalyticsSettings` in `config.json` for analytics settings:
  - Added `"MaxUsersForStatistics": 2500` to set the maximum number of users on the server before statistics for total posts, total hashtag posts, total file posts, posts per day, and active users with posts per day are no longer counted (use this setting to improve performance on large instances)

### Database Changes from v3.5 to v3.6

**Posts Table:**
- Added `HasReactions` column

**Teams Table:**
- Added `Description` column

**Users Table:**
- Added `Position` column

**Status Table:**
- Removed `ActiveChannel` column

### API Changes from v3.5 to v3.6

**New routes:**
- Added `POST` at `/commands/update`
  - Updates a slash command
- Added `GET` at `/users/name/{username}`
  - Returns a user matching the given username
- Added `GET` at `/users/email/{email}`
  - Returns a user matching the given email
- Added `GET` at `/users/autocomplete`
  - Returns a list of users on the system that have a username, full name, or nickname that match against the provided term
- Added `GET` at `/teams/name/{team_name}`
  - Returns team object for a given team name
- Added `GET` at `/teams/{team_id}/channels/name/{channel_name}`
  - Returns a channel for a given channel name
- Added `POST` at `/teams/{team_id}/channels/{channel_id}/members/ids`
  - Returns channel member objects for the channel and user IDs specified
- Added `GET` at `/teams/members`
  - Returns an array with the teams the current user belongs to
- Added `GET` at `/teams/unread`
  - Returns an array containing the amount of unread messages and mentions for the teams the current user belongs to
- Added `POST` at `/teams/{team_id}/channels/view`
  - Performs all actions related to viewing a channel, including marking channels as read, clearing push notifications, and updating the active channel
- Added `POST` at `/teams/{team_id}/channels/{channel_id}/posts/{post_id}/reactions/save`
  - Saves an emoji reaction for a post, returns the saved reaction if successful
- Added `POST` at `/teams/{team_id}/channels/{channel_id}/posts/{post_id}/reactions/delete`
  - Removes an emoji reaction for a post in the given channel, returns nil if successful
- Added `GET` at `/teams/{team_id}/channels/{channel_id}/posts/{post_id}/reactions'`
  - Returns a list of all emoji reactions for a post
- Added `GET` at `/admin/invalidate_all_caches`
  - Purge all the in-memory caches for things like sessions, accounts, channels; deployments using High Availability will attempt to purge all the servers in the cluster (this may adversely impact performance)
- Added `GET` at `/channels/more/{offset}/{limit}`
  - Returns a page of public channels the user is not in based on the provided offset and limit
-  Added `POST` at `/channels/more/search`
  - Returns a list of public channels the user is not in that match the search criteria
- Added `GET` at `/channels/autocomplete`
  - Returns a list of public channels that match the provided string

**Deprecated routes:**
- `GET` at `/channels/more` (replaced by /`channels/more/{offset}/{limit}`) to be removed in v3.7
- `POST` at `/channels/update_last_viewed_at` (replaced by `/channels/view`) to be removed in v3.8
- `POST` at `/channels/set_last_viewed_at` (replaced by `/channels/view`) to be removed in v3.8
- `POST` at `/users/status/set_active_channel` (replaced by `/channels/view`) to be removed in v3.8

**Removed routes:**
- `POST` at `/teams/create_from_signup`
- `POST` at `/teams/signup`

**Changed routes:**
 - Updated `teams/{team_id}/commands/execute` endpoint request body field from `channelId` to `channel_id`

### Websocket Event Changes from v3.5 to v3.6

**Added:**
- `update_team` that occurs each time the team info is updated
- `reaction_added` that occurs when an emoji reaction is added to a post
- `reaction_removed` that occurs when an emoji reaction is removed from a post

### Known Issues

- Slack Import doesn't add merged members/e-mail accounts to imported channels
- User can receive a video call from another browser tab while already on a call
- Video calls do not work with Chrome v56 and later
- Sequential messages from the same user appear as separate posts on mobile view
- Edge overlays desktop notification sound with system notification sound
- Deleting a message from a permalink view doesn't show delete until refresh
- Search autocomplete picker is broken on Android

### Contributors

Many thanks to all our contributors. In alphabetical order:

/platform

- [asaadmahmood](https://github.com/asaadmahmood), [bjoernr-de](https://github.com/bjoernr-de), [bolecki](https://github.com/bolecki), [brendanbowidas](https://github.com/brendanbowidas), [CometKim](https://github.com/CometKim), [coreyhulen](https://github.com/coreyhulen), [cpanato](https://github.com/cpanato), [crspeller](https://github.com/crspeller), [debanshuk](https://github.com/debanshuk), [enahum](https://github.com/enahum), [esethna](https://github.com/esethna), [fraziern](https://github.com/fraziern), [grundleborg](https://github.com/grundleborg), [hmhealey](https://github.com/hmhealey), [it33](https://github.com/it33), [jwilander](https://github.com/jwilander), [kaakaa](https://github.com/kaakaa), [khawerrind](https://github.com/khawerrind), [lfbrock](https://github.com/lfbrock), [maruTA-bis](https://github.com/maruTA-bis), [pepf](https://github.com/pepf), [raphael0202](https://github.com/raphael0202), [Rudloff](https://github.com/Rudloff), [Yangchen1](https://github.com/Yangchen1), [ZJvandeWeg](https://github.com/ZJvandeWeg)

/docs

- [aureliojargas](https://github.com/aureliojargas), [axilleas](https://github.com/axilleas), [esethna](https://github.com/esethna), [grundleborg](https://github.com/grundleborg), [hmhealey](https://github.com/hmhealey), [it33](https://github.com/it33), [jasonblais](https://github.com/jasonblais), [JeffSchering](https://github.com/JeffSchering), [jwilander](https://github.com/jwilander), [kaakaa](https://github.com/kaakaa), [lfbrock](https://github.com/lfbrock), [lindy65](https://github.com/lindy65), [nils-werner](https://github.com/nils-werner), [okin](https://github.com/okin), [quentinus95](https://github.com/quentinus95), [qyra](https://github.com/qyra), [shieldsjared](https://github.com/shieldsjared), [tejasbubane](https://github.com/tejasbubane), [Tethik](https://github.com/Tethik), [yangchen1](https://github.com/yangchen1), [yumenohosi](https://github.com/yumenohosi), [yuya-oc](https://github.com/yuya-oc), [ZJvandeWeg](https://github.com/ZJvandeWeg)

/mattermost-docker-preview

- [cpanato](https://github.com/cpanato), [hyeseongkim](https://github.com/hyeseongkim), [jasonblais](https://github.com/jasonblais), [mattermost-build](https://github.com/mattermost-build)

/desktop

- [jasonblais](https://github.com/jasonblais), [jnugh](https://github.com/jnugh), [yuya-oc](https://github.com/yuya-oc)

/mattermost-mobile

- [csduarte](https://github.com/csduarte), [enahum](https://github.com/enahum), [hmhealey](https://github.com/hmhealey), [it33](https://github.com/it33), [thomchop](https://github.com/thomchop)

/mattermost-load-test

- [crspeller](https://github.com/crspeller), [it33](https://github.com/it33)

/mattermost-driver-javascript

- [Mattermost-build](https://github.com/Mattermost-build)

/android

- [CometKim](https://github.com/CometKim), [coreyhulen](https://github.com/coreyhulen), [DavidLu1997](https://github.com/DavidLu1997), [dmeza](https://github.com/dmeza), [esethna](https://github.com/esethna)

/mattermost-webrtc

- [enahum](https://github.com/enahum)

/mattermost-api-reference

- [CometKim](https://github.com/CometKim), [cpanato](https://github.com/cpanato), [enahum](https://github.com/enahum), [grundleborg](https://github.com/grundleborg), [hmhealey](https://github.com/hmhealey), [jwilander](https://github.com/jwilander), [MartinDelille](https://github.com/MartinDelille), [trarbr](https://github.com/trarbr), [ZJvandeWeg](https://github.com/ZJvandeWeg)

/mattermost-docker

- [Andrey9kin](https://github.com/Andrey9kin), [esethna](https://github.com/esethna), [jasonblais](https://github.com/jasonblais)

/ios

- [esethna](https://github.com/esethna)

/mattermost-push-proxy

- [coreyhulen](https://github.com/coreyhulen)

Thanks also to those who reported bugs that benefited the release, in alphabetical order:

 - [bjoernr-de](https://github.com/bjoernr-de) ([#5079](https://github.com/mattermost/platform/issues/5079)), [S6066](https://github.com/S6066) ([#5011](https://github.com/mattermost/platform/issues/5011))

## Release v3.5.1  

### Notes on Patch Release

 - **v3.5.1, released 2016-11-23**
   - Security update to preventing cross-site scripting and remote code execution, thanks to Harrison Healey for [reporting responsibly](http://www.mattermost.org/responsible-disclosure-policy/).
   - Fixed an issue where usernames would sometimes not appear beside posts and the reply arrow would throw an error.
   - The channel purpose is no longer cut off in the user interface of the **More...** channel menu.
   - Fixed a scroll issue where the center channel didn't always scroll to the bottom when switching channels.
   - Fixed a server error that occurred when searching for users using an asterisk.
   - Fixed an issue where direct message channel headers would sometimes disappear.
   - "New Messages" indicator is fixed so it no longer remains visible after switching channels.
   - Fixed an issue where users could not join a public channel by navigating to the channel URL.
   - Email and push notifications are made asynchronous to fix a delay sending messages when HPNS was enabled.
   - Autocomplete timeout is decreased to make autocomplete more responsive to quick typing.
 - **v3.5.0, released 2016-11-16**
   - Original 3.5 release.

### Security Update

- Mattermost v3.5.1 contains multiple [security updates](http://about.mattermost.com/security-updates/). [Upgrading to Mattermost v3.5.1](http://docs.mattermost.com/administration/upgrade.html) is highly recommended. Thanks to Alyssa Milburn and Harrison Healey for contributing security reports through the [Mattermost Responsible Disclosure Policy](https://www.mattermost.org/responsible-disclosure-policy/).

### Highlights

#### Languages
- Added Russian translations for the user interface.
- Promoted Chinese (both simplified and traditional), German, French and Japanese to release-quality translations, removing beta tags.

#### Performance improvements for mobile and web experience

 - Ability to download assets in parallel via HTTP2 support.
 - Reduced CPU bottlenecks and optimized SQL queries.
 - Reduced load times through paging controls, server-side search and on-the-fly data loading that requests data as the client needs it.
 - Added paging APIs for profiles, channels and user lists.
 - Added client-scaling for auto-complete and status indicators.
 - Added server-side in-memory caching to reduce DB reads/writes.

#### Connection Security
- TLS is now supported directly on the Mattermost server. Learn more in our [documentation](https://docs.mattermost.com/install/setup-tls.html).
- Support for automatically fetching certificates through Let's Encrypt.

#### Minio File Storage
- Minio fully manages S3 API requests with automatic bucket location management across S3 regions.

#### Favorite Channels
- Added the ability to select Favorite Channels that appear at the top of the channels sidebar.

#### Video and Audio Calling (early-preview)
- Added early preview of video and audio calling option using self-hosted proxy.
- Intended as working prototype for community development, not recommended for production.
- Early preview does not include logging or detailed documentation.

#### Improved Slack Import
- Added the ability to import files from Slack (CLI command also supported).
- Added the ability to import bot/integration messages, Join/Leave messages, and /me messages.
- Duplicate users are now merged.
- Channel topics, purpose, and users now import correctly.
- Channel links now import correctly.

### Improvements

#### iOS Apps
- Channel settings, account settings, and channel header now render as full screen modals for better visibility
- [...] menu options now displayed larger for better usability
- Keyboard doesn't automatically close when sending a message, letting you quickly send several messages in succession
- When the "Download" link is clicked on files, a "Back" button lets users get back to the app

#### Android Apps
- Channel settings, account settings, and channel header now render as full screen modals for better visibility
- [...] menu options now displayed larger for better usability
- Disabled screen rotation
- Fixed where clicking on download button for a file attachment did nothing
- Keyboard doesn't automatically close when sending a message, letting you quickly send several messages in succession

#### User Interface
- Text (.txt) files now show a preview in the image previewer
- Status indicators are now visible in compact view
- Clicking on a profile picture in center channel or right hand sidebar brings up profile popover
- The "@" and flag icons next to search bar now toggles results
- [...] menu no longer displayed for system messages
- Browser tab name now changes when switching to System Console or Integrations pages
- A loading icon now shows on the team selection page
- On mobile devices, the keyboard now stays open after sending a message to make sending multiple messages easier

#### Notifications
- Notification sound settings are now honored on the [Mattermost Desktop Apps](https://about.mattermost.com/download/#mattermostApps)
- Push notifications can now be received on more than one device

#### Channel Shortlinking
- Channels can be shortlinked using the ~ character.
- Auto-complete works with both the channel handle and name

#### Integrations
- If a webhook is sent to a direct message channel that has not been created yet, the channel is now automatically created

#### Keyboard Shortcuts
- CTRL/CMD+SHIFT+M now toggles recent mentions results

#### Team Settings
- Team names are now restricted to be a minimum of two characters long, instead of four, to support abbreviated team names

#### System Console
- Maximum number of channels per team is now configurable

#### Enterprise Edition:
- Made the MFA secret key visible, so it's possible to set up Google Authenticator without scanning the QR code

### Bug Fixes
- Files can now be sent in Direct Messages across teams
- Correct login method now shown in System Console user lists
- Channel switcher (CTRL/CMD+K) no longer throws an error when switching to a user outside of your current team
- Channel switcher (CTRL/CMD+K) now works for creating new Direct Message channels
- Channels on the left hand side now sort numerically, alphabetically, and based on locale
- Fixed incorrect error message when trying a team URL with one character
- `/join` no longer throws an error for non-admin accounts
- Added System Message when user joins Off-Topic channel
- Added the "View Members" option to the channel menu on mobile
- Send button is now visible on tablet sized screens

### Compatibility  
Changes from v3.4 to v3.5:

#### config.json   

Multiple setting options were added to `config.json`. Below is a list of the additions and their default values on install. The settings can be modified in `config.json` or the System Console.

**Changes to Team Edition and Enterprise Edition**:

- Under `ServiceSettings` in `config.json`:
    - Added `"ConnectionSecurity": ""` to select the type of encryption between Mattermost and your server
    - Added `"TLSCertFile": ""` to specify the certificate file to use.
    - Added `"TLSKeyFile": ""` to specify the private key to use.
    - Added `"UseLetsEncrypt": false` to enable automatic retreval of certificates from the Let's Encrypt.
    - Added `"LetsEncryptCertificateCacheFile": "./config/letsencrypt.cache"` to specify the file to store certificates retrieved and other data about the Let's Encrypt service.
    - Added `"Forward80To443": false` to enable forwarding of all insecure traffic from port 80 to secure port 443.
    - Added `"ReadTimeout": 300` to specify the maximum time allowed from when the connection is accepted to when the request body is fully read.
    - Added `"WriteTimeout": 300` to specify the maximum time allowed from the end of reading the request headers until the response is written.
- Under `FileSettings` in `config.json`:
    - Addded `AmazonS3SSL": true` to allow insecure connections to Amazon S3.
- Under `RateLimitSettings` in `config.json`:
    - Changed: `"Enable": false` to disable rate limiting by default
    - Added `"MaxBurst": 100` to set the maximum number of requests allowed beyond the per second query limit
- Under `TeamSettings` in `config.json`:
    - Added `"MaxChannelsPerTeam": 2000` to set the maximum number of channels per team
- Under `WebrtcSettings` in `config.json`
    - Added `"Enable": false` to enable one-on-one video calls.
    - Added `"GatewayWebsocketUrl": ""` to specify the websocket used to signal and establish communication between the peers.
    - Added `"GatewayAdminUrl": ""` to specify the URl to obtain valid tokens for each peer to establish the connection.
    - Added `"GatewayAdminSecret": ""` to specify your admin secret password to access the Gateway Admin URL.
    - Added `"StunURI": ""` to specify your STUN URI.
    - Added `"TurnURI": ""` to specify your TURN URI.
    - Added `"TurnUsername": ""` to specify your TURN username
    - Added `"TurnSharedKey": ""` to specify your TURN server shared key to created dynamic passwords to establish the connection.

### Database Changes from v3.4 to v3.5

**FileInfo Table**

- Added `FileInfo` table

**Posts Table**

- Added `FileIds` column
- Added indexes for `DeleteAt`

**Channels Table**, **Commands Table**, **Emoji Table**, **Teams Table**, **IncomingWebhooks Table**, **OutgoingWebhooks Table**

- Added indexes for `CreateAt`
- Added indexes for `UpdateAt`
- Added indexes for `DeleteAt`

**TeamMembers Table**

- Added indexes for `DeleteAt`

**Sessions Table**

- Added indexes for `ExpiresAt`
- Added indexes for `CreateAt`
- Added indexes for `Last ActivityAt`

**Users Table**

- Added indexes for `CreateAt`
- Added indexes for `UpdateAt`
- Added indexes for `DeleteAt`
- Added full text indexes for `idx_users_all_txt`: Username, FirstName, LastName, Nickname, Email
- Added full text indexes for `idx_users_names_txt`:Username, FirstName, LastName, Nickname

### API Changes from v3.4 to v3.5

**New routes:**

- Added `POST` at `/users/search`
    - Search for user profiles based on username, full name and optionally team id.
- Added `GET` at `/users/{offset}/{limit}`
    - Retrieves a page of system-wide users
- Added `POST` at `/teams/{team_id}/update_member_roles`
    - Update a user's roles for the specified team.
- Added `GET` at `/teams/{team_id}/channels/{channel_id}/members/{user_id}`
    - Retrieves the channel member for the specified user. Useful for fetching the channel member after updates are made to it. If the channel member does not exist, then return an error.
- Added `GET` at `/teams/{team_id}/stats`
    - Returns stats for teams which includes total user count and total active user count.
- Added `GET` at `/teams/{team_id}/members/{offset}/{limit}`
    - To page through team members
- Added `POST` at `/teams/{team_id}/members/ids`
    - Retrieves a list of team members based on user ids
- Added `GET` at `/teams/{team_id}/members/{user_id}`
    - Retrieves a single team member
- Added `GET` at `/teams/{team_id}/posts/{post_id}/get_file_infos`
    - Retrieves file attachment info for a post
- Added `GET` at `/channels/{channel_id}/users/{offset}/{limit}`
    - Retrieves profiles for users in the channel
- Added `GET` at `/channels/{channel_id}/users/not_in_channel/{offset}/{limit}`
    - Retrieves profiles for users not in the channel
- Added `POST` at `/webrtc/token`
    - Retrieves a valid token and servers to establish a webrtc connection between the peers

**Moved routes:**

- Updated `GET` at `/channels/{channel_id}/extra_info` to `/channels/{channel_id}/stats`
    - No longer returns a list of channel members and only returns the member count
- Updated `POST` at `/users/profiles/{team_id}` to `/teams/{team_id}/users/{offset}/{limit}`
    - Functionally performs the same, just moves it to match our other APIs that need a team ID.
- Updated `GET` at `/members/{team_id}` to `/teams/{team_id}/members/{offset}/{limit}`
    - Allows paging through team members

**Removed routes:**

- Removed `GET` at `/users/direct_profiles`
- Removed `GET` at `/users/profiles_for_dm_list/{team_id}/{offset}/{limit}`

**Modified Routes**

- Added `POST` at `/users/{user_id}/update_roles`
    - Only allows updating of system wide roles. If you want to update team wide roles, please use the new route `/teams/{team_id}/update_member_roles`

**Changes to File Routes:**

Routes used to get files and their metadata from the server have been changed substantially in 3.5 so that each file will be given a unique identifier to make them easier to use through the API. In addition, the `Filenames` field of each post has been deprecated in favor of the new `FileIds` field.

- The response type of `GET` at `/teams/{team_id}/files/upload` has been changed to return more information about the uploaded file. See [the documentation for this route on api.mattermost.com](https://api.mattermost.com/#tag/files%2Fpaths%2F~1teams~1%7Bteam_id%7D~1files~1upload%2Fpost) for more information
- Split `GET` at `/teams/{team_id}/files/get/{channel_id}/{user_id}/{filename}` into:
    - `GET` at `/files/{file_id}/get`
        - Get a file
    - `GET` at `/files/{file_id}/get_thumbnail`
        - Get a small thumbnail for image files
    - `GET` at `/files/{file_id}/get_preview`
        - Get a medium-sized preview image for image files
- Updated `GET` at `/teams/{team_id}/files/get_info/{channel_id}/{user_id}/{filename}` to `/files/{file_id}/get_info`
- Updated `GET` at `/teams/{team_id}/files/get_public_link` to `/files/{file_id}/get_public_link`
- Added `GET` at `/public/files/{file_id}/get`
    - Get a file without logging in
    - The previous route `GET` at `/public/files/get/{team_id}/{channel_id}/{user_id}/filename` has been deprecated, but will remain available for files that were uploaded prior to 3.5

### Known Issues

- Channel autolinking with `~` only works if you are a member of the channel
- Slack Import doesn't add merged members/e-mail accounts to imported channels
- User can receive a video call from another browser tab while already on a call
- Video calls do not work with Chrome v56 and later
- Sequential messages from the same user appear as separate posts on mobile view
- Slash commands do not work in newly created private channels until a hard refresh
- Edge overlays desktop notification sound with system notification sound
- Pressing escape to close autocomplete clears the textbox on IE11
- Channel switcher doesn't work for users outside of your current team
- Deleting a messages from a permalink view doesn't show delete until refresh
- Channel dropdown selector no longer works in the Zapier App but the Channel ID can still be entered manually
- Search autocomplete picker is broken on Android
- Channel push notification preferences do not work for the inactive teams if you have multiple teams on a single server.

### Contributors

Many thanks to all our contributors. In alphabetical order:

/platform

- [alsma](https://github.com/alsma), [asaadmahmood](https://github.com/asaadmahmood), [coreyhulen](https://github.com/coreyhulen), [crspeller](https://github.com/crspeller), [DavidLu1997](https://github.com/DavidLu1997), [digitaltoad](https://github.com/digitaltoad), [dmeza](https://github.com/dmeza), [enahum](https://github.com/enahum), [esethna](https://github.com/esethna), [grundleborg](https://github.com/grundleborg), [harshavardhana](https://github.com/harshavardhana), [hmhealey](https://github.com/hmhealey), [it33](https://github.com/it33), [jasonblais](https://github.com/jasonblais), [jwilander](https://github.com/jwilander), [kaakaa](https://github.com/kaakaa), [lfbrock](https://github.com/lfbrock), [npcode](https://github.com/npcode), [R-Wang97](https://github.com/R-Wang97), [Rudloff](https://github.com/Rudloff), [S4KH](https://github.com/S4KH), [shieldsjared](https://github.com/shieldsjared), [thomchop](https://github.com/thomchop), [usmanarif](https://github.com/usmanarif), [wget](https://github.com/wget), [yangchen1](https://github.com/yangchen1)

/ios

- [coreyhulen](https://github.com/coreyhulen), [lfbrock](https://github.com/lfbrock), [thomchop](https://github.com/thomchop)

/desktop

- [asaadmahmood](https://github.com/asaadmahmood), [itsmartin](https://github.com/itsmartin), [jasonblais](https://github.com/jasonblais), [jcomack](https://github.com/jcomack), [jnugh](https://github.com/jnugh), [magicmonty](https://github.com/magicmonty), [Razzeee](https://github.com/Razzeee), [yuya-oc](https://github.com/yuya-oc)

/docs

- [asaadmahmood](https://github.com/asaadmahmood), [chikei](https://github.com/chikei), [crspeller](https://github.com/crspeller), [erikthered](https://github.com/erikthered), [esethna](https://github.com/esethna), [gabx](https://github.com/gabx), [gmorel](https://github.com/gmorel), [grundleborg](https://github.com/grundleborg), [hannaparks](https://github.com/hannaparks), [harshavardhana](https://github.com/harshavardhana), [hmhealey](https://github.com/hmhealey), [it33](https://github.com/it33), [jasonblais](https://github.com/jasonblais), [JeffSchering](https://github.com/JeffSchering), [kunthar](https://github.com/kunthar), [lfbrock](https://github.com/lfbrock), [lindy65](https://github.com/lindy65), [npcode](https://github.com/npcode), [reach3r](https://github.com/reach3r), [Rudloff](https://github.com/Rudloff), [rwillmer](https://github.com/rwillmer), [shieldsjared](https://github.com/shieldsjared), [StraylightSky](https://github.com/StraylightSky), [thiyagaraj](https://github.com/thiyagaraj), [yangchen1](https://github.com/yangchen1), [yumenohosi](https://github.com/yumenohosi), [yuya-oc](https://github.com/yuya-oc), [Zhouzi](https://github.com/Zhouzi)

/mattermost-docker

- [5ak3t](https://github.com/5ak3t), [npcode](https://github.com/npcode), [rothgar](https://github.com/rothgar)

/android

- [coreyhulen](https://github.com/coreyhulen), [DavidLu1997](https://github.com/DavidLu1997), [dmeza](https://github.com/dmeza), [it33](https://github.com/it33), [mattchue](https://github.com/mattchue)

/mattermost-bot-sample-golang

- [hmhealey](https://github.com/hmhealey), [pneisen](https://github.com/pneisen)

/mattermost-load-test

- [athingisathing](https://github.com/athingisathing), [coreyhulen](https://github.com/coreyhulen), [crspeller](https://github.com/crspeller), [csduarte](https://github.com/csduarte), [enahum](https://github.com/enahum), [it33](https://github.com/it33), [jasonblais](https://github.com/jasonblais)

/mattermost-driver-javascript

- [crspeller](https://github.com/crspeller)

/mattermost-api-reference

- [coreyhulen](https://github.com/coreyhulen), [crspeller](https://github.com/crspeller), [hmhealey](https://github.com/hmhealey), [jwilander](https://github.com/jwilander)

/mattermost-mobile

- [dmeza](https://github.com/dmeza), [hmhealey](https://github.com/hmhealey), [it33](https://github.com/it33), [jasonblais](https://github.com/jasonblais), [mfpiccolo](https://github.com/mfpiccolo), [thomchop](https://github.com/thomchop)

## Release v3.4.0  

Release date: 2016-09-16

### Highlights

#### Zapier Integration
- Integrate over [700 public cloud applications](https://zapier.com/zapbook/) using [Zapier](https://zapier.com), with full support for Markdown formatting. To start, [click here to accept an invitation to Zapier](https://zapier.com/developer/invite/47050/902cde1eb8e0b3eb1223a2cf05331abd/), then [follow the setup guide](https://docs.mattermost.com/integrations/zapier.html).

#### OAuth 2.0 Service Provider
- Users with an account on a Mattermost server can securely sign in to third-party applications with an OAuth 2.0 protocol. See [documentation](https://docs.mattermost.com/developer/oauth-2-0-applications.html) to learn more.

#### Improved Notifications and Status Indicators
- Users can now control how often email notifications are sent
- Users can now control whether push notifications are sent when they are online, offline or away
- Users can now set the display duration of a desktop notification
- Email notifications now include channel names
- Android push notifications are now cleared after the message is read somewhere else
- /away, /online, /offline can now be used to manually set your status
- Status indicators are now shown on the profile pictures in the centre channel and right hand side

### Improvements

#### Files and Images
- PDFs now show a preview in the image previewer on browsers, desktop apps, and mobile apps

#### Integrations
- After an integration is created, a confirmation screen now displays the relevant token, webhook URL or OAuth client secret

#### System Console
- Added connection security option `PLAIN` for SMTP
- Salt settings in the config.json now ship blank and are autogenerated after install
- Added [Error and Diagnostics Reporting option](https://docs.mattermost.com/administration/config-settings.html#enable-diagnostics-and-error-reporting) to help Mattermost, Inc. improve reliability and performance for your deployment configuration.

#### Slack Import
- Slack import now imports @mentions mapped to user names

#### User Interface
- Improved design of signup pages when multiple account creation methods are enabled
- User profile popover now shows both username and full name (if available)
- @mention autocomplete now groups users according to who is in the channel
- Channel URL no longer updates when the Channel Name changes
- Markdown headings are now rendered in Compact View
- A System Message now posts when new users join Town Square

#### Enterprise Edition:
- Added a CLI tool for creating channels
- Added a display option to hide join/leave messages from view (user added and user removed messages still appear)
- System Admins can now test their LDAP connection using a “Test Connection” button
- FirstName and LastName fields are now optional for LDAP and SAML

### Bug Fixes
- Old public links are now invalidated when the salt is regenerated.
- Messages can now be flagged from the search results list
- Count of unread mentions are no longer mixed when switching between multiple teams.
- Recent Mentions search on mobile no longer contains `@all`
- For those using the mobile view on desktop, CTRL+ENTER now sends messages on mobile web view
- User removed from team now shows up in DM list under "Outside this team"
- Mentions update properly when team is switched

### Compatibility  
Changes from v3.3 to v3.4:

**Special Note**

(Only affects servers with public links enabled) After upgrading to v3.4, existing public links will no longer be valid. This is because in past versions, when the Public Link Salt was regenerated existing public links were not invalidated. Now, when the salt is regenerated, existing links are made invalid.

#### config.json   

Multiple setting options were added to `config.json`. Below is a list of the additions and their default values on install. The settings can be modified in `config.json` or the System Console.

**Changes to Team Edition and Enterprise Edition**:

 - Under `EmailSettings` in `config.json`:
    - Added `"EnableEmailBatching": false` to enable batching of email notifications configurable in Account Settings. To enable email batching, the `SiteURL` field must be filled out and `Enable` under `ClusterSettings` must be set to `false` to disable high availability mode.
    - Added `"EmailBatchingBufferSize": 256` to specify the maximum number of notifications batched into a single email.
    - Added `"EmailBatchingInterval": 30` to specify the maximum frequency, in seconds, which the batching job checks for new notifications.

 - Under `LogSettings` in `config.json`:
    - Added `"EnableDiagnostics": true` to increase reliability and performance of Mattermost for your deployment configuration by sending encrypted [error reporting and diagnostic information](https://docs.mattermost.com/administration/config-settings.html#enable-diagnostics-and-error-reporting) to Mattermost, Inc.

**Additional Changes to Enterprise Edition:**    

The following config settings will only work on servers with an Enterprise License that has the feature enabled.

- Under `LdapSettings` in `config.json`:
    - `"FirstNameAttribute": ""` is no longer a required field
    - `"LastNameAttribute": ""` is no longer a required field
- Under `SamlSettings` in `config.json`:
    - `"FirstNameAttribute": ""` is no longer a required field
    - `"LastNameAttribute": ""` is no longer a required field

### Database Changes from v3.3 to v3.4

**Status Table**

 - Added `Manual` column.
 - Added `ActiveChannel` column.

### API Changes from v3.3 to v3.4

**New routes:**
 - Added `GET` at `/oauth/authorized`
     - Returns the OAuth2 Apps authorized by the user.  On success it returns a list of sanitized OAuth2 Authorized Apps by the user.
 - Added `POST` at `/oauth/"+clientId+"/deauthorize`
     - Deauthorizes a user on an OAuth 2.0 app, where `clientId` corresponds to the application. Returns status OK on success or an AppError on fail.
 - Added `POST` at `/oauth/"+clientId+"/regen_secret`
     - Generates a new OAuth App Client Secret, where `clientId` corresponds to the application. Returns an OAuth2 App on success. Must be authenticated as a user and the same user who registered the app or a System Admin.
 - Added `POST` at `/admin/ldap_test`
     - Will run a connection test on the current LDAP settings. It will return the standard OK response if settings work. Otherwise it will return an appropriate error.
 - Added `POST` at `/users/status/set_active_channel`
     - Sets the Status.ActiveChannel field which is used to tell if the user is actively viewing a channel or not.
 - Added `GET` at `/admin/recently_active_users/{teamId}`
     - Returns a list of recent active users.

### Known Issues

- Upgrading from 3.2 to 3.4 will be incomplete due to a migration code not being run properly. You can either:
    - Upgrade from 3.2 to 3.3 and then from 3.3 to 3.4, or
    - Upgrade from 3.2 to 3.4, then run the following SQL query to make Mattermost rerun upgrade steps that were not properly completed: `UPDATE Systems SET Value = '3.1.0' WHERE Name = 'Version';`
- Deleted messages don't disappear from the channel for the user who deleted the message, if the message was previously edited and right hand sidebar is open.
- A single collapsed link or image preview re-opens after refresh.
- Files sent in private chat to members in a different team are not accessible.
- YouTube video links show as “Video not found” on Desktop App if "Allow mixed content" is turned on.
- “More” option under Direct Message list no longer shows count of team members not in your direct message list.
- On Firefox, CTRL/CMD+U keyboard shortcut to upload a file doesn’t work.
- Webhook attachments don’t show up in search results.
- Messages sometimes don't appear deleted until the page is refreshed.
- When joining a channel from a public link, the page sometimes loads for a long time and requires a refresh.

### Contributors

Many thanks to all our contributors. In alphabetical order:

/platform
- [asaadmahmood](https://github.com/asaadmahmood), [coreyhulen](https://github.com/coreyhulen), [crspeller](https://github.com/crspeller), [cybershambles](https://github.com/cybershambles), [daizenberg](https://github.com/daizenberg), [DavidLu1997](https://github.com/DavidLu1997), [enahum](https://github.com/enahum), [esethna](https://github.com/esethna), [gramakri](https://github.com/gramakri), [grundleborg](https://github.com/grundleborg), [hmhealey](https://github.com/hmhealey), [HugoGiraudel](https://github.com/HugoGiraudel), [it33](https://github.com/it33), [jasonblais](https://github.com/jasonblais), [joonsun-baek](https://github.com/joonsun-baek), [jwilander](https://github.com/jwilander), [lfbrock](https://github.com/lfbrock), [npcode](https://github.com/npcode), [paranbaram](https://github.com/paranbaram), [phrix32](https://github.com/phrix32), [R-Wang97](https://github.com/R-Wang97), [shieldsjared](https://github.com/shieldsjared)

/ios
- [jasonblais](https://github.com/jasonblais), [lfbrock](https://github.com/lfbrock)

/desktop
- [asaadmahmood](https://github.com/asaadmahmood), [jasonblais](https://github.com/jasonblais), [jgis](https://github.com/jgis), [jnugh](https://github.com/jnugh), [Razzeee](https://github.com/Razzeee), [St-Ex](https://github.com/St-Ex), [yuya-oc](https://github.com/yuya-oc)

/docs
- [asaadmahmood](https://github.com/asaadmahmood), [coreyhulen](https://github.com/coreyhulen), [DavidLu1997](https://github.com/DavidLu1997), [esethna](https://github.com/esethna), [friism](https://github.com/friism), [hmhealey](https://github.com/hmhealey), [it33](https://github.com/it33), [jasonblais](https://github.com/jasonblais), [jwilander](https://github.com/jwilander), [kaakaa](https://github.com/kaakaa), [lfbrock](https://github.com/lfbrock), [lindy65](https://github.com/lindy65), [pmccarthy01](https://github.com/pmccarthy01), [rudloff](https://github.com/Rudloff),  [shieldsjared](https://github.com/shieldsjared), [yangchen1](https://github.com/yangchen1)

/mattermost-docker
- [npcode](https://github.com/npcode), [xcompass](https://github.com/xcompass)

/android
- [coreyhulen](https://github.com/coreyhulen), [enahum](https://github.com/enahum), [jasonblais](https://github.com/jasonblais), [jwilander](https://github.com/jwilander), [lfbrock](https://github.com/lfbrock)

/push-proxy
- [jwilander](https://github.com/jwilander)

/mattermost-heroku
- [it33](https://github.com/it33), [jwilander](https://github.com/jwilander)

## Release v3.3.0

Expected release date: 2016-08-16

### Security Update

- Mattermost v3.3.0 contains [security updates](http://about.mattermost.com/security-updates/). [Upgrading to Mattermost v3.3.0](http://docs.mattermost.com/administration/upgrade.html) is highly recommended.
- Thanks to Bastian Ike for contributing security reports through the [Mattermost Responsible Disclosure Policy](https://www.mattermost.org/responsible-disclosure-policy/).

### Highlights

#### Languages
- Added Dutch, Korean, Simplified Chinese and Traditional Chinese translations for the user interface.
- Promoted Portuguese and Spanish to release-quality translations.

#### Flagged Messages
- Added the ability to flag a message for follow up, so users can track messages they want to go back to later.

#### Improved Statuses
- Improved response time of status indicator changing between online/offline/away.
- Added status indicators to the Direct Message and Channel member lists.
- Added `@here` to mention users who are online.

#### Google SSO ([Enterprise E20](https://about.mattermost.com/pricing/))
- Users can sign in to Mattermost with their Google credentials and new Mattermost user accounts are automatically created on first login.

#### Office 365 SSO (Beta) ([Enterprise E20](https://about.mattermost.com/pricing/))
- Users can sign in to Mattermost with their Office 365 credentials and new Mattermost user accounts are automatically created on first login.

#### High Availability Mode (Beta) ([Enterprise E20](https://about.mattermost.com/pricing/))
- Support for highly available application servers configurable in the System Console and configuration files. See [documentation](http://docs.mattermost.com/deployment/cluster.html) for more details.

### Improvements

#### iOS app
- Fixed issue where “Refresh/Log out” was appearing frequently.
- Fixed issue where center channel appears blank after initial page load.
- Keyboard is now closed when a user executes a search.

#### Mobile (iOS and Android apps)
- Enter key now creates a new line instead of sending the message.
- Added links to the mobile apps in the welcome email, tutorial, and main menu.
- Added a landing page that informs users of the mobile app when they access the site on a mobile web browser.
- Permalinks are now available on mobile.
- Made it easier to click on the ... menu when in the right-hand sidebar view.
- Enable auto-complete for "from:" and "in:".

#### User Interface
- Channel header is now added to the View Info modal.
- Configured channel introduction to respect the full width and centred channel views.
- Removed signup link from sign in page if all signup methods are disabled.
- Improved channel header popover behaviour.

#### Authentication
- The username "matterbot" is now restricted from account creation.
- Link to create an account is hidden on the login page if no account creation methods are turned on in the System Console.
- All team members can View Members for the team or specific channels.

#### Notifications
- Mention notifications can be turned on for any new messages in comment threads that you participate in.

#### Keyboard Shortcuts
- Added icons next to channel names and improved sorting in the channel switcher (CTRL/CMD+K).
- Keyboard shortcuts that open modals can now toggle them open and closed (CTRL/CMD+SHIFT+A, CTRL/CMD+K).

#### Integrations
- Added an option to trigger outgoing webhook if the first word starts with the specified trigger word.

#### System Console
- Username is now added to the System Console users list.
- Legal and Support links are now hidden in the user interface if no link is specified in the System Console.
- If the Terms of Service link is left blank in the System Console then it defaults to the "Mattermost Conditions of Use" page.

#### [Enterprise E10, E20](https://about.mattermost.com/pricing/)

- Added the ability to set different themes for each team.
- Added a checkbox to apply theme settings to all teams of which you are a member.
- Users disabled or removed from the AD/LDAP server are now made “Inactive” in Mattermost (previously their sessions were revoked and could no longer log in, but their account status was not set to “Inactive”).
- Added the ability to force migrating authentication methods.
- Added Site Description field to the System Console > Customization > Custom Branding section.
- AD/LDAP `Bindusername` and `Bindpassword` fields in the System Console are now optional to support anonymous binding.

### Bug Fixes

- The behavior of setting for Link Previews in Account Settings is no longer reversed.
- Hitting the URL of a private team you used to belong to now redirects properly.
- Search terms contained in hashtags are now highlighted in the search results.
- Fixed an issue with quick typesetting on IE-11 and Edge.
- Fixed an issue with uploading SAML certificates if the files were removed from `config.json`.
- Multiple files can now be selected on the file upload dialog of the desktop app.
- Fixed a scrolling issue with the channel switcher.
- Fixed system messages showing a small empty white box.
- Fixed a markdown formatting issue with multiple lists in a row.
- Team Admins can no longer demote System Admins.
- The channel header now respects the setting for Channel Display Mode.
- The System Console no longer freezes if accessing via URL when not logged in.
- Site Name is now restricted to 30 characters to avoid text overflow.
- Error is no longer thrown when switching between teams in the System Console.
- Invalid password error is thrown if System Admin resets a password to something that doesn't meet the specified password requirements.
- Fixed the percentage loading indicator on the image preview modal.
- File upload overlay now appears on Edge.
- Maximum Users per Team and Minimum Password Length now default to reasonable values if a bad input is saved.
- Right-hand side now updates when a new profile picture is saved.
- Channels in the Channel Switcher are sorted by their handle if their display name is identical.
- Setting the length for mobile sessions is now fixed in the System Console.
- The “Test Connection” button in the System Console > Notifications > Email section now properly uses the saved SMTP password.
- System Admins no longer receive a JavaScript error if a new message is received while in the System Console.
- Dropdown in the Manage Members modal is no longer empty for System Admins.
- @all is now correctly highlighted if the trigger setting is selected in Account Settings.
- Fixed unformatted error message on account creation page if no creation methods are enabled.
- Corrected the formatting of some help text in the System Console.
- Color picker in Custom Theme settings now disappears once setting has been saved on mobile.
- System Console menu no longer cuts off long team names.

### Compatibility  
Changes from v3.2 to v3.3:

#### config.json   

Multiple setting options were added to `config.json`. Below is a list of the additions and their default values on install. The settings can be modified in `config.json` or the System Console.

**Changes to Team Edition and Enterprise Edition:**

- Under a new section `NativeAppSettings`:
   - Added `"AppDownloadLink": "https://about.mattermost.com/downloads/"` to point towards a download page for native apps.
   - Added `"AndroidAppDownloadLink": "https://about.mattermost.com/mattermost-android-app/"` to point towards the Android app.
   - Added `"IosAppDownloadLink": "https://about.mattermost.com/mattermost-ios-app/"` to point towards the iOS app.
- Under `ServiceSettings`:
    - Added `"SiteURL": ""` to allow the server to overwrite the site_url.
- Under `TeamSettings`:
    - Added `"UserStatusAwayTimeout": 300` to specify the number of seconds before users are considered "away".

**Additional Changes to Enterprise Edition:**    

The following config settings will only work on servers with an Enterprise License that has the feature enabled.

- Under `TeamSettings`:
    - Added `"CustomDescriptionText": ""` to set the site description shown in login screens and user interface.
- Under `GoogleSettings` in `config.json`:
   - Changed: `"Scope": "profile email"` to set the standard setting for OAuth to determine the scope of information shared with OAuth client.
   - Changed: `"AuthEndpoint": "https://accounts.google.com/o/oauth2/v2/auth"` to set the authorization endpoint for Google SSO.
   - Changed: `"TokenEndpoint": "https://www.googleapis.com/oauth2/v4/token"` to set the token endpoint for Google SSO.
   - Changed: `"UserApiEndpoint": "https://www.googleapis.com/plus/v1/people/me"` to set the user API endpoint for Google SSO.
- Under a new section `Office365Settings`:
   - Added `"Enable": false` to allow login using Office 365 SSO when set to `true`.
   - Added `"Secret": ""` to set the Client Secret received when registering the application with Google.
   - Added `"Id": ""` to set the Client ID received when registering the application with Google.
   - Added `"Scope": "User.Read"` to set the standard setting for OAuth to determine the scope of information shared with OAuth client.
   - Added `"AuthEndpoint": "https://login.microsoftonline.com/common/oauth2/v2.0/authorize"` to set the authorization endpoint for Office 365 SSO.
   - Added `"TokenEndpoint": "https://login.microsoftonline.com/common/oauth2/v2.0/token"` to set the token endpoint for Office 365 SSO.
   - Added `"UserApiEndpoint": "https://graph.microsoft.com/v1.0/me"` to set the user API endpoint for Office 365 SSO.
- Under `LdapSettings` in `config.json`:
   - `"BindUsername": ""` and `"BindPassword": ""` are no longer required fields, so anonymous binding is possible.
- Under a new section `ClusterSettings`:
    - Added `"Enable": false` to enable High Availability mode.
    - Added `"InterNodeListenAddress": ":8075"` to specify the address the server will listen on for communicating with other servers.
    - Added `"InterNodeUrls": []` to specify the internal/private URLs of all the Mattermost servers separated by commas.

### Database Changes from v3.2 to v3.3

**OAuthAccessData Table**

 - Added `ClientId` column.
 - Added `UserId` column.
 - Removed `AuthCode` column.
 - Set Unique key on `ClientId` and `UserId` columns.
 - Removed index from `idx_oauthaccessdata_auth_code` column.
 - Added indexes to `idx_oauthaccessdata_client_id`, `idx_oauthaccessdata_user_id` and `idx_oauthaccessdata_refresh_token` columns.

**OAuthApps Table**

 - Added `IconURL` column.

**OutgoingWebhooks Table**

 - Added `TriggerWhen` column.

**Status Table**

 - Added `Status` table.

**Users Table**

 - Removed `LastActivityAt` column.
 - Removed `LastPingAt` column.
 - Removed `ThemeProps` column.

### API Changes from v3.2 to v3.3

**Updated admin routes:**
 - Changed `users/status` from `POST` to `GET`

**New admin routes:**
 - Added `GET` at `/posts/flagged/{offset:[0-9]+}/{limit:[0-9]+}`
     - Returns a list of posts that have been flagged by the user; `offset` is the offset to start the page at; `limit` is the max number of posts to return.
 - Added `GET` at `/admin/cluster_status`
     - Returns a json with a status of each of the reachable nodes in the cluster
 - Added `GET` at `/oauth/list`
     - Returns a list of OAuth 2.0 apps registered by the user
 - Added `GET` at `/oauth/app/{clientId:""}`
     - Returns a Sanitized OAuth 2.0 application where `clientId` corresponds to the application
 - Added `POST` at `/oauth/delete`
     - Returns status = OK if the OAuth 2.0 application owned by the current user was successfully deleted.
 - Added `GET` at `/oauth/access_token`
     - Returns the access token for OAuth 2.0 application
 - Added `POST` at `/preferences/delete`
     - Returns status = OK if the list of preferences owned by the current user were successfully deleted.
 - Added `POST` at `/admin/remove_certificate`
     - Returns a map[string]interface{} if removing the x509 base64 Certificates and Private Key files used with SAML exists on the file system.

### Known Issues

- Desktop apps sometimes require a refresh to solve 404 errors.
- Deleted messages don't disappear from the channel for the user who deleted the message, if the message was previously edited and right hand sidebar is open.
- After receiving an error for creating a channel with one character, updated channel name is not saved.
- A single collapsed preview re-opens after refresh.
- Removed user from team still appears in DM list from the team.
- Files sent in private messages to members in a different team are not accessible.
- YouTube videos show as “Video not found” on Desktop App.
- “More” option under Direct Message list no longer shows count of team members not in your direct message list.
- /join sometimes throws an error.
- On Firefox, CTRL/CMD+U keyboard shortcut doesn’t work.
- Sometimes only the last character typed in the channel switcher appears.
- Webhook attachments don’t show up in search results.
- Count of unread mentions are sometimes mixed when switching between multiple teams.
- Office 365 login sometimes causes a bad token error.
- Messages sometimes don't appear deleted until the page is refreshed.
- When joining a channel from a public link, the page sometimes loads for a long time and requires a refresh.
- After leaving a team, joining or creating a team sometimes causes an error.

### Contributors

Many thanks to all our contributors. In alphabetical order:

/platform

- [asaadmahmood](https://github.com/asaadmahmood), [coreyhulen](https://github.com/coreyhulen), [crspeller](https://github.com/crspeller), [DavidLu1997](https://github.com/DavidLu1997), [eadmund](https://github.com/eadmund), [enahum](https://github.com/enahum), [esethna](https://github.com/esethna), [hmhealey](https://github.com/hmhealey), [jasonblais](https://github.com/jasonblais), [jwilander](https://github.com/jwilander), [lfbrock](https://github.com/lfbrock), [maruTA-bis5](https://github.com/maruTA-bis5), [Rudloff](https://github.com/Rudloff), [samogot](https://github.com/samogot), [yuters](https://github.com/yuters)

/desktop

- [jasonblais](https://github.com/jasonblais), [jnugh](https://github.com/jnugh), [Razzeee](https://github.com/Razzeee), [timroes](https://github.com/timroes), [yuya-oc](https://github.com/yuya-oc)

/android

- [coreyhulen](https://github.com/coreyhulen), [jasonblais](https://github.com/jasonblais)

/ios

- [coreyhulen](https://github.com/coreyhulen), [macdabby](https://github.com/macdabby), [jasonblais](https://github.com/jasonblais)

/docs

- [asaadmahmood](https://github.com/asaadmahmood), [esethna](https://github.com/esethna), [it33](https://github.com/it33), [jasonblais](https://github.com/jasonblais), [lfbrock](https://github.com/lfbrock), [lindy65](https://github.com/lindy65)

/mattermost-docker

- [npcode](https://github.com/npcode)

/mattermost-driver-javascript

- [jwilander](https://github.com/jwilander)

/mattermost-bot-sample-golang

- [coreyhulen](https://github.com/coreyhulen), [jasonblais](https://github.com/jasonblais)

If we missed your name, please let us know at feedback@mattermost.com. Recognition is a manual process and mistakes can happen. We want to include anyone who's made a pull request that got merged during the release.

## Release v3.2.0

Release date: 2016-07-16

### Security Update

- Mattermost v3.2.0 contains [multiple security updates](http://about.mattermost.com/security-updates/). [Upgrading to Mattermost v3.2.0](http://docs.mattermost.com/administration/upgrade.html) is highly recommended.
- Thanks to Bastian Ike, Mohammad Razavi, Steve MacQuiddy, Christer Mjellem Strand and Jonas Arneberg for contributing security reports through the [Mattermost Responsible Disclosure Policy](https://www.mattermost.org/responsible-disclosure-policy/).

### Highlights

#### Languages

- Added German translation for the user interface if enabled by the System Admin from **System Console > Localization > Available Languages**.

#### Custom Emoji

- Create Custom Emoji from the **Main Menu** > **Custom Emoji** when enabled from **System Console** > **Customization** > **Custom Emoji**.
- Restrict the permissions required to create Custom Emoji (Enterprise).

#### Performance
- Gzip compression for static content files decreases time for first page load, enabled from **System Console** > **Configuration**.
- Reduced the total Mattermost package size from 25.7MB to 18.9MB.

#### Policy ([Enterprise E10, E20](https://about.mattermost.com/pricing/))

- Restrict the permission levels required to send team invitiations in **System Console** > **Policy**.
- Restrict the permission levels required to manage public and private channels, including creating, deleting, renaming, and setting the channel header or purpose.

#### SAML Single Sign-On ([Enterprise E20](https://about.mattermost.com/pricing/)):

- Users can sign in to Mattermost with their SAML credentials and new Mattermost user accounts are automatically created on first login. Mattermost pulls user information from SAML, including first and last name, email and username.
- Mattermost officially supports Okta and Microsoft ADFS as the identity providers (IDPs), but you may also try configuring SAML for a custom IDP.

### Improvements

**On-Boarding and Off-Boarding**

- After account creation, users are automatically directed to the team where they were invited instead of the Team Selection page.
- "Get Team Invite Link" is now accessible on mobile.
- Users can now be removed from teams via the **Main Menu** > **Manage Members** modal.

**System Console**

- Updated labeling of System Console settings in the UI for consistency and accuracy.
- ([Enterprise E20](https://about.mattermost.com/pricing/)) High availability support via **Reload Configuration from Disk** and **Recycle Database Connections** buttons had help text added so they're easier to understand.
- Allow System Admins to create teams even if team creation is disabled via the System Console.

**Notifications**

- Address displayed in the email notification footer is now configurable in the System Console.
- Direct Message desktop notifications now display with a "Direct Message" title.

**Web UI**

- Reply button and [...] menu now appear in a hovering UI element to increase the available margin width in the center channel.
- Right-hand sidebar can now be expanded when viewing threads or search results.
- Text emoticons now show up as the first entries in the autocomplete list
- @mention autocomplete now filters on nickname, full name, and username.
- Added an online indicator to the header of Direct Message channels.
- Added database type to the About Mattermost dialog.
- Removed unnecessary resizing when opening and closing the right hand sidebar.
- Removed jumping of the center channel when new messages are posted.
- Updated the channel info dialog to be more user friendly.

**[Enterprise E10, E20](https://about.mattermost.com/pricing/)**

-  [New command line tools](http://docs.mattermost.com/administration/command-line-tools.html) added, such as adding and removing users from channels, and restoring previously deleted channels.
- Added a button to manually trigger AD/LDAP synchronization.
- Updating AD/LDAP Synchronization Interval to no longer require a server restart to take effect.
- Improved logging for AD/LDAP synchronization.
- Added validation to the AD/LDAP settings in the System Console so an error is triggered if required fields are missing.

### Bug Fixes

- Privacy settings in the system console now refresh correctly when hiding email addresses or full names.
- Fixed the cross contamination of new channels created on different teams in the same browser.
- Updated the GitLab SSO error message for clarity if another Mattermost account is already associated with the GitLab account.
- Team creation via GitLab SSO no longer throws an error if email domains are restricted.
- Channel header no longer disappears after renaming a channel
- Testing the email connection in the System Console no longer throws an error.
- Multiline list items are now displayed correctly on new lines.
- Error message is updated when switching from email to GitLab SSO authentication that is already used by another account.
- Timestamps no longer require a page refresh when switching between 12h and 24h display formats.
- Hashtags containing `¿` are now returned with proper highlighting in search results.
- No longer require a page refresh before enabling compliance reporting in the System Console.
- `@all` no longer sends mentions if unselected in Account Settings.
- Users are no longer redirected to the switch teams page after changing authentication method from GitLab SSO to email.
- Invalid MFA token error message now clears correcly from the UI.
- Errors now correctly clear from the UI when changing passwords.
- System Console users list no longer throws an error when trying to demote a member from a System Admin.
- iOS radio buttons no longer stay selected when switching between options.
- Email addresses now display for System Admins even if hidden in the System Console.
- Code themes now save when updated via Account settings.
- File name is now displayed instead of the full path to the file in code snippet previews.
- Config settings are refreshed immediately when **Reload Configuration from Disk** is clicked.
- Preview feature checkboxes now reset after changes are canceled.
- Updated the markdown parser to fix poor handling of certain links.
- Error box highlighting on the claim AD/LDAP account page is fixed to only highlight the invalid input box.
- Errors in the system console are now properly aligned.
- Button to resend verification email no longer throws an error when clicked.
- Direct Messages modal loads faster since it is no longer cleared from memory each time it closes.
- Graphs in the **System Console > Site Statistics** now have the same start date for comparison.
- Fixed an issue where new languages are not added by default. Any server which is upgraded to Mattermost v3.1 will need to manually set **System Console > Localization > Available Languages** blank to have new languages added by default.
- Previously, a few shortcuts that used CTRL were overwriting existing messaging shortcuts in Mac. This has been changed so they only work with CMD. See [documentation](http://docs.mattermost.com/help/messaging/keyboard-shortcuts.html) for more details.
- Email body now contains the `siteURL` when inviting a user by email via CLI (command line interface)
- YouTube videos now stop playing when collapsed.
- Fixed error when adding an incoming webhook to a public channel the user is currently not in.
- Error merssage displayed on password reset page is now formatted correctly.


### Compatibility
Changes from v3.1 to v3.2:

#### config.json   

Multiple setting options were added to `config.json`. Below is a list of the additions and their default values on install. The settings can be modified in `config.json` or the System Console.

**Changes to Team Edition and Enterprise Edition**:

- Under `EmailSettings` in `config.json`:
   - Added `"FeedbackOrganization": ""` to specify organization name and address, which will be displayed on email notifications from Mattermost.

- Under `ServiceSettings` in `config.json`:
   - Added `"EnableCustomEmoji": false`. When set to `true`, enables Custom Emoji option in the Main Menu where users can create customized emoji.

- Under `LocalizationSettings` in `config.json`:
   - Changed: `"AvailableLocales": ""` to allow new languages be added by default.

- Under `LogSettings` in `config.json`:
   - Added `"EnableWebhookDebugging": true`. When set to `true`, contents of incoming webhooks are printed to log files for debugging.

**Additional Changes to Enterprise Edition:**    

The following config settings will only work on servers with an Enterprise License that has the feature enabled.

- Under `TeamSettings` in `config.json`:
   - Added `"RestrictTeamInvite": "all"` to set the permissions required to send team invites.
   - Added `"RestrictPublicChannelManagement": "all"` to set the permissions required to manage public channels.
   - Added `"RestrictPrivateChannelManagement": "all"` to set the permissions required to manage private channels.

- Under `ServiceSettings` in `config.json`:
   - Added `"RestrictCustomEmojiCreation": "all"` to set the permissions required to create custom emoji.

- Under `SamlSettings` in `config.json`:
   - Added `"Enable": false` to allow login using SAML. See [documentation](http://docs.mattermost.com/deployment/sso-saml.html) to learn more about configuring SAML for Mattermost.
   - Added `"Verify": false` to control whether Mattermost verifies the signature sent from the SAML Response matches the Service Provider Login URL.
   - Added `"Encrypt": false`to control whether Mattermost will decrypt SAML Assertions encrypted with your Service Provider Public Certificate.
   - Added `"IdpUrl": ""` to set the SAML SSO URL where Mattermost sends a SAML request to start login sequence.
   - Added `"IdpDescriptorUrl": ""` to set the Identity Provider Issuer URL for the Identity Provider you use for SAML requests.
   - Added `"AssertionConsumerServiceURL": ""` to set the Service Provider Login URL.
   - Added `"IdpCertificateFile": ""` to set the public authentication certificate issued by your Identity Provider.
   - Added `"PublicCertificateFile": ""` to set certificate used to generate the signature on a SAML request to the Identity Provider for a service provider initiated SAML login, when Mattermost is the Service Provider.
   - Added `"PrivateKeyFile": ""` to set the private key used to decrypt SAML Assertions from the Identity Provider.
   - Added `"FirstNameAttribute": ""` to set the attribute in the SAML Assertion that will be used to populate the first name of users in Mattermost.
   - Added `"LastNameAttribute": ""` to set the attribute in the SAML Assertion that will be used to populate the last name of users in Mattermost.
   - Added `"EmailAttribute": ""` to set the attribute in the SAML Assertion that will be used to populate the email of users in Mattermost.
   - Added `"UsernameAttribute": ""` to set the attribute in the SAML Assertion that will be used to populate the username of users in Mattermost.
   - Added `"NicknameAttribute": ""` to set the attribute in the SAML Assertion that will be used to populate the nickname of users in Mattermost.
   - Added `"LocaleAttribute": ""` to set the attribute in the SAML Assertion that will be used to populate the language of users in Mattermost.
   - Added `"LoginButtonText": ""` set the text that appears in the login button on the login page.

- Under `LdapSettings` in `config.json`:
   - `"FirstNameAttribute": ""`, `"LastNameAttribute": ""`, `"BindUsername": ""`, and `"BindPassword": ""` are now required fields.
   - Added `"MaxPageSize": 0` to set the maximum number of users that will be requested from the AD/LDAP server at one time.

#### Database Changes from v3.1 to v3.2

**TeamMembers Table**    
- Added `DeleteAt` column.

**Emoji Table**    
- Added `Emoji` table.

### Known Issues

- In System Console > Notifications > Email the "Test Connection" button does not properly use the saved SMTP password. The temporary workaround is to re-type your SMTP Server Password into the field prior to using the "Test Connection", and then to "Save" afterwards.
- The behavior of setting for Link Previews in Account Settings is reversed.
- “More” option under Direct Message list no longer shows count of team members not in your direct message list.
- Webhook attachments don't show up in search results.
- On Firefox, System Console sidebar completely disappears when an AD/LDAP setting is saved.
- On Firefox, CTRL/CMD+U keyboard shortcut doesn't work.
- `/join` sometimes throws an error.
- Sometimes only the last character typed in the channel switcher appears.
- Formatting of multiple lists in a row breaks markdown.
- Hitting the URL of a private team you used to belong to shows a blank Team Selection page.
- Accessing the System Console URL when logged out causes the browser to hang.
- Youtube videos show as "Video not found" on Desktop App
- Search terms contained in hashtags are not highlighted in the search results.
- Files sent in private messages to members in a different team are not accessible.
- Center channel appears blank after initial page load on iOS.

### Contributors

Many thanks to all our contributors. In alphabetical order:

/platform    
- [42wim](https://github.com/42wim), [apheleia](https://github.com/apheleia), [asaadmahmood](https://github.com/asaadmahmood), [coreyhulen](https://github.com/coreyhulen),[crspeller](https://github.com/crspeller), [DavidLu1997](https://github.com/DavidLu1997), [enahum](https://github.com/enahum), [esethna](https://github.com/esethna), [hmhealey](https://github.com/hmhealey), [iansim](https://github.com/iansim), [it33](https://github.com/it33), [jwilander](https://github.com/jwilander), [kevynb](https://github.com/kevynb), [lfbrock](https://github.com/lfbrock), [samogot](https://github.com/samogot), [tbalthazar](https://github.com/tbalthazar), [tehraven](https://github.com/tehraven), [thiyagaraj](https://github.com/thiyagaraj), [yumenohosi](https://github.com/yumenohosi)

/ios  
- [coreyhulen](https://github.com/coreyhulen)

/desktop    
- [it33](https://github.com/it33), [jasonblais](https://github.com/jasonblais), [magicmonty](https://github.com/magicmonty), [Razzeee](https://github.com/Razzeee), [yuya-oc](https://github.com/yuya-oc)

/docs    
- [apheleia](https://github.com/apheleia), [asaadmahmood](https://github.com/asaadmahmood), [crspeller](https://github.com/crspeller), [esethna](https://github.com/esethna), [Fonata](https://github.com/Fonata), [it33](https://github.com/it33), [jasonblais](https://github.com/jasonblais), [lfbrock](https://github.com/lfbrock), [lindy65](https://github.com/lindy65), [npcode](https://github.com/npcode), [yangchen1](https://github.com/yangchen1)

/mattermost-driver-javascript    
- [coreyhulen](https://github.com/coreyhulen), [crspeller](https://github.com/crspeller), [DavidLu1997](https://github.com/DavidLu1997), [enahum](https://github.com/enahum), [hmhealey](https://github.com/hmhealey), [it33](https://github.com/it33), [samogot](https://github.com/samogot)

/mattermost-docker
- [npcode](https://github.com/npcode)

/mattermost/push-proxy
- [coreyhulen](https://github.com/coreyhulen)

If we missed your name, please let us know at feedback@mattermost.com. Recognition is a manual process and mistakes can happen. We want to include anyone who's made a pull request that got merged during the release.

## Release v3.1.0

Release date: 2016-06-16

### Security Update

- Mattermost v3.1.0 contains [multiple security updates](http://about.mattermost.com/security-updates/). [Upgrading to Mattermost v3.1.0](http://docs.mattermost.com/administration/upgrade.html) is highly recommended.
- Thanks to Uchida Taishi for contributing security reports through the [Mattermost Responsible Disclosure Policy](https://www.mattermost.org/responsible-disclosure-policy/).

### Highlights

#### Keyboard shortcuts and channel switcher

- Added keyboard shortcuts for navigation, messages and files
- Added channel switcher available from CTRL+K in Windows and CMD+K on Mac.
- See [shortcut documentation](http://docs.mattermost.com/help/messaging/keyboard-shortcuts.html) or use the `/shortcuts` slash command for details.

#### Upgraded System Console

- Re-organized System Console to make settings easier to find for new users.
- Added setting to set default server and client languages.

#### Upgraded Push Notification options

- Added ability for mobile push notifications to trigger on only mentions, all activity and no activity, configurable from **Account Settings** > **Notifications** > **Mobile push notifications**
- Added ability to trigger mobile push notifications while user is logged into Mattermost on desktop.

#### Compact View

- Added "Compact" view option to display more text on a smaller screen, configurable from **Account Settings** > **Display** > **Message Display**.

### Improvements

iOS App
- Account Settings > Notifications option lets users to enable mobile push notifications for chosen activities.
- Push notifications sent even if a user is online on desktop.
- Removed auto-capitalization on login screen, so email is no longer capitalized.

Android App
- Account Settings > Notifications option lets users to enable mobile push notifications for chosen activities.
- Push notifications sent even if a user is online on desktop.
- Removed auto-capitalization on login screen, so email is no longer capitalized.

User Interface

- Account Settings > Display option lets users set channels to compact view.
- Autocomplete closes with ESC button.
- Sequential messages with a username also show profile pictures.
- Channel introduction message conforms to the channel width chosen in Account Settings > Display.
- The message '[user] is typing' now uses the username instead of the display name.
- Date markers now show absolute time.

Performance

- Performance improvements to posting and replying.
- Online status in Direct Message list updated on first load.

Notifications

- `@all` mention added back with equivalent functionality to `@channel`.
- An email notification is now sent when username is changed.

Channels
- Removed the option to leave a channel for the last person in a private group, so private groups can no longer end up in an ownerless state.

Messaging

- Move link preview toggle out of preview feature list and add /collapse and /expand.

Localization

- New settings to configure localization options for teams, including default language.
- [Mattermost Translation Server](http://translate.mattermost.com/) upgraded to better support [localization process](http://docs.mattermost.com/developer/localization.html).

Integrations

- Integrations now support advanced formatting through [message attachments](http://docs.mattermost.com/developer/message-attachments.html).
- Added support for sending `@channel` notifications by using `<!channel>`.
- Added support for raw new lines in the text payload.
- Added validation for command trigger words.

Onboarding

- Slash command `/invite_people [email address]` sends an email invite to your Mattermost team.

Enterprise

- (E10 and higher): Added AD/LDAP synchronization to automatically deactivate Mattermost accounts after AD/LDAP accounts are deactivated. Previous behavior only checked AD/LDAP credentials on sign-in. Synchronization time defaults to one hour and is configurable from **System Console** > **Synchronization Interval**.
- (E20 and higher): Added support for [high availability database configurations](http://docs.mattermost.com/deployment/ha.html) using read replicas and a manual failover process to deploy database reconfigurations without stopping the Mattermost server.

### Bug Fixes

- Incoming webhooks have been made available in all public channels, and in private channels the user belongs to.
- A space between two named emojis is no longer required for correct rendering.
- Emojis now render inside parenthesis or brackets.
- Links that are enclosed with a right parenthesis now work properly.
- Search term highlighting now updates when search terms change but return the same posts.
- Search results now properly highlight for searches containing @username, non-latin characters, terms inside Markdown code blocks, and hashtags containing a dash.
- A single numbered item no longer resets numbering to 1.
- Previews for removed YouTube videos no longer throw a 404 error.
- Team and System Admins can now update channel settings after leaving and rejoining the channel.
- After initial load on iOS, centre channel no longer appears blank.
- When creating a team with a new account, channel introduction message is now displayed.
- Sidebar notification for direct messages now clear once viewed, regardless of which team you are in.
- Custom brand image size is now properly limited on IE11.

### Compatibility  
Changes from v3.0 to v3.1:

**config.json**    

Multiple setting options were added to `config.json`. Below is a list of the additions and their default values on install. The settings can be modified in `config.json` or the System Console.

**Changes to Team Edition and Enterprise Edition**:

 - Under `LocalizationSettings` in `config.json`:
    - Added `"DefaultServerLocale": “en”` to set default language for the system messages and logs
    - Added `"DefaultClientLocale": “en”` to set default language for newly created users and for pages where the user hasn't logged in
    - Added `"AvailableLocales": “en,es,fr,ja,pt-BR”` to set which languages are available for users in Account Settings. The language specified in `DefaultClientLocale` should be included in this list.

**Additional Changes to Enterprise Edition:**    

The following config settings will only work on servers with an Enterprise License that has the feature enabled.

 - Under `LdapSettings` in `config.json`:
    - Added `"SyncIntervalMinutes": "60"` to allow system admins adjust how frequently Mattermost performs AD/LDAP synchronization to update users

### Known Issues

- “More” option under Direct Message list no longer shows count of team members not in your direct message list.
- Emoji smileys ending with a letter at the end of a message do not auto-complete as expected.
- Incorrect formatting when a new line is added directly after a list.
- On Postgres databases, searching for websites and emails does not work properly and hashtags which end with an inverted questionmark aren't properly highlighted.
- On Firefox, search results for hashtags are not properly highlighted.
- Clicking on a desktop notification from another team doesn’t open the team.
- Webhook attachments don't show up in search results.
- On Firefox, System Console sidebar completely disappears when an AD/LDAP setting is saved
- On Firefox, CTRL/CMD+U keyboard shortcut doesn't work
- Copying and pasting an image from a browser doesn't work
- Youtube videos continue playing when collapsed
- Code theme under Account Settings > Display > Theme doesn't save unless entered in vectorized form
- `/join` sometimes throws an error
- When upgrading to 3.X, syntax highlighting using Solarized code theme is lost
- In Compact view, clicking on a file in the first post in the right hand sidebar attempts to download the file
- Unable to leave a private channel in mobile view
- `@all` notifications received even after being unselected from notification options
- Channel header disappears after renaming a channel (fixed with channel switch)
- Updates to **System Console** > **Privacy** settings for existing users requires a session update
- Invalid config setting causes server to panic on start

### Contributors

Many thanks to all our contributors. In alphabetical order:

/platform
- [apheleia](https://github.com/apheleia), [ArthurHlt](https://github.com/ArthurHlt), [asaadmahmood](https://github.com/asaadmahmood), [coreyhulen](https://github.com/coreyhulen), [crspeller](https://github.com/crspeller), [DavidLu1997](https://github.com/DavidLu1997), [enahum](https://github.com/enahum), [goofy-bz](https://github.com/goofy-bz), [gramakri](https://github.com/gramakri), [hmhealey](https://github.com/hmhealey), [it33](https://github.com/it33), [jasonblais](https://github.com/jasonblais), [jwilander](https://github.com/jwilander), [kevynb](https://github.com/kevynb), [khoa-le](https://github.com/khoa-le), [lfbrock](https://github.com/lfbrock), [rompic](https://github.com/rompic), [ryoon](https://github.com/ryoon), [samogot](https://github.com/samogot), [ScriptAutomate](https://github.com/ScriptAutomate), [tbalthazar](https://github.com/tbalthazar), [tehraven](https://github.com/tehraven/)

/ios
- [coreyhulen](https://github.com/coreyhulen), [lfbrock](https://github.com/lfbrock)

/android
- [coreyhulen](https://github.com/coreyhulen), [DavidLu1997](https://github.com/DavidLu1997), [it33](https://github.com/it33), [lfbrock](https://github.com/lfbrock), [nineinchnick](https://github.com/nineinchnick)

/desktop
- [CarmDam](https://github.com/CarmDam), [it33](https://github.com/it33), [jnugh](https://github.com/jnugh), [MetalCar](https://github.com/MetalCar), [Razzeee](https://github.com/Razzeee), [yuya-oc](https://github.com/yuya-oc)

/docs    
- [apheleia](https://github.com/apheleia), [coreyhulen](https://github.com/coreyhulen), [crspeller](https://github.com/crspeller), [DavidLu1997](https://github.com/DavidLu1997), [enahum](https://github.com/enahum), [esethna](https://github.com/esethna), [hannaparks](https://github.com/hannaparks), [hmhealey](https://github.com/hmhealey), [it33](https://github.com/it33), [jasonblais](https://github.com/jasonblais), [lfbrock](https://github.com/lfbrock), [maxlmo](https://github.com/maxlmo), [mkhsueh](https://github.com/mkhsueh), [npcode](https://github.com/npcode), [TwizzyDizzy](https://github.com/TwizzyDizzy)

/mattermost-driver-javascript    
- [coreyhulen](https://github.com/coreyhulen), [crspeller](https://github.com/crspeller), [enahum](https://github.com/enahum), [jwilander](https://github.com/jwilander)

/mattermost-docker    
- [npcode](https://github.com/npcode), [pierreozoux](https://github.com/pierreozoux)

/mattermost/push-proxy    
- [coreyhulen](https://github.com/coreyhulen)

/mattermost/mattermost-docker-preview    
- [crspeller](https://github.com/crspeller)

If we missed your name, please let us know at feedback@mattermost.com. Recognition is a manual process and mistakes can happen. We want to include anyone who's made a pull request that got merged during the release.

## Release v3.0.3

Release date: 2016-05-27

Notes on patch releases:
- v3.0.3, released 2016-05-27
   - Fixed an error with AD/LDAP signup if user already existed.
   - Fixed an error where setting language to one of the supported langugages caused a blank page.
   - Fixed an error where upgrading team admins on the primary team with AD/LDAP and Gitlab accounts caused an error.
- v3.0.2, released 2016-05-17
   - Security update to reduce information disclosure, thanks to Andreas Lindh for [reporting responsibly](http://www.mattermost.org/responsible-disclosure-policy/)
   - Fixed an error where, when using Postgres, attempting to log in with an AD/LDAP that has the same email address or username as an email-based account shows a confusing error message.
   - Fixed an error accounts using email authentation attempt to create new teams.
   - Fixed an error where if you upgrade having never previously saved config.json from System Console, saving from System Console will not work.
- v3.0.1, released 2016-05-16
   - v3.0.1 fixed an error in GitLab SSO, thanks to [ArthurHlt](https://github.com/ArthurHlt) for the pull request fixing the issue.
- v3.0.0, released 2016-05-16
   - Original 3.0 release.

### Security Update

- Mattermost v3.0.3 contains multiple security updates. [Upgrading to Mattermost v3.0.3](http://docs.mattermost.com/administration/upgrade.html#upgrading-to-team-edition-3-0-x-from-2-x) is highly recommended.
- Thanks to Yoni Ramon from the Tesla security team, Andreas Lindh and Uchida Ta for contributing security reports through the [Mattermost Responsible Disclosure Policy](https://www.mattermost.org/responsible-disclosure-policy/).

### Major Version Release

Mattermost 3.0 is a new major version of Mattermost with fundamental changes affecting Mattermost 2.x deployments. [An understanding of the upgrade process from 2.x to 3.0](http://www.mattermost.org/upgrading-to-mattermost-3-0/), including manual steps, is required to upgrade successfully.

### Highlights

#### Unified Accounts

- Users manage a single account across multiple teams
- Users from different teams can share messages and files
- Improved multi-team login and sign-up experience

#### Enterprise Edition Security, Authentication and Branding Upgrades

- Added multi-factor authentication
- Added multiple Active Directory/LDAP upgrades (TLS, filters, custom labels, nickname support)
- Added tools for custom branding

#### User Interface Upgrades
- New Emoji set
- Added full width option for text display
- Improved UI for managing webhooks and slash commands

#### iOS and Android mobile app improvements
- Added support for multiple teams
- New option to include message snippets in push notifications
- Added auto-correct

### Languages

- Added Japanese translation for user interface.

### Improvements

iOS app
- Added support for multiple teams on the same server.
- Added autocorrect.
- Note: Users of Mattermost 3.0 server need to install new iOS 3.0 app. iOS 2.x apps are not compatible with Mattermost 3.0 server. Also, iOS 3.0 app is not compatible with Mattermost 2.x server.

Android app
- Added support for multiple teams on the same server.
- Added autocorrect.
- Note: Users of Mattermost 3.0 server need to install new Android 3.0 app. Android 2.x apps are not compatible with Mattermost 3.0 server. Also, Android 3.0 app is not compatible with Mattermost 2.x server.

User Interface
- Switched to new emoji set.
- Account Settings > Display option lets users set the channel view to full width.
- Smoother overlay transition when opening sidebar on mobile.
- Back and forward browser buttons can now move back and forward in channel history.

Integrations
- Moved webhooks and slash command settings to a new “Integrations” page.
- Added "Display Name" and “Description” to incoming and outgoing webhooks.
- Changed webhooks to always show the username and profile picture, even if posts are consecutive.
- Added a /msg command to open a direct message channel with another user.

Authentication
- Changed the user model so accounts are per server instead of per team.
- Updated the login flow so users can select which team to open after signing in.
- Combined Email, Username, and AD/LDAP options into one login box so users can enter their credentials and the system will identify which kind of authentication to use.
- GitLab SSO now creates an account from the "Sign In" button if an account previously did not exist.

Files and Attachments
- Added a preview for code files in the image viewer.

Notifications
- Added the option to enable full snippets in push notifications.

Search
- Changed searches to connect terms with "AND" instead of "OR".

Enterprise:
- Added the ability to map nickname to an AD/LDAP field.
- Added the ability to filter AD/LDAP users, so only users selected by the filter can log in to Mattermost.
- Added the option to connect to AD/LDAP with TLS or STARTTLS
- Added the option to replace the “AD/LDAP username” login field placeholder text with custom text.
- Users can now switch between AD/LDAP and email login from Account Settings > Security > Sign-in Method.
- Added the option to sign up with AD/LDAP on the "Get Team Invite" link and email invite sign up pages.
- Added multi-factor authentication.
- Added compliance reporting and the option to generate daily compliance reports.
- Added custom branding, so System Admins can set a custom logo and text on the sign in page.
- Added a command line option to upload a license file.

### Bug Fixes

- Posts from webhooks now fire notifications to the user who created the webhook.
- Edit post option no longer appears, but doesn't work, on other users' posts in the right-hand sidebar.
- Text input box does not stay scrolled to the bottom when drafting a long message in Firefox.
- Webhooks in search results now show the username/profile pic of the bot, instead of the user who set up the webhook.
- Outgoing webhooks triggers now work when followed by any type of white space, instead of only spaces
- "User is typing" message now follows Teammate Name Display setting
- Log in with GitLab on mobile now works in the case where there is a space after the email address
- Links in System Console > Legal and Support settings now open properly even if http or https is not included
- Timestamps are displayed in 12-hour format when set to 24-hour format.

### Compatibility  
Changes from v2.2 to v3.0:

**iOS and Android**  

Mattermost iOS and Android app v3.0 requires Mattermost platform v3.0 and higher.

**APIs**

Web Service API is upgraded to Version 3 and previous Version 1 API is no longer supported. Golang driver, Javascript driver, incoming and outgoing webhooks and Slash commands continue to function as in previous release

**config.json**    

Multiple setting options were added to `config.json`. Below is a list of the additions and their default values on install. The settings can be modified in `config.json` or the System Console.  

**Changes to Team Edition and Enterprise Edition**:

- Under `TeamSettings` in `config.json`:
    - Added `"EnableOpenServer": false` to set whether users can sign up to the server without an invite.    
    - Removed `"EnableTeamListing": false` since the team directory was replaced with new functionality.

- Under `EmailSettings` in `config.json`:
    -  Added `"PushNotificationContents": "generic"` to set whether push notifications send a generic message (`generic`) or send a snippet of the conversation (`full`)

- Under `SupportSettings` in `config.json`, default support links were changed and need to be manually updated for existing installs:
    - Changed: `"TermsOfServiceLink": "https://about.mattermost.com/default-terms/"`
    - Changed: `"PrivacyPolicyLink": "https://about.mattermost.com/default-privacy-policy/"`
    - Changed: `"AboutLink": "https://about.mattermost.com/default-about/"`
    - Changed: `"HelpLink": "https://about.mattermost.com/default-help/"`
    - Changed: `"ReportAProblemLink": "https://about.mattermost.com/default-report-a-problem/"`
    - Changed: `"SupportEmail": "feedback@mattermost.com"`

**Additional Changes to Enterprise Edition:**    

The following config settings will only work on servers with an Enterprise License that has the feature enabled.

- Under `ServiceSettings` in `config.json`:
  - Added `"EnableMultifactorAuthentication": false` to enable Multifactor Authentication

- Under `TeamSettings` in `config.json`:
    -  Added `"EnableCustomBrand": false` to set whether custom branding of the login page is turned on.
    -  Added `"CustomBrandText": ""` to set what text will show up on the login page, if `"EnableCustomBrand":` is set to `true`.

- Under `LdapSettings` in `config.json`:
    - Added `"ConnectionSecurity":""` to set the type of connection security Mattermost uses to connect to AD/LDAP. Options are `""` (no security), `TLS` or `STARTTLS`.
    - Added `"UserFilter": ""` (optional) to set an AD/LDAP Filter to use when searching for user objects.
    - Added `"NicknameAttribute": ""` to set the attribute in the AD/LDAP server that will be used to populate the nickname field in Mattermost.
    - Added `"SkipCertificateVerification": false` to set whether the certificate verification step for TLS or STARTTLS connections is skipped. (For testing purposes only. Should be set to `false` in production.)
    - Added `"LoginFieldName": ""` to set the help text in the login box (for example, AD/LDAP username or Company username).

- Added `ComplianceSettings` to `config.json`:
    - Added `"Enable": false` to set whether compliance reports are enabled.
    - Added `"Directory": "./data/"` to set where the reports are stored.
    - Added `"EnableDaily": false` to set whether Daily Reports are turned on.

#### Database Changes from v2.2 to v3.0

Version 3.0 uses a different database than version 2.0. A one-way change to the database will be required when upgrading from v2.2 to v3.0.  

### Known Issues

- “More” option under Direct Message list no longer shows count of team members not in your direct message list.
- Emoji smileys ending with a letter at the end of a message do not auto-complete as expected.
- Incorrect formatting when a new line is added directly after a list.
- Searching for a username or hashtag containing a dot now returns the correct results.
- On Postgres databases, searching for websites, emails, and searching with quotations does not work properly.
- Search term highlighting doesn't update when search terms change but return the same posts.
- Search results don't highlight properly for searches containing @username, non-latin characters, terms inside Markdown code blocks, or hashtags containing a dash.
- Custom brand image size isn’t properly limited on IE11.

### Contributors

Many thanks to all our contributors. In alphabetical order:

/platform
- [alanmoo](https://github.com/alanmoo), [ArthurHlt](https://github.com/ArthurHlt), [asaadmahmood](https://github.com/asaadmahmood), [augustohp](https://github.com/augustohp),  [brunoqc](https://github.com/brunoqc), [chengweiv5](https://github.com/chengweiv5), [Compaurum](https://github.com/Compaurum), [coreyhulen](https://github.com/coreyhulen), [crspeller](https://github.com/crspeller), [CyrilTerets](https://github.com/CyrilTerets), [DavidLu1997](https://github.com/DavidLu1997), [enahum](https://github.com/enahum), [FeliciousX](https://github.com/FeliciousX), [hauschke](https://github.com/hauschke), [hmhealey](https://github.com/hmhealey), [insin](https://github.com/insin), [it33](https://github.com/it33), [jwilander](https://github.com/jwilander), [khoa-le](https://github.com/khoa-le), [lfbrock](https://github.com/lfbrock), [loafoe](https://github.com/loafoe), [maruTA-bis5](https://github.com/maruTA-bis5), [moogle19](https://github.com/moogle19), [olivierperes](https://github.com/olivierperes), [pjgrizel](https://github.com/pjgrizel), [qcu](https://github.com/qcu), [rodrigocorsi2](https://github.com/rodrigocorsi2), [ryoon](https://github.com/ryoon), [samogot](https://github.com/samogot), [stupied4ever](https://github.com/stupied4ever), [takashibagura](https://github.com/takashibagura), [usmanarif](https://github.com/usmanarif), [yumenohosi](https://github.com/yumenohosi)

/mattermost-docker
- [npcode](https://github.com/npcode), [xcompass](https://github.com/xcompass), [it33](https://github.com/it33)

/ios
- [coreyhulen](https://github.com/coreyhulen), [it33](https://github.com/it33)

/android
- [arusahni](https://github.com/arusahni), [JohnMaguire](https://github.com/JohnMaguire), [lindy65](https://github.com/lindy65), [nicolas-raoul](https://github.com/nicolas-raoul), [ptersilie](https://github.com/ptersilie)

/desktop
- [asaadmahmood](https://github.com/asaadmahmood), [it33](https://github.com/it33), [jeremycook](https://github.com/jeremycook), [lloeki](https://github.com/lloeki), [mgielda](https://github.com/mgielda), [yuya-oc](https://github.com/yuya-oc)

/docs
- [ajerezr](https://github.com/ajerezr), [apheleia](https://github.com/apheleia), [asaadmahmood](https://github.com/asaadmahmood), [crspeller](https://github.com/crspeller), [DavidLu1997](https://github.com/DavidLu1997), [enahum](https://github.com/enahum), [esethna](https://github.com/esethna), [it33](https://github.com/it33), [lfbrock](https://github.com/lfbrock), [lindy65](https://github.com/lindy65), [pjgrizel](https://github.com/pjgrizel), [schemacs](https://github.com/schemacs)

## Release v2.2.0

Release date: 2016-04-16

### Security Update

- Mattermost v2.2.0 contains multiple security updates. [Upgrading to Mattermost v2.2.0](http://docs.mattermost.com/administration/upgrade.html#upgrading-team-edition) is highly recommended.
- Thanks to Jim Hebert from Fitbit Security, Andreas Lindh, and Uchida Taishi for contributing security reports through the [Mattermost Responsible Disclosure Policy](https://www.mattermost.org/responsible-disclosure-policy/).

### Highlights

#### New themes

- User now have access to additional themes from Account Settings > Display Settings > Themes > See other themes
- A [contest for the user community to contribute new themes is now available.](https://forum.mattermost.org/t/share-your-favorite-mattermost-theme-colors/1330)

#### French language translation

- French language translation is now available.

#### TPNS and EAS options

- [Enterprise App Store](http://docs.mattermost.com/deployment/push.html#enterprise-app-store-eas) (EAS) and [Test Push Notification Service](http://docs.mattermost.com/deployment/push.html#test-push-notifications-service-tpns) (TPNS) option are now included in **System Console** > **Email Settings** > **Push Notification Settings** as built-in options.

### Languages

- Added French language translation (Beta) available from **Account Settings** > **Display**.

### Improvements

User Interface

- New themes can be imported into Mattermost user interface from [production documentation](http://docs.mattermost.com/help/settings/theme-colors.html#custom-theme-examples).

### Bug Fixes

- Characters in some posts will no longer display as HTML entities, such as `&#39;`

### Known Issues

- Regression: Get Public Link downloads a file and does not product a public link.
- Edit post option appears, but doesn't work, on other users' posts in the right-hand sidebar.
- Text input box does not stay scrolled to the bottom when drafting a long message in Firefox.
- File name tooltip stays open after clicking to download.
- Unable to paste images into the text box on Firefox, Safari, and IE11.
- Archived channels are not removed from the "More" menu for the person that archived the channel until after refresh.
- First load of an empty channel does not display the introduction message.
- Search results don't highlight searches for @username, non-latin characters, or terms inside Markdown code blocks.
- Searching for a username or hashtag containing a dot returns a search where the dot is replaced with the "or" operator.
- Hashtags containing a dash incorrectly highlight in the search results.
- Emoji smileys ending with a letter at the end of a message do not auto-complete as expected.
- Incorrect formatting when a new line is added directly after a list.
- Timestamps are displayed in 12-hour format when set to 24-hour format.
- Syntax highlighting code block is missing the label for Latex documents.
- Posts from webhooks do not fire notifications to the user who created the webhook.
- Theme color vector is not updated after making custom changes to a default theme.
- Search term highlighting doesn't update on IE11 when search terms change but return the same posts.
- Team creation via SSO fails when email domain is restricted.

### Contributors

Many thanks to all our external contributors. In no particular order:

- [pjgrizel](https://github.com/pjgrizel), [tbolon](https://github.com/tbolon) , [jblobel](https://github.com/jblobel), [rodrigocorsi2](https://github.com/rodrigocorsi2) , [enahum](https://github.com/enahum), [schemacs](https://github.com/schemacs), [raelga](https://github.com/raelga)

## Release v2.1.0

Release date: 2016-03-16

### Highlights

- New Android application now available.
- New desktop applications for Windows, Mac and Linux now in beta.
- Brazilian Portuguese translation added.

### Security Update

Mattermost v2.1.0 contains a security update for a cross-site scripting vulnerability in Mattermost v1.2, v1.3, v1.4 and v2.0. [Upgrading to Mattermost v2.1.0](http://docs.mattermost.com/administration/upgrade.html#upgrading-team-edition) is highly recommended. Thanks to Luke Arntson for the [RPD report](https://www.mattermost.org/responsible-disclosure-policy/).

### New Features

Android Application

- New [Mattermost Android App](https://github.com/mattermost/android) supporting push notifications available for devices running Android 4.4.2+. Requires Mattermost server 2.1 and higher. See [list of tested devices](https://github.com/mattermost/android/blob/master/DEVICES.md).

Desktop Application

- New [Desktop Application](https://github.com/mattermost/desktop) for Windows, Mac, and Linux now available as a beta release.

Languages

- Added Portuguese language translation (Beta) available from **Account Settings** > **Display**.

### Improvements

System Console

- Removed unused “Disable File Storage” option from the System Console as it is no longer relevant.
- Added a warning message if a system admin demotes themselves.
- System Console statistics now use a client store instead of fetching data and storing it in state.

Messaging

- Custom slash commands now support temporary messages that appear only to the user that issued the command.
- Username autocomplete list no longer suggests inactive users.

Mobile

- Significant responsiveness and speed improvements using [fastclick](https://github.com/ftlabs/fastclick).
- Team name and username are now shown in the LHS header.
- Added a button to go back to the team URL page from the login page.

Files and Images

- Increased the maximum size of image uploads to 24 megapixels.

User Interface

- Custom theme color selectors are now organized into categories.
- Add Members and Manage Members dialogs can now be filtered using a search bar.
- Deactivated members no longer appear in the channel members list.
- Keyboard focus is set to the text input box in the right-hand sidebar if a user clicks the reply icon.
- Permalinks are now displayed in a Copy Permalink dialog instead of a popover.
- Permalink option is now available from the [...] menu on messages and comments in the right-hand sidebar.
- Reply icon now only appears on-hover for messages that don’t have replies.
- Scroll bar now appears in the center channel.

#### Bug Fixes

- System console user management tab now shows username and email on different lines.
- Yellow text box error no longer appears when the system is connected.
- Wildcard search on MySQL databases is now fixed.
- Usernames in the center channel no longer appear as “...” on login.
- Deleted messages now delete in the right-hand sidebar and center channel without requiring a page refresh.
- Contact us email address in the footer of notification emails now uses the SupportEmail config setting instead of FeedbackEmail.
- Email addresses are now required to have at least one letter before and after the @ sign.
- Firefox desktop notifications are now fixed for some users experiencing missed notifications.
- “User is typing” message containing long usernames no longer causes text wrapping.
- Usernames appearing as “...” in the right-hand sidebar when performing a search is fixed.
- Links that end in image extensions but do not actually link to raw images no longer generate a blank image preview.
- Channel handle field in the Rename Channel dialog is now visible on themes with dark backgrounds.
- Autolinked images no longer persist after the post containing the link is deleted.
- Code theme selector on IE11 now only shows one dropdown arrow and clicking directly on the arrow opens the dropdown.
- Save/Cancel buttons for language selection in Account Settings are now formatted the same as other settings.
- Inconsistent field spacing in the Channel Info dialog is fixed.
- Recent mentions icon no longer jumps to the left of the search bar when the right-hand sidebar is opened.
- Custom slash command hints now show up in the autocomplete list.
- GIF links inside code blocks no longer auto-post the GIFs.
- Changing usernames no longer adds the old username to “words that trigger mentions”.
- Notification email footer is now translated based on the sender’s language setting.
- Slash command `/me` now posts as the user instead of a webhook message.
- Logout slash command now forces logout.
- Public links to file attachments on deleted posts no longer work.
- Error message is now shown in IE11 when uploading more than 5 files or a file over 50 MB.


### Compatibility  
Changes from v2.0 to v2.1:

**Android**  
- Mattermost Android Application is for use with Mattermost platform v2.1 and higher.

**config.json**    
- The following setting was added and can be modified under `ServiceSettings` in `config.json` or the System Console.  
    - `"AllowCorsFrom": ""` to allow the system to serve HTTP requests to other domains specified.

#### Known Issues

- Edit post option appears, but doesn't work, on other users' posts in the right-hand sidebar.
- Text input box does not stay scrolled to the bottom when drafting a long message in Firefox.
- Some characters in posts may display as HTML entities, such as `&#39;`. This can be fixed by switching to a different language and then back again.
- File name tooltip stays open after clicking to download.
- Unable to paste images into the text box on Firefox, Safari, and IE11.
- Archived channels are not removed from the "More" menu for the person that archived the channel until after refresh.
- First load of an empty channel does not display the introduction message.
- Search results don't highlight searches for @username, non-latin characters, or terms inside Markdown code blocks.
- Searching for a username or hashtag containing a dot returns a search where the dot is replaced with the "or" operator.
- Hashtags containing a dash incorrectly highlight in the search results.
- Emoji smileys ending with a letter at the end of a message do not auto-complete as expected.
- Incorrect formatting when a new line is added directly after a list.
- Timestamps are displayed in 12-hour format when set to 24-hour format.
- Syntax highlighting code block is missing the label for Latex documents.
- Posts from webhooks do not fire notifications to the user who created the webhook.
- Theme color vector is not updated after making custom changes to a default theme.
- Search term highlighting doesn't update on IE11 when search terms change but return the same posts.
- Team creation via SSO fails when email domain is restricted.

#### Contributors

Many thanks to all our external contributors. In no particular order:

- [yuya-oc](https://github.com/yuya-oc), [rodrigocorsi2](https://github.com/rodrigocorsi2), [enahum](https://github.com/enahum), [khoa-le](https://github.com/khoa-le), [alanmoo](https://github.com/alanmoo), [daizenberg](https://github.com/daizenberg), [GuillaumeAmat](https://github.com/GuillaumeAmat), [kernicPanel](https://github.com/kernicPanel), [timlyo](https://github.com/timlyo), [ttyniwa](https://github.com/ttyniwa)

## Release v2.0.0

Expected Release date: 2016-02-16

### Highlights

#### Incremented Version Number: Mattermost "2.0"

- Version number incremented from "1.x" to "2.x" indicating major product changes, including:

##### Localization

- Addition of localization support to entire user interface plus error and log messages
- Added Spanish language translation (Beta quality) available from **Account Settings** > **Display**

##### Enhanced Support for Mobile Devices

- BREAKING CHANGE to APIs: New Android and updated iOS apps require `platform` 2.0 and higher
- iOS added app support for GitLab single sign-on
- iOS added app support for AD/LDAP single sign-on (Enterprise Edition only)

##### Upgrade and Deployment Improvements
- Mattermost v2.0 now upgrades from up to two previous major builds (e.g. v1.4.x and v1.3.x)
- Added option to allow use of insecure TLS outbound connections to allow use of self-signed certificates

### New Features

Localization

- Addition of localization support to entire user interface plus error and log messages
- Added Spanish language translation (Beta quality) available from **Account Settings** > **Display**

Slash Commands

- Added [Slack-compatible slash commands](http://docs.mattermost.com/developer/slash-commands.html) to integrate with external systems

iOS

- [iOS app](https://github.com/mattermost/ios) added support for GitLab single sign-on
- [iOS app](https://github.com/mattermost/ios) added support for AD/LDAP single sign-on (Enterprise Edition only)

Android

- New open source Android application compatible with Mattermost 2.0 and higher

System Console

- Added **Site Reports** to view system statistics on posts, channels and users.

### Improvements

Upgrading

- Mattermost v2.0 now upgrades from up to two previous major builds (e.g. v1.4.x and v1.3.x).

Files and Images

- Public links to images and files created by users no longer expire
- OGG attachments now play in preview window on Chrome and Firefox

Onboarding

- “Get Team Invite Link” option is disabled from the main menu if user creation is disabled for the team
- Tutorial colors improved to provide higher contrast with new default theme

Authentication

- Added ability to sign in with username as an alternative to email address
- Switching from email to SSO for sign in now updates email address to use the SSO email

System Console

- Added option to allow use of insecure TLS outbound connections to allow use of self-signed certificates
- Removed unused "Disable File Storage" option from **System Console** > **File Storage**
- Added warning if a user demotes their account from System Administrator

Search

- Hashtag search is no longer case sensitive
- System messages no longer appear in search results
- Date separator added to search results
- Moved the recent mentions icon to the right of the search bar

Messaging
- Changed the comment bubble to a reply arrow to make post replies and the right-hand sidebar more discoverable
- Time stamp next to sequential posts made by users now shows HH:MM instead of on-hover timestamp
- Code blocks now support horizontal scrolling if content exceeds the max width

User Interface

- Away status added to note users who have been idle for more than 5 minutes.
- Long usernames are now truncated in the center channel and right-hand sidebar
- Added more favicon sizes for home screen icons on mobile devices

#### Bug Fixes  

- Incorrect “Mattermost unreachable” error on iOS no longer appears
- Dialog to confirm deletion of a post now supports hitting “ENTER” to confirm deletion.
- Keyboard focus on the New Channel modal on IE11 is now contained within the text box.
- LHS indicator for “Unread Posts Above/Below” now displays on IE11
- Unresponsive UI when viewing a permalink is fixed if a user clicks outside the text on the "Click here to jump to recent messages" bar.
- Dismissed blue bar error messages no longer re-appear on page refresh.
- Console error is no longer thrown on first page load in Firefox and Edge.
- Console error and missing notification is fixed for the first direct message received from any user.
- Comment bubble in Firefox no longer appears with a box around it on-hover.
- Home screen icons on Android and iOS devices now appear with the Mattermost logo.
- Switching channels now clears the “user is typing” message below the text input box.
- iOS devices are no longer detected as “unknown” devices in the session history.

### Compatibility  
Changes from v1.4 to v2.0:

**iOS**  

Mattermost iOS app v2.0 requires Mattermost platform v2.0 and higher.

**config.json**    

Multiple setting options were added to `config.json`. Below is a list of the additions and their default values on install. The settings can be modified in `config.json` or the System Console.  

- Under `ServiceSettings` in `config.json`:
    - `"EnableCommands": false` to set whether users can create slash commands from **Account Settings** > **Integrations** > **Commands**
    - `"EnableOnlyAdminIntegrations": true` to restrict integrations to being created by admins only.
    - `"EnableInsecureOutgoingConnections": false` sets whether outgoing HTTPS requests can accept unverified, self-signed certificates.
    - Optional: `"WebsocketSecurePort" : 443` sets the port on which the secured WebSocket will listen using the `wss` protocol. If this setting is not present in `config.json`, it defaults to `443`.
    - Optional: `"WebsocketPort": 80` sets the port on which the unsecured WebSocket will listen using the `ws` protocol. If this setting is not present in `config.json`, it defaults to `80`.

- Under `EmailSettings` in `config.json`:
    -  `"EnableSignInWithEmail": true` allows users to sign in using their email.    
    -  `"EnableSignInWithUsername": false` sets whether users can sign in with their username. Typically only used when email verification is disabled.

**Localization**  

There are two new directories for i18n localization JSON files:
- platform/i18n for server-side localization files
- platform/web/static/i18n for client-side localization files

#### Database Changes from v1.4 to v2.0

The following is for informational purposes only, no action needed. Mattermost automatically upgrades database tables from the previous version's schema using only additions.

##### Users Table
1. Added `Locale` column

##### Licenses Table
1. Added `Licenses` Table

##### Commands Table
1. Added `Commands` Table

#### Known Issues

- Navigating to a page with new messages containing inline images added via markdown causes the channel to scroll up and down while loading the inline images.
- Microsoft Edge does not yet support drag and drop for file attachments.
- No error message on IE11 when uploading more than 5 files or a file over 50 MB.
- File name tooltip stays open after clicking to download.
- Scroll bar does not appear in the center channel.
- Unable to paste images into the text box on Firefox, Safari, and IE11.
- Importing from Slack fails to load channels in certain cases.
- System Console > Teams > Statistics > Newly Created Users shows all users as created "just now".
- Username and email display on single line in System Console user management tab.
- Searching for a phrase in quotations returns more than just the phrase on installations with a Postgres database.
- Archived channels are not removed from the "More" menu for the person that archived the channel until after refresh.
- First load of an empty channel does not display the introduction message.
- Search results don't highlight searches for @username, non-latin characters, or terms inside Markdown code blocks.
- Searching for a username or hashtag containing a dot returns a search where the dot is replaced with the "or" operator.
- Search term highlighting doesn't update on IE11 when search terms change but return the same posts.
- Hashtags less than three characters long are not searchable.
- Hashtags containing a dash incorrectly highlight in the search results.
- Users remain in the channel counter after being deactivated.
- Permalinks for the second message or later consecutively sent in a group by the same author displaces the copy link popover or causes an error.
- Emoji smileys ending with a letter at the end of a message do not auto-complete as expected.
- Logout slash command does not force a logout.
- Incorrect formatting when a new line is added directly after a list.
- Timestamps are displayed in 12-hour format when set to 24-hour format.
- GIF links inside code blocks auto-post the GIFs.
- Syntax highlighting code block is missing the label for Latex documents.
- Deleted messages don't delete in the right-hand sidebar until a page refresh.

#### Contributors

Special thanks to [enahum](https://github.com/enahum) for creating the Spanish localization!

Many thanks to all our external contributors. In no particular order:

- [enahum](https://github.com/enahum), [trashcan](https://github.com/trashcan), [khoa-le](https://github.com/khoa-le), [alanmoo](https://github.com/alanmoo), [fallenby](https://github.com/fallenby), [loafoe](https://github.com/loafoe), [gramakri](https://github.com/gramakri), [pawelad](https://github.com/pawelad), [cifvts](https://github.com/cifvts), [rosskusler](https://github.com/rosskusler), [apskim](https://github.com/apskim)

## Release v1.4.0

Expected Release date: 2016-01-16

### Release Highlights

#### Data Center Support

- Deployment guides on Red Hat Enterprise Linux 6 and 7 now available
- Legal disclosure and support links (terms of service, privacy policy, help, about, and support email) now configurable
- Over a dozen new configuration options in System Console

#### Mobile Experience

- iOS reference app [now available from iTunes](https://itunes.apple.com/us/app/mattermost/id984966508?ls=1&mt=8), compiled from [open source repo](https://github.com/mattermost/ios)
- Date headers now show when scrolling on mobile, so you can quickly see when messages were sent
- Added "rapid scroll" support for jumping quickily to bottom of channels on mobile

### New Features

Mobile Experience
- Date headers now show when scrolling on mobile, so you can quickly see when messages were sent
- Added "rapid scroll" support for jumping quickily to bottom of channels on mobile

Authentication

- Accounts can now switch between email and GitLab SSO sign-in options
- New ability to customize session token length

System Console

- Added **Legal and Support Settings** so System Administrators can change the default Terms of Service, Privacy Policy, and Help links
- Under **Service Settings** added options to customize expiry of web, mobile and SSO session tokens, expiry of caches in memory, and an EnableDeveloper option to turn on Developer Mode which alerts users to any console errors that occur

### Improvements

Performance and Testing

- Added logging for email and push notifications events in DEBUG mode

Integrations

- Added support to allow optional parameters in the `Content-Type` of incoming webhook requests

Files and Images

- Animated GIFs autoplay in the image previewer

Notifications and Email

- Changed email notifications to display the server's local timezone instead of UTC

User Interface

- Updated the "About Mattermost" dialog formatting
- Going to domain/teamname now goes to the last channel of your previous session, instead of Town Square
- Various improvements to mobile UI, including a floating date indicator and the ability to quickly scroll to the bottom of the channel

#### Bug Fixes  

- Fixed issue where usernames containing a "." did not get mention notifications
- Fixed issue where System Console did not save the "Send push notifications" setting
- Fixed issue with Font Display cancel button not working in Account Settings menu
- Fixed incorrect default for "Team Name Display" settings
- Fixed issue where various media files appeared broken in the media player on some browsers
- Fixed cross-contamination issue when multiple accounts log into the same team on the same browser
- Fixed issue where color pickers did not update when a theme was pasted in
- Increased the maximum number of channels

### Compatibility  

#### Config.json Changes from v1.3 to v1.4

Multiple settings were added to `config.json`. Below is a list of the changes and their new default values in a fresh install.

The following options can be modified in the System Console:  

- Under `ServiceSettings` in `config.json`:
  - Added: `"EnableDeveloper": false` to set whether developer mode is enabled, which alerts users to any console errors that occur
  - Added: `"SessionLengthWebInDays" : 30` to set the number of days before web sessions expire and users will need to log in again
  - Added: `"SessionLengthMobileInDays" : 30` to set the number of days before native mobile sessions expire
  - Added: `"SessionLengthSSOInDays" : 30` to set the number of days before  SSO sessions expire
  - Added: `"SessionCacheInMinutes" : 10` to set the number of minutes to cache a session in memory
- Added `SupportSettings` section to `config.json`:
  - Added: `"TermsOfServiceLink": "/static/help/terms.html"` to allow System Administrators to set the terms of service link
  - Added: `"PrivacyPolicyLink": "/static/help/privacy.html"` to allow System Administrators to set the privacy policy link
  - Added: `"AboutLink": "/static/help/about.html"` to allow System Administrators to set the about page link
  - Added: `"HelpLink": "/static/help/help.html"` to allow System Administrators to set the help page link
  - Added: `"ReportAProblemLink": "/static/help/report_problem.html"` to allow System Administrators to set the home page for the support website
  - Added: `"SupportEmail":"feedback@mattermost.com"` to allow System Administrators to set an email address for feedback and support requests

The following options are not present in the System Console, and can be modified manually in the `config.json` file:  

- Under `FileSettings` in `config.json`:
  - Added: `"AmazonS3Endpoint": ""` to set an endpoint URL for an Amazon S3 instance
  - Added: `"AmazonS3BucketEndpoint": ""` to set an endpoint URL for Amazon S3 buckets
  - Added: `"AmazonS3LocationConstraint": false` to set whether the S3 region is location constrained
  - Added: `"AmazonS3LowercaseBucket": false` to set whether bucket names are fully lowercase or not

#### Known Issues

- When navigating to a page with new messages as well as message containing inline images added via markdown, the channel may move up and down while loading the inline images
- Microsoft Edge does not yet support drag and drop
- No scroll bar in center channel
- Pasting images into text box fails to upload on Firefox, Safari, and IE11
- Public links for attachments attempt to download the file on IE, Edge, and Safari
- Importing from Slack breaks @mentions and fails to load in certain cases with comments on files
- System Console > TEAMS > Statistics > Newly Created Users shows all of the users are created "just now"
- Favicon does not always become red when @mentions and direct messages are received on an inactive browser tab
- Searching for a phrase in quotations returns more than just the phrase on Mattermost installations with a Postgres database
- Deleted/Archived channels are not removed from the "More" menu of the person that deleted/archived the channel until after refresh
- Search results don't highlight searches for @username, non-latin characters, or terms inside Markdown code blocks
- Searching for a username or hashtag containing a dot returns a search where the dot is replaced with the "or" operator
- Hashtags less than three characters long are not searchable
- After deactivating a team member, the person remains in the channel counter
- Certain symbols (<,>,-,+,=,%,^,#,*,|) directly before or after a hashtag cause the message to not show up in a hashtag search
- Security tab > Active Sessions reports iOS devices as "unknown"
- Getting a permalink for the second message or later consecutively sent in a group by the same author displaces the copy link popover or causes an error

#### Contributors

Many thanks to our external contributors. In no particular order:

- [npcode](https://github.com/npcode), [hjf288](https://github.com/hjf288), [apskim](https://github.com/apskim), [ejm2172](https://github.com/ejm2172), [hvnsweeting](https://github.com/hvnsweeting), [benburkert](https://github.com/benburkert), [erikthered](https://github.com/erikthered)

## Release v1.3.0

Release date: 2015-12-16

### Release Highlights

#### iOS App

- New [Mattermost iOS App](https://github.com/mattermost/ios) now available for iPhone, iPad, and iPod Touch
- New [Mattermost Push Notification Service](https://github.com/mattermost/push-proxy) to relay notifications to custom iOS applications

#### Search Upgrades

- Jump to search results in archives using new message permalinks
- It's easier to find what you're looking for with improved auto-complete in search

#### Advanced Formatting

- Express more in symbols, with new emoji auto-complete
- Express more in numbers, with rendering of mathematical expressions using Latex (start code blocks with ```latex)
- Personalize your look with new custom font settings under **Account Settings** > **Display** > **Display Font**

### New Features

Authentication
- Added unofficial SSO support for GitHub.com and GitHub Enterprise using GitLab UI

Archives
- Added permalink feature that lets users link to a post in the message archives
- Added ability to "Jump" to archives from a search result

Account Settings
- Added "Preview pre-release features" setting, to allow user to preview early features ahead of their official release
- Added "Display font" setting, so users can select which font to use

Messaging & Comments
- Added in-line previews for links from select websites and for URLs pointing to an image (enabled via Account Settings -> Advanced -> Preview pre-release features)
- Added emoji autocomplete

Extras
- Added `/loadtest url` tool for manually [testing text processing](https://github.com/mattermost/platform/tree/master/tests)

### Improvements

Performance
- Updated getProfiles service to return less data
- Refactored several modals to use React-Boostrap
- Refactored the center channel

Messaging & Comments
- Added Markdown support for task lists
- Added "Help" link for messaging
- Added ability to preview a Markdown message before sending (enabled via Account Settings -> Advanced -> Preview pre-release features)

Onboarding
- Minor upgrades to tutorial

User Interface
- Visually combined sequential messages from the same user
- Added ability to rename "Town Square"
- Teammate name display option now applies to messages and comments
- Menus and search improved on mobile UI
- Switched to Emoji One style emojis

#### Bug Fixes  

- Removed the @all mention to keep users from accidentally spamming team sites
- Fixed bug where the member list only showed "20" members for channels with more than 20 members
- Fixed bug where the channel sidebar didn't order correctly on Postgres databases
- Fixed bug where search results did not highlight when searching with quotation marks, wildcard, or in: and from: modifiers
- Fixed bug with the cancel button not properly resetting the text in some account settings fields
- Fixed bug where editing a post to be empty caused a 404 error
- Fixed bug where logging out did not work properly on IE11
- Fixed issue where refreshing the page with the right hand sidebar open caused "..." to show up in place of usernames
- Fixed issue where invite to channel modal did not update properly when switching between channels

### Compatibility  

#### Config.json Changes from v1.2 to v1.3

Multiple settings were added to `config.json`. These options can be modified in the System Console, or manually updated in the existing config.json file. This is a list of changes and their new default values in a fresh install:
- Under `EmailSettings` in `config.json`:
  - Removed: `"ApplePushServer": ""` which is replaced with `SendPushNotifications` and `PushNotificationServer`
  - Removed: `"ApplePushCertPublic": ""`  which is replaced with `SendPushNotifications` and `PushNotificationServer`
  - Removed: `"ApplePushCertPrivate": ""` which is replaced with `SendPushNotifications` and `PushNotificationServer`
  - Added: `"SendPushNotifications": false` to control whether mobile push notifications are sent to the server specified in `PushNotificationServer`
  - Added: `"PushNotificationServer": ""` to specify the address of the proxy server that re-sends push notifications to their respective services like APNS (Apple Push Notification Services)

#### Known Issues

- System Console does not save Email Settings when "Save" is clicked
- When navigating to a page with new messages as well as message containing inline images added via markdown, the channel may move up and down while loading the inline images
- Microsoft Edge does not yet support drag and drop
- Media files of type .avi .mkv .wmv .mov .flv .mp4a do not play  properly
- No scroll bar in center channel
- Pasting images into text box fails to upload on Firefox, Safari, and IE11
- Slack import @mentions break
- Usernames containing a "." do not get mention notifications

#### Contributors

Many thanks to our external contributors. In no particular order:

- [florianorben](https://github.com/florianorben), [npcode](https://github.com/npcode), [42wim](https://github.com/42wim), [cifvts](https://github.com/cifvts), [rompic](https://github.com/rompic), [jdhoek](https://github.com/jdhoek), [Tsynapse](https://github.com/Tsynapse), [alexgaribay](https://github.com/alexgaribay), [vladikoff](https://github.com/vladikoff), [jonathanwiesel](https://github.com/jonathanwiesel), [tamtamchik](https://github.com/tamtamchik)

## Release v1.2.1

- **Released:** 2015-11-16

### Security Notice

Mattermost v1.2.1 is a bug fix release addressing a security issue in v1.2.0 affecting a newly introduced outgoing webhooks feature. Specifically, in v1.2.0 there was a check missing from outgoing webhooks, so a team member creating outgoing webhooks could in theory find a way to listen to messages in private channels containing popular words like "a", "the", "at", etc. For added security, Mattermost v1.2.1 now installs with incoming and outgoing webhooks disabled by default.

To limit the impact of this security issue, Mattermost v1.2.0 has been removed from the source repo. It is recommended that anyone who's installed v1.2.0 upgrade to v1.2.1 via [the procedure described in the Mattermost Upgrade Guide](http://docs.mattermost.com/administration/upgrade.html#upgrade-team-edition-for-2-2-x-and-earlier).

### Release Highlights

#### Outgoing webhooks

- Mattermost users can now interact with external applications using [outgoing webhooks](http://docs.mattermost.com/developer/webhooks-outgoing.html)
- An [application template](https://github.com/mattermost/mattermost-integration-giphy) demonstrating user queries sent to the Giphy search engine via Mattermost webhooks now available
- A community application, [Matterbridge](https://github.com/42wim/matterbridge?files=1), shows how to use webhooks to connect Mattermost with IRC

#### Search Scope Modifiers

- Adding search term `in:[channel_url_name]` now limits searches within a specific channel
- Adding search term `from:[username]` now limits searches to messages from a specific user

#### Syntax Highlighting

- Syntax highlight for code blocks now available for `Diff, Apache, Makefile, HTTP, JSON, Markdown, JavaScript, CSS, nginx, ObjectiveC, Python, XML, Perl, Bash, PHP, CoffeeScript, C, SQL, Go, Ruby, Java, and ini`

#### Usability Improvements

- Added tutorial to teach new users how to use Mattermost
- Various performance improvements to support teams with hundreds of users
- Direct Messages "More" menu now lets you search for users by username and real name

### Improvements

Onboarding

- New tutorial explaining how to use Mattermost for new users

Messaging and Notifications

- Users can now search for teammates to add to **Direct Message** list via **More** menu
- Users can now personalize Direct Messages list by removing users listed
- Link previews - Adding URL with .gif file adds image below message
- Added new browser tab alerts to indicate unread messages and mentions

Search

- Adding search term `in:[channel_url_name]` now limits searches within a specific channel
- Adding search term `from:[username]` now limits searches to messages from a specific user
- Tip explaining search options when clicking into search box

Integrations

- [Outgoing webhooks](http://docs.mattermost.com/developer/webhooks-outgoing.html) now available
- Made available [application template showing outgoing webhooks working with Mattermost and external application](https://github.com/mattermost/mattermost-integration-giphy)

User Interface

- Member list in Channel display now scrollable, and includes Message button to message channel members directly
- Added ability to edit previous message by hitting UP arrow
- Syntax highlighting added for code blocks
   - Languages include `Diff, Apache, Makefile, HTTP, JSON, Markdown, Java, CSS, nginx, ObjectiveC, Python, XML, Perl, Bash, PHP, CoffeeScript, C, SQL, Go, Ruby, Java, and ini`.
   - Use by adding the name of the language on the first link of the code block, for example: ```python
   - Syntax color theme can be defined under **Account Settings** > **Appearance Settings** > **Custom Theme**
- Updated Drag & Drop UI
- Added 24 hour time display option

Team Settings

- Added Team Settings option to include account creation URL on team login page
- Added Team Settings option to include link to given team on root page
- Ability to rotate invite code for invite URL

Extras

- Added `/shrug KEYWORD` command to output: `¯\_(ツ)_/¯ KEYWORD`
- Added `/me KEYWORD` command to output: _`KEYWORD`_
- Added setting option to send a message on control-enter instead of enter

System Console

- New statistics page
- Configurable option to create an account directly from team page

#### Bug Fixes  

- Various fixes to theme colors
- Fixed issue with the centre channel scroll position jumping when right hand side was opened and closed
- Added support for simultaneous login to different teams in different browser tabs
- Incoming webhooks no longer disrupted when channel is deleted
- You can now paste a Mattermost incoming webhook URL into the same field designed for a Slack URL and integrations will work

### Compatibility  

- IE 11 new minimum version for IE, since IE 10 share fell below 5% on desktop
- Safari 9 new minimum version for Safari, since Safari 7 and 8 fell below 1% each on desktop

#### Config.json Changes from v1.1 to v1.2

Multiple settings were added to `config.json`. These options can be modified in the System Console, or manually updated in the existing config.json file. This is a list of changes and their new default values in a fresh install:
- Under `TeamSettings` in `config.json`:
  - Added: `"RestrictTeamNames": true` to control whether team names can contain reserved words like www, admin, support, test, etc.
  - Added: `"EnableTeamListing": false` to control whether teams can be listed on the root page of the site
- Under `ServiceSettings` in `config.json`
  - Added: `"EnableOutgoingWebhooks": false` to control whether outgoing webhooks are enabled
  - Changed: `"EnableIncomingWebhooks": true` to `"EnableIncomingWebhooks": false` to turn incoming webhooks off by default, to increase security of default install. Documentation updated to enable webhooks before use.

#### Database Changes from v1.1 to v1.2

The following is for informational purposes only, no action needed. Mattermost automatically upgrades database tables from the previous version's schema using only additions. Sessions table is dropped and rebuilt, no team data is affected by this.

##### Channels Table
1. Renamed `Description` to `Header`
2. Added `Purpose` column with type `varchar(1024)`

##### Preferences Table
1. Added `Preferences` Table

##### Teams Table
1. Added `InviteId` column with type `varchar(32)`
2. Added `AllowOpenInvite` column with type `tinyint(1)`
3. Added `AllowTeamListing` column with type `tinyint(1)`
4. Added `idx_teams_invite_id` index

#### Known Issues

- When navigating to a page with new messages as well as message containing inline images added via markdown, the channel may move up and down while loading the inline images
- Microsoft Edge does not yet support drag and drop
- After upgrading to v1.2 existing users will see the newly added tutorial tips upon login (this is a special case for v1.2 and will not happen in future upgrades)
- Channel list becomes reordered when there are lowercase channel names in a Postgres database
- Member list only shows "20" members for channels with more than 20 members
- Searches containing punctuation are not highlighted in the results (including in: or from: search modifiers and searches with quotations)
- Media files of type .avi .mkv .wmv .mov .flv .mp4a do not play  properly
- Editing a post so that it's text is blank (which should delete it) throws a 404
- No scroll bar in centre channel
- Theme color import from Slack fails to import the “Active Channel” selection color
- Pasting images into text box fails to upload on Firefox and Safari
- Users cannot claim accounts imported from Slack via password reset
- Slack import @mentions break

#### Contributors

Many thanks to our external contributors. In no particular order:

- [florianorben](https://github.com/florianorben), [trashcan](https://github.com/trashcan), [girishso](https://github.com/girishso), [apaatsio](https://github.com/apaatsio), [jlebleu](https://github.com/jlebleu), [stasvovk](https://github.com/stasvovk), [mcmillhj](https://github.com/mcmillhj), [sharms](https://github.com/sharms), [jvasallo](https://github.com/jvasallo), [layzerar](https://github.com/layzerar), [optimistiks](https://github.com/optimistiks), [Tsynapse](https://github.com/Tsynapse), [vinnymac](https://github.com/vinnymac), [yuvipanda](https://github.com/yuvipanda), [toyorg](https://github.com/toyorg)

## Release v1.2.0 (Redacted Release)

- **Final release:** 2015-11-16 (**Note:** This release was removed from public availability and replaced by v1.2.1 owing to a security issue with the new outgoing webhooks feature. See v1.2.1 Release Notes for details).

## Release v1.1.1 (Bug Fix Release)

Released 2015-10-20

### About Bug Fix Releases

This is a bug fix release (v1.1.1) and recommended only for users needing a fix to the specific issue listed below. All other users should use the most recent major stable build release (v1.1.0).

[View more information on Mattermost release numbering](http://docs.mattermost.com/process/release-process.html#release-numbering).

### Release Purpose

#### Provide option for upgrading database from Mattermost v0.7 to v1.1

Upgrading Mattermost v0.7 to Mattermost v1.1 originally required installing Mattermost v1.0 to upgrade from the Mattermost v0.7 database, followed by an install of Mattermost v1.1.

This was problematic for installing Mattermost with GitLab omnibus since GitLab 8.0 contained Mattermost v0.7 and GitLab 8.1 was to include Mattermost v1.1

Therefore Mattermost v1.1.1 was created that can upgrade the database in Mattermost v0.7 to Mattermost v1.1 directly.

Users who configured Mattermost v0.7 within GitLab via the `config.json` file should consult [documentation on upgrading configurations from Mattermost v0.7 to Mattermost v1.1](http://docs.mattermost.com/administration/upgrade.html#upgrade-team-edition-for-2-2-x-and-earlier).

#### Removes 32-char limit on salts

Mattermost v1.1 introduced a 32-char limit on salts that broke the salt generating in GitLab and this restriction was removed for 1.1.1.

## Release v1.1.0

Released: 2015-10-16

### Release Highlights

#### Incoming Webhooks

Mattermost now supports incoming webhooks for channels and private groups. This developer feature is available from the Account Settings -> Integrations menu. Documentation on how developers can use the webhook functionality to build custom integrations, along with samples, is available at http://mattermost.org/webhooks.

### Improvements

Integrations

- Improved support for incoming webhooks, including the ability to override a username and post as a bot instead

Documentation

- Added documentation on config.json and System Console settings
- Docker Toolbox replaces deprecated Boot2Docker instructions in container install documentation

Theme Colors

- Improved appearance of dark themes

System Console

- Client side errors now written to server logs
- Added "EnableSecurityFixAlert" option to receive alerts on relevant security fix alerts
- Various improvements to System Console UI and help text

Messaging and Notifications

- Replaced "Quiet Mode" in the Channel Notification Settings with an option to only show unread indicator when mentioned

### Bug Fixes

- Fixed regression causing "Get Public Link" on images not to work
- Fixed bug where certain characters caused search errors
- Fixed bug where System Administrator did not have Team Administrator permissions
- Fixed bug causing scrolling to jump when the right hand sidebar opened and closed

### Known Issues

- Slack import is unstable due to change in Slack export format
- Uploading a .flac file breaks the file previewer on iOS

### Compatibility

#### Config.json Changes from v1.0 to v1.1

##### Service Settings

Multiple settings were added to `config.json` and System Console UI. Prior to upgrading the Mattermost binaries from the previous versions, these options would need to be manually updated in existing config.json file. This is a list of changes and their new default values in a fresh install:
- Under `ServiceSettings` in `config.json`:
  - Added: `"EnablePostIconOverride": false` to control whether webhooks can override profile pictures
  - Added: `"EnablePostUsernameOverride": false` to control whether webhooks can override profile pictures
  - Added: `"EnableSecurityFixAlert": true` to control whether the system is alerted to security updates

#### Database Changes from v1.0 to v1.1

The following is for informational purposes only, no action needed. Mattermost automatically upgrades database tables from the previous version's schema using only additions. Sessions table is dropped and rebuilt, no team data is affected by this.

##### ChannelMembers Table
1. Removed `NotifyLevel` column
2. Added `NotifyProps` column with type `varchar(2000)` and default value `{}`

### Contributors

Many thanks to our external contributors. In no particular order:

- [chengweiv5](https://github.com/chengweiv5), [pstonier](https://github.com/pstonier), [teviot](https://github.com/teviot), [tmuwandi](https://github.com/tmuwandi), [driou](https://github.com/driou), [justyns](https://github.com/justyns), [drbaker](https://github.com/drbaker), [thomas9987](https://github.com/thomas9987), [chuck5](https://github.com/chuck5), [sjmog](https://github.com/sjmog), [chengkun](https://github.com/chengkun), [sexybern](https://github.com/sexybern), [tomitm](https://github.com/tomitm), [stephenfin](https://github.com/stephenfin)

## Release v1.0.0

Released 2015-10-02

### Release Highlights

#### Markdown

Markdown support is now available across messages, comments and channel descriptions for:

- **Headings** - in five different sizes to help organize your thoughts
- **Lists** - both numbered and bullets
- **Font formatting** - including **bold**, _italics_, ~~strikethrough~~, `code`, links, and block quotes)
- **In-line images** - useful for creating buttons and status messages
- **Tables** - for keeping things organized
- **Emoticons** - translation of emoji codes to images like :sheep: :boom: :rage1: :+1:

See [documentation](https://docs.mattermost.com/help/messaging/formatting-text.html) for full details.

#### Themes

Themes as been significantly upgraded in this release with:

- 4 pre-set themes, two light and two dark, to customize your experience
- 18 detailed color setting options to precisely match the colors of your other tools or preferences
- Ability to import themes from Slack

#### System console and command line tools

Added new web-based System Console for managing instance level configuration. This lets IT admins conveniently:

- _access core settings_, like server, database, email, rate limiting, file store, SSO, and log settings,
- _monitor operations_, by quickly accessing log files and user roles, and
- _manage teams_, with essential functions such as team role assignment and password reset

In addition new command line tools are available for managing Mattermost system roles, creating users, resetting passwords, getting version info and other basic tasks.

Run `./platform -h` for documentation using the new command line tool.


### New Features

Messaging, Comments and Notifications

- Full markdown support in messages, comments, and channel description
- Support for emoji codes rendering to image files

Files and Images

- Added ability to play video and audio files

System Console

- UI to change config.json settings
- Ability to view log files from console
- Ability to reset user passwords
- Ability for IT admin to manage members across multiple teams from single interface

User Interface

- Ability to set custom theme colors
- Replaced single color themes with pre-set themes
- Added ability to import themes from Slack

Integrations

- (Preview) Initial support for incoming webhooks

### Improvements

Documentation

- Added production installation instructions
- Updated software and hardware requirements documentation
- Re-organized install instructions out of README and into separate files
- Added Code Contribution Guidelines
- Added new hardware sizing recommendations
- Consolidated licensing information into LICENSE.txt and NOTICE.txt
- Added markdown documentation

Performance

- Enabled Javascript optimizations
- Numerous improvements in center channel and mobile web

Code Quality

- Reformatted Javascript per Mattermost Style Guide

User Interface

- Added version, build number, build date and build hash under Account Settings -> Security

Licensing

- Compiled version of Mattermost v1.0.0 now available under MIT license

### Bug Fixes

- Fixed issue so that SSO option automatically set `EmailVerified=true` (it was false previously)

### Compatibility

A large number of settings were changed in `config.json` and a System Console UI was added. This is a very large change due to Mattermost releasing as v1.0 and it's unlikely a change of this size would happen again.

Prior to upgrading the Mattermost binaries from the previous versions, the below options would need to be manually updated in your existing config.json file to migrate successfully. This is a list of changes and their new default values in a fresh install:
#### Config.json Changes from v0.7 to v1.0

##### Service Settings

- Under `ServiceSettings` in `config.json`:
  - Moved: `"SiteName": "Mattermost"` which was added to `TeamSettings`
  - Removed: `"Mode" : "dev"` which deprecates a high level dev mode, now replaced by granular controls
  - Renamed: `"AllowTesting" : false` to `"EnableTesting": false` which allows the use of `/loadtest` slash commands during development
  - Removed: `"UseSSL": false` boolean replaced by `"ConnectionSecurity": ""` under `Security` with new options: _None_ (`""`), _TLS_ (`"TLS"`) and _StartTLS_ ('"StartTLS"`)
  - Renamed: `"Port": "8065"` to `"ListenAddress": ":8065"` to define address on which to listen. Must be prepended with a colon.
  - Removed: `"Version": "developer"` removed and version information now stored in `model/version.go`
  - Removed: `"Shards": {}` which was not used
  - Moved: `"InviteSalt": "gxHVDcKUyP2y1eiyW8S8na1UYQAfq6J6"` to `EmailSettings`
  - Moved: `"PublicLinkSalt": "TO3pTyXIZzwHiwyZgGql7lM7DG3zeId4"` to `FileSettings`
  - Renamed and Moved `"ResetSalt": "IPxFzSfnDFsNsRafZxz8NaYqFKhf9y2t"` to `"PasswordResetSalt": "vZ4DcKyVVRlKHHJpexcuXzojkE5PZ5eL"` and moved to `EmailSettings`
  - Removed: `"AnalyticsUrl": ""` which was not used
  - Removed: `"UseLocalStorage": true` which is replaced by `"DriverName": "local"` in `FileSettings`
  - Renamed and Moved: `"StorageDirectory": "./data/"` to `Directory` and moved to `FileSettings`
  - Renamed: `"AllowedLoginAttempts": 10` to `"MaximumLoginAttempts": 10`
  - Renamed, Reversed and Moved: `"DisableEmailSignUp": false` renamed `"EnableSignUpWithEmail": true`, reversed meaning of `true`, and moved to `EmailSettings`
  - Added: `"EnableOAuthServiceProvider": false` to enable OAuth2 service provider functionality
  - Added: `"EnableIncomingWebhooks": false` to enable incoming webhooks feature

##### Team Settings

- Under `TeamSettings` in `config.json`:
  - Renamed: `"AllowPublicLink": true` renamed to `"EnablePublicLink": true` and moved to `FileSettings`
  - Removed: `AllowValetDefault` which was a guest account feature that is deprecated
  - Removed: `"TermsLink": "/static/help/configure_links.html"` removed since option didn't need configuration
  - Removed: `"PrivacyLink": "/static/help/configure_links.html"` removed since option didn't need configuration
  - Removed: `"AboutLink": "/static/help/configure_links.html"` removed since option didn't need configuration
  - Removed: `"HelpLink": "/static/help/configure_links.html"` removed since option didn't need configuration
  - Removed: `"ReportProblemLink": "/static/help/configure_links.html"` removed since option didn't need configuration
  - Removed: `"TourLink": "/static/help/configure_links.html"` removed since option didn't need configuration
  - Removed: `"DefaultThemeColor": "#2389D7"` removed since theme colors changed from 1 to 18, default theme color option may be added back later after theme color design stablizes
  - Renamed: `"DisableTeamCreation": false` to `"EnableUserCreation": true` and reversed
  - Added: ` "EnableUserCreation": true` added to disable ability to create new user accounts in the system

##### SSO Settings

- Under `SSOSettings` in `config.json`:
  - Renamed Category: `SSOSettings` to `GitLabSettings`
  - Renamed: `"Allow": false` to `"Enable": false` to enable GitLab SSO

##### AWS Settings

- Under `AWSSettings` in `config.json`:
  - This section was removed and settings moved to `FileSettings`
  - Renamed and Moved: `"S3AccessKeyId": ""` renamed `"AmazonS3AccessKeyId": "",` and moved to `FileSettings`
  - Renamed and Moved: `"S3SecretAccessKey": ""` renamed `"AmazonS3SecretAccessKey": "",` and moved to `FileSettings`
  - Renamed and Moved: `"S3Bucket": ""` renamed `"AmazonS3Bucket": "",` and moved to `FileSettings`
  - Renamed and Moved: `"S3Region": ""` renamed `"AmazonS3Region": "",` and moved to `FileSettings`

##### Image Settings

- Under `ImageSettings` in `config.json`:
  - Renamed: `"ImageSettings"` section to `"FileSettings"`
  - Added: `"DriverName" : "local"` to specify the file storage method, `amazons3` can also be used to setup S3

##### EmailSettings

- Under `EmailSettings` in `config.json`:
  - Removed: `"ByPassEmail": "true"` which is replaced with `SendEmailNotifications` and `RequireEmailVerification`
  - Added: `"SendEmailNotifications" : "false"` to control whether email notifications are sent
  - Added: `"RequireEmailVerification" : "false"` to control if users need to verify their emails
  - Replaced: `"UseTLS": "false"` with `"ConnectionSecurity": ""` with options: _None_ (`""`), _TLS_ (`"TLS"`) and _StartTLS_ (`"StartTLS"`)
  - Replaced: `"UseStartTLS": "false"` with `"ConnectionSecurity": ""` with options: _None_ (`""`), _TLS_ (`"TLS"`) and _StartTLS_ (`"StartTLS"`)

##### Privacy Settings

- Under `PrivacySettings` in `config.json`:
  - Removed: `"ShowPhoneNumber": "true"` which was not used
  - Removed: `"ShowSkypeId" : "true"` which was not used

### Database Changes from v0.7 to v1.0

The following is for informational purposes only, no action needed. Mattermost automatically upgrades database tables from the previous version's schema using only additions. Sessions table is dropped and rebuilt, no team data is affected by this.

##### Users Table
1. Added `ThemeProps` column with type `varchar(2000)` and default value `{}`

##### Teams Table
1. Removed `AllowValet` column

##### Sessions Table
1. Renamed `Id` column `Token`
2. Renamed `AltId` column `Id`
3. Added `IsOAuth` column with type `tinyint(1)` and default value `0`

##### OAuthAccessData Table
1. Added new table `OAuthAccessData`
2. Added `AuthCode` column with type `varchar(128)`
3. Added `Token` column with type `varchar(26)` as the primary key
4. Added `RefreshToken` column with type `varchar(26)`
5. Added `RedirectUri` column with type `varchar(256)`
6. Added index on `AuthCode` column

##### OAuthApps Table
1. Added new table `OAuthApps`
2. Added `Id` column with type `varchar(26)` as primary key
2. Added `CreatorId` column with type `varchar(26)`
2. Added `CreateAt` column with type `bigint(20)`
2. Added `UpdateAt` column with type `bigint(20)`
2. Added `ClientSecret` column with type `varchar(128)`
2. Added `Name` column with type `varchar(64)`
2. Added `Description` column with type `varchar(512)`
2. Added `CallbackUrls` column with type `varchar(1024)`
2. Added `Homepage` column with type `varchar(256)`
3. Added index on `CreatorId` column

##### OAuthAuthData Table
1. Added new table `OAuthAuthData`
2. Added `ClientId` column with type `varchar(26)`
2. Added `UserId` column with type `varchar(26)`
2. Added `Code` column with type `varchar(128)` as primary key
2. Added `ExpiresIn` column with type `int(11)`
2. Added `CreateAt` column with type `bigint(20)`
2. Added `State` column with type `varchar(128)`
2. Added `Scope` column with type `varchar(128)`

##### IncomingWebhooks Table
1. Added new table `IncomingWebhooks`
2. Added `Id` column with type `varchar(26)` as primary key
2. Added `CreateAt` column with type `bigint(20)`
2. Added `UpdateAt` column with type `bigint(20)`
2. Added `DeleteAt` column with type `bigint(20)`
2. Added `UserId` column with type `varchar(26)`
2. Added `ChannelId` column with type `varchar(26)`
2. Added `TeamId` column with type `varchar(26)`
3. Added index on `UserId` column
3. Added index on `TeamId` column

##### Systems Table
1. Added new table `Systems`
2. Added `Name` column with type `varchar(64)` as primary key
3. Added `Value column with type `varchar(1024)`

### Contributors

Many thanks to our external contributors. In no particular order:

- [jdeng](https://github.com/jdeng), [Trozz](https://github.com/Trozz), [LAndres](https://github.com/LAndreas), [JessBot](https://github.com/JessBot), [apaatsio](https://github.com/apaatsio), [chengweiv5](https://github.com/chengweiv5)

## Release v0.7.0 (Beta1)

Released 2015-09-05

### Release Highlights

#### Improved GitLab Mattermost support

Following the release of Mattermost v0.6.0 Alpha, GitLab 7.14 offered an automated install of Mattermost with GitLab Single Sign-On (co-branded as "GitLab Mattermost") in its omnibus installer.

New features, improvements, and bug fixes recommended by the GitLab community were incorporated into Mattermost v0.7.0 Beta1--in particular, extending support of GitLab SSO to team creation, and restricting team creation to users with verified emails from a configurable list of domains.

#### Slack Import (Preview)

Preview of Slack import functionality supports the processing of an "Export" file from Slack containing account information and public channel archives from a Slack team.   

- In the feature preview, emails and usernames from Slack are used to create new Mattermost accounts, which users can activate by going to the Password Reset screen in Mattermost to set new credentials.
- Once logged in, users will have access to previous Slack messages shared in public channels, now imported to Mattermost.  

Limitations:

- Slack does not export files or images your team has stored in Slack's database. Mattermost will provide links to the location of your assets in Slack's web UI.
- Slack does not export any content from private groups or direct messages that your team has stored in Slack's database.
- The Preview release of Slack Import does not offer pre-checks or roll-back and will not import Slack accounts with username or email address collisions with existing Mattermost accounts. Also, Slack channel names with underscores will not import. Also, mentions do not yet resolve as Mattermost usernames (still show Slack ID). These issues are being addressed in [Mattermost v0.8.0 Migration Support](https://mattermost.atlassian.net/browse/PLT-22?filter=10002).

### New Features

GitLab Mattermost

- Ability to create teams using GitLab SSO (previously GitLab SSO only supported account creation and sign-in)
- Ability to restrict team creation to GitLab SSO and/or users with email verified from a specific list of domains.

File and Image Sharing

- New drag-and-drop file sharing to messages and comments
- Ability to paste images from clipboard to messages and comments

Messaging, Comments and Notifications

- Send messages faster with from optimistic posting and retry on failure

Documentation

- New style guidelines for Go, React and Javascript

### Improvements

Messaging, Comments and Notifications

- Performance improvements to channel rendering
- Added "Unread posts" in left hand sidebar when notification indicator is off-screen

Documentation

- Install documentation improved based on early adopter feedback

### Bug Fixes

- Fixed multiple issues with GitLab SSO, installation and on-boarding
- Fixed multiple IE 10 issues
- Fixed broken link in verify email function
- Fixed public links not working on mobile

### Contributors

Many thanks to our external contributors. In no particular order:

- [asubset](https://github.com/asubset), [felixbuenemann](https://github.com/felixbuenemann), [CtrlZvi](https://github.com/CtrlZvi), [BastienDurel](https://github.com/BastienDurel), [manusajith](https://github.com/manusajith), [doosp](https://github.com/doosp), [zackify](https://github.com/zackify), [willstacey](https://github.com/willstacey)

Special thanks to the GitLab Mattermost early adopter community who influenced this release, and who play a pivotal role in bringing Mattermost to over 100,000 organizations using GitLab today. In no particular order:

- [cifvts](http://forum.mattermost.org/users/cifvts/activity), [Chryb](https://gitlab.com/u/Chryb), [cookacounty](https://gitlab.com/u/cookacounty), [bweston92](https://gitlab.com/u/bweston92), [mablae](https://gitlab.com/u/mablae), [picharmer](https://gitlab.com/u/picharmer), [cmtonkinson](https://gitlab.com/u/cmtonkinson), [cmthomps](https://gitlab.com/u/cmthomps), [m.gamperl](https://gitlab.com/u/m.gamperl), [StanMarsh](https://gitlab.com/u/StanMarsh), [jeanmarc-leroux](https://gitlab.com/u/jeanmarc-leroux), [dnoe](https://gitlab.com/u/dnoe), [dblessing](https://gitlab.com/u/dblessing), [mechanicjay](https://gitlab.com/u/mechanicjay), [larsemil](https://gitlab.com/u/larsemil), [vga](https://gitlab.com/u/vga), [stanhu](https://gitlab.com/u/stanhu), [kohenkatz](https://gitlab.com/u/kohenkatz), [RavenB1](https://gitlab.com/u/RavenB1), [booksprint](http://forum.mattermost.org/users/booksprint/activity), [scottcorscadden](http://forum.mattermost.org/users/scottcorscadden/activity), [sskmani](http://forum.mattermost.org/users/sskmani/activity), [gosure](http://forum.mattermost.org/users/gosure/activity), [jigarshah](http://forum.mattermost.org/users/jigarshah/activity)

Extra special thanks to GitLab community leaders for successful release of GitLab Mattermost Alpha:

- [marin](https://gitlab.com/u/marin), [sytse](https://gitlab.com/u/sytse)


## Release v0.6.0 (Alpha)

Released 2015-08-07

### Release Highlights

- Simplified on-prem install
- Support for GitLab Mattermost (GitLab SSO, Postgres support, IE 10+ support)

### Compatibility

*Note: While use of Mattermost Preview (v0.5.0) and Mattermost Alpha (v0.6.0) in production is not recommended, we document compatibility considerations for a small number of organizations running Mattermost in production, supported directly by Mattermost product team.*

- Switched Team URLs from team.domain.com to domain.com/team

### New Features

GitLab Mattermost

- OAuth2 support for GitLab Single Sign-On
- PostgreSQL support for GitLab Mattermost users
- Support for Internet Explorer 10+ for GitLab Mattermost users

File and Image Sharing

- New thumbnails and formatting for files and images

Messaging, Comments and Notifications

- Users now see posts they sent highlighted in a different color
- Mentions can now also trigger on user-defined words

Security and Administration

- Enable users to view and log out of active sessions
- Team Admin can now delete posts from any user

On-boarding

- “Off-Topic” now available as default channel, in addition to “Town Square”

### Improvements

Installation

- New "ByPassEmail" setting enables Mattermost to operate without having to set up email
- New option to use local storage instead of S3
- Removed use of Redis to simplify on-premise installation

On-boarding

- Team setup wizard updated with usability improvements

Documentation

- Install documentation improved based on early adopter feedback

### Contributors

Many thanks to our external contributors. In no particular order:

- [ralder](https://github.com/ralder), [jedisct1](https://github.com/jedisct1), [faebser](https://github.com/faebser), [firstrow](https://github.com/firstrow), [haikoschol](https://github.com/haikoschol), [adamenger](https://github.com/adamenger)

## Release v0.5.0 (Preview)

Released 2015-06-24

### Release Highlights

- First release of Mattermost as a team communication service for sharing messagse and files across PCs and phones, with archiving and instant search.

### New Features

Messaging and File Sharing

- Send messages, comments, files and images across public, private and 1-1 channels
- Personalize notifications for unreads and mentions by channel
- Use #hashtags to tag and find messages, discussions and files

Archiving and Search

- Search public and private channels for historical messages and comments
- View recent mentions of your name, username, nickname, and custom search terms

Anywhere Access

- Use Mattermost from web-enabled PCs and phones
- Define team-specific branding and color themes across your devices<|MERGE_RESOLUTION|>--- conflicted
+++ resolved
@@ -4,7 +4,7 @@
 
 Also see [changelog in progress](http://bit.ly/2nK3cVf) for the next release.
 
-<<<<<<< HEAD
+
 ## Release v3.9.0
 
 Release Date: May 16, 2017
@@ -241,16 +241,11 @@
 
 - [coreyhulen](https://github.com/coreyhulen), [csduarte](https://github.com/csduarte)
 
-## Release v3.8.0
-=======
 ## Release v3.8.2
->>>>>>> 69232472
+
 
 ### Notes on Patch Release
 
-<<<<<<< HEAD
-### Security Update
-=======
  - **v3.8.2, released 2017-04-21**
    - Changed the client to use `window.location.origin` instead of siteURL, fixing WebSocket connection issues with Mattermost 3.8 upgrade.
    - Fixed a few APIv4 endpoints in support of the next [React Native mobile app](https://github.com/mattermost/mattermost-mobile) release.
@@ -261,7 +256,6 @@
    - Fixed a permission issue with group message channel creation.
  - **v3.8.0, released 2017-04-16**
    - Original 3.8 release
->>>>>>> 69232472
 
 ### Security Update
 
