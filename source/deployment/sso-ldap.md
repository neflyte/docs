--- conflicted
+++ resolved
@@ -77,11 +77,7 @@
 There are two main ways to do this: 
 
 1. User Deletion: If the user is completely removed from the AD/LDAP server, they will be deactivated in Mattermost on the next synchronization. 
-<<<<<<< HEAD
-2. User Filter: Set the [user filter](https://docs.mattermost.com/administration/config-settings.html#user-filter) to select only the subset of AD/LDAP users you want to have access to Mattermost. When someone is removed from the selected group, they will be deactivated in Mattermost on the next synchronization. 
-=======
 2. User Filter: Set the [user filter](https://docs.mattermost.com/administration/config-settings.html#user-filter) to only select the subset of AD/LDAP users you want to have access to Mattermost. When someone is removed from the selected group, they will be deactivated in Mattermost on the next synchronization. 
->>>>>>> 88f90a85
 
 For Active Directory, to filter out deactivated users you must set the user filter to `(&(objectCategory=Person)(!(UserAccountControl:1.2.840.113556.1.4.803:=2)))`.  
 
