--- conflicted
+++ resolved
@@ -160,11 +160,7 @@
 
 You can configure one or more search replicas to isolate search queries. A search replica is similar to a read replica, but is used only for handling search queries.
 
-<<<<<<< HEAD
-#### Global Deployments (Enterprise Edition roadmap feature)
-=======
 #### Global Deployments (Enterprise Edition)
->>>>>>> bf97b87c
 
 Enterprise customers with deployments spanning many time zones can contact the [Enterprise Team](https://about.mattermost.com/contact/) for advanced configurations to minimize latency by:    
 
