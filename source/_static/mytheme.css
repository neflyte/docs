/* Redesign 2021 - Fonts */
@import url("https://use.typekit.net/hzs0pdc.css");
@import url('https://fonts.googleapis.com/css2?family=Fira+Mono:wght@400;700&family=Noto+Sans:ital,wght@0,400;0,700;1,400;1,700&display=swap');

/* Variables */
:root {
	--center-channel-text-64: rgba(61, 60, 64, 0.64);
	--center-channel-text: rgba(61, 60, 64, 1);
	--neutral-50: #F4F4F6;
	--neutral-100: #E8E9ED;
	--neutral-600: #767D93;
	--neutral-950: #363A45;
}

/* Pygment CSS transfer to reduce CSS assets */
pre {
	line-height: 125%;
}

td.linenos .normal {
	color: inherit;
	background-color: transparent;
	padding-left: 5px;
	padding-right: 5px;
}

span.linenos {
	color: inherit;
	background-color: transparent;
	padding-left: 5px;
	padding-right: 5px;
}

td.linenos .special {
	color: #000000;
	background-color: #ffffc0;
	padding-left: 5px;
	padding-right: 5px;
}

span.linenos.special {
	color: #000000;
	background-color: #ffffc0;
	padding-left: 5px;
	padding-right: 5px;
}

.highlight .hll {
	background-color: #ffffcc
}

.highlight {
	background: #eeffcc;
}

.highlight .c {
	color: #408090;
	font-style: italic
}

/* Comment */
.highlight .err {
	border: 1px solid #FF0000
}

/* Error */
.highlight .k {
	color: #007020;
	font-weight: bold
}

/* Keyword */
.highlight .o {
	color: #666666
}

/* Operator */
.highlight .ch {
	color: #408090;
	font-style: italic
}

/* Comment.Hashbang */
.highlight .cm {
	color: #408090;
	font-style: italic
}

/* Comment.Multiline */
.highlight .cp {
	color: #007020
}

/* Comment.Preproc */
.highlight .cpf {
	color: #408090;
	font-style: italic
}

/* Comment.PreprocFile */
.highlight .c1 {
	color: #408090;
	font-style: italic
}

/* Comment.Single */
.highlight .cs {
	color: #408090;
	background-color: #fff0f0
}

/* Comment.Special */
.highlight .gd {
	color: #A00000
}

/* Generic.Deleted */
.highlight .ge {
	font-style: italic
}

/* Generic.Emph */
.highlight .gr {
	color: #FF0000
}

/* Generic.Error */
.highlight .gh {
	color: #000080;
	font-weight: bold
}

/* Generic.Heading */
.highlight .gi {
	color: #00A000
}

/* Generic.Inserted */
.highlight .go {
	color: #333333
}

/* Generic.Output */
.highlight .gp {
	color: #c65d09;
	font-weight: bold
}

/* Generic.Prompt */
.highlight .gs {
	font-weight: bold
}

/* Generic.Strong */
.highlight .gu {
	color: #800080;
	font-weight: bold
}

/* Generic.Subheading */
.highlight .gt {
	color: #0044DD
}

/* Generic.Traceback */
.highlight .kc {
	color: #007020;
	font-weight: bold
}

/* Keyword.Constant */
.highlight .kd {
	color: #007020;
	font-weight: bold
}

/* Keyword.Declaration */
.highlight .kn {
	color: #007020;
	font-weight: bold
}

/* Keyword.Namespace */
.highlight .kp {
	color: #007020
}

/* Keyword.Pseudo */
.highlight .kr {
	color: #007020;
	font-weight: bold
}

/* Keyword.Reserved */
.highlight .kt {
	color: #902000
}

/* Keyword.Type */
.highlight .m {
	color: #208050
}

/* Literal.Number */
.highlight .s {
	color: #4070a0
}

/* Literal.String */
.highlight .na {
	color: #4070a0
}

/* Name.Attribute */
.highlight .nb {
	color: #007020
}

/* Name.Builtin */
.highlight .nc {
	color: #0e84b5;
	font-weight: bold
}

/* Name.Class */
.highlight .no {
	color: #60add5
}

/* Name.Constant */
.highlight .nd {
	color: #555555;
	font-weight: bold
}

/* Name.Decorator */
.highlight .ni {
	color: #d55537;
	font-weight: bold
}

/* Name.Entity */
.highlight .ne {
	color: #007020
}

/* Name.Exception */
.highlight .nf {
	color: #06287e
}

/* Name.Function */
.highlight .nl {
	color: #002070;
	font-weight: bold
}

/* Name.Label */
.highlight .nn {
	color: #0e84b5;
	font-weight: bold
}

/* Name.Namespace */
.highlight .nt {
	color: #062873;
	font-weight: bold
}

/* Name.Tag */
.highlight .nv {
	color: #bb60d5
}

/* Name.Variable */
.highlight .ow {
	color: #007020;
	font-weight: bold
}

/* Operator.Word */
.highlight .w {
	color: #bbbbbb
}

/* Text.Whitespace */
.highlight .mb {
	color: #208050
}

/* Literal.Number.Bin */
.highlight .mf {
	color: #208050
}

/* Literal.Number.Float */
.highlight .mh {
	color: #208050
}

/* Literal.Number.Hex */
.highlight .mi {
	color: #208050
}

/* Literal.Number.Integer */
.highlight .mo {
	color: #208050
}

/* Literal.Number.Oct */
.highlight .sa {
	color: #4070a0
}

/* Literal.String.Affix */
.highlight .sb {
	color: #4070a0
}

/* Literal.String.Backtick */
.highlight .sc {
	color: #4070a0
}

/* Literal.String.Char */
.highlight .dl {
	color: #4070a0
}

/* Literal.String.Delimiter */
.highlight .sd {
	color: #4070a0;
	font-style: italic
}

/* Literal.String.Doc */
.highlight .s2 {
	color: #4070a0
}

/* Literal.String.Double */
.highlight .se {
	color: #4070a0;
	font-weight: bold
}

/* Literal.String.Escape */
.highlight .sh {
	color: #4070a0
}

/* Literal.String.Heredoc */
.highlight .si {
	color: #70a0d0;
	font-style: italic
}

/* Literal.String.Interpol */
.highlight .sx {
	color: #c65d09
}

/* Literal.String.Other */
.highlight .sr {
	color: #235388
}

/* Literal.String.Regex */
.highlight .s1 {
	color: #4070a0
}

/* Literal.String.Single */
.highlight .ss {
	color: #517918
}

/* Literal.String.Symbol */
.highlight .bp {
	color: #007020
}

/* Name.Builtin.Pseudo */
.highlight .fm {
	color: #06287e
}

/* Name.Function.Magic */
.highlight .vc {
	color: #bb60d5
}

/* Name.Variable.Class */
.highlight .vg {
	color: #bb60d5
}

/* Name.Variable.Global */
.highlight .vi {
	color: #bb60d5
}

/* Name.Variable.Instance */
.highlight .vm {
	color: #bb60d5
}

/* Name.Variable.Magic */
.highlight .il {
	color: #208050
}

/* Literal.Number.Integer.Long */
/* End Pygment */


@media screen and (min-width: 1400px) {
	.wy-nav-content {
		height: auto;
		max-width: 100%;
	}
}

html,
body {
	height: 100%;
	overflow: hidden;
}

.pointer-events-none {
	pointer-events: none;
}

iframe {
	max-width: 100%;
}

/* Thermometer */
.c-thermometer {
	padding: 2rem 0 0;
	display: block;
	width: 270px;
	text-align: center;
	position: absolute;
	right: -2rem;
	top: 0;
	border-radius: 20px;
	font-size: 14px;
}

.c-thermometer__trigger:hover {
	filter: grayscale(0);
}

.c-thermometer__popup p {
	margin: 0 2rem;
}

.c-thermometer .c-thermometer__paragraph {
	margin-bottom: 1rem;
	color: var(--center-channel-text-64);
}

.c-thermometer__close {
	cursor: pointer;
	position: absolute;
	width: 2rem;
	height: 2rem;
	display: flex;
	align-items: center;
	justify-content: center;
	color: #999;
	font-size: 1.4rem;
	right: 0.4rem;
	top: 0.4rem;
}

.c-thermometer__close:hover {
	color: #444;
}

.c-thermometer__emojis {
	position: relative;
	display: flex;
	align-items: center;
	justify-content: space-between;
}

.c-thermometer__emojis p {
	margin: 0;
	font-size: inherit;
	color: var(--center-channel-text-64);
}

.c-thermometer__emoji {
	font-size: 28px;
}

.c-thermometer__emojis a {
	z-index: 2;
	position: relative;
	color: inherit;
	text-decoration: none;
	transition: all 0.2s ease;
	-moz-transition: all 0.2s ease;
	-webkit-transition: all 0.2s ease;
	filter: grayscale(100%);
	flex: 1;
}

.c-thermometer__emojis a:hover,
.c-thermometer__emojis a.selected {
	color: inherit;
	filter: grayscale(0);
}

/* Thermometer ends */

/* Thermometer Modal */

.c-thermometer-modal__container {
	display: none;
	position: fixed;
	left: 0;
	top: 0;
	width: 100%;
	height: 100%;
	z-index: 9999;
	background: rgb(0 0 0 / 50%);
}

.c-thermometer-modal__container>div {
	display: flex;
	align-items: center;
	justify-content: center;
	position: fixed;
	left: 0;
	top: 0;
	width: 100%;
	height: 100%;
	padding: 0 24px;
}

.c-thermometer-modal__content {
	background: #fff;
	border-radius: 10px;
	padding: 24px;
	max-width: 368px;
	width: 100%;
}

.c-thermometer-modal__content h3 {
	color: var(--center-channel-text);
	margin-bottom: 12px;
}

.c-thermometer-modal__textarea-footer {
	display: flex;
	justify-content: space-between;
	font-size: 12px;
	line-height: 24px;
}

.c-thermometer-modal__textarea__error {
	color: #FD5960;
	display: none;
}

.c-thermometer-modal__counter {
	color: var(--center-channel-text-64);
	text-align: right;
}

.c-thermometer-modal__content p {
	font-size: 14px;
	line-height: 17px;
	margin-bottom: 1rem;
	color: var(--center-channel-text-64);
}

.c-thermometer-modal__content textarea {
	border-radius: 4px;
	height: 142px;
	padding: 14px;
	font-size: 16px;
	resize: none;
	border: 1px solid rgba(61, 60, 64, 0.16);
	box-shadow: none;
}


.c-thermometer-modal__content textarea:focus {
	border-color: #166DE0;
}

.c-thermometer-modal__footer {
	display: flex;
	justify-content: center;
	padding-top: 20px;
}

.c-thermometer-modal__footer .btn {
	border-radius: 4px;
	height: 40px;
	padding: 0 20px;
	display: flex;
	justify-content: center;
	align-items: center;
	font-weight: 600;
	font-size: 14px;
	border: none;
}

.c-thermometer-modal__footer .btn-primary {
	background: #166DE0;
}

.c-thermometer-modal__footer .btn-primary:hover,
.c-thermometer-modal__footer .btn-primary:focus,
.c-thermometer-modal__footer .btn-primary:active {
	background: rgb(19, 93, 190);
}

/* Thermometer Modal Ends */

/* Thermometer Confirmation Popup */

.c-thermometer-popup {
	border-radius: 8px;
	border: 1px solid rgba(61, 60, 64, 0.08);
	box-shadow: 0px 4px 6px rgba(0, 0, 0, 0.12);
	padding: 16px 40px 24px;
	display: none;
	text-align: center;
	max-width: 210px;
	position: absolute;
	right: 0;
	top: -120px;
	background: white;
	z-index: 9;
}

.c-thermometer-popup h5 {
	font-size: 14px;
	margin: 8px 0;
	color: var(--center-channel-text);
}

.c-thermometer-popup p {
	font-size: 12px;
	line-height: 1.5;
	text-align: center;
	margin: 0;
}

.c-thermometer-popup__close {
	position: absolute;
	width: 24px;
	height: 24px;
	color: rgba(61, 60, 64, 0.72);
	display: flex;
	align-items: center;
	justify-content: center;
	border-radius: 4px;
	right: 8px;
	top: 8px;
	font-size: 22px;
	cursor: pointer;
	font-family: sans-serif;
	font-weight: 300;
}

.c-thermometer-popup__close:hover {
	color: var(--center-channel-text);
}

/* Thermometer Confirmation Popup Ends */

footer:not(.site-footer) {
	position: relative;
	border-top: 1px solid #dedede;
	margin-top: 24px;
	padding: 24px 0 40px;
	line-height: 150%;
	font-size: 14px;
}

footer:not(.site-footer) p {
	line-height: 150%;
	font-size: 14px;
}

.rst-footer-buttons {
	padding-bottom: 16px;
	width: 100%;
	display: flex;
	justify-content: flex-end;
	flex-direction: row-reverse;
	flex-wrap: wrap;
}

.rst-footer-buttons a:last-child {
	margin-right: 16px;
}

footer hr {
	display: none;
}

@media (max-width: 1024px) {
	footer {
		padding: 160px 0 20px;
	}

	.c-thermometer {
		width: 100%;
		left: 0;
		display: flex;
		justify-content: center;
		position: relative;
	}

	.c-thermometer__trigger {
		width: 270px;
	}

	.c-thermometer-popup {
		max-width: 100%;
		width: 100%;
		top: 20px;
	}
}



.features__table {
	margin-bottom: 50px;
}

.features__table td {
	padding: 10px 20px;
	width: 50%;
}

.features__table img {
	width: 100%;
}

.features__table p {
	font-size: 15px;
	line-height: 1.5;
	margin-top: 10px;
	opacity: .7;
}

.features__table h4 {
	margin-bottom: 10px;
	font-size: 17px;
	color: #555;
}

.rst-versions .rst-other-versions {
	color: rgba(255, 255, 255, 0.6);
	display: none;
	font-size: 90%;
	padding: 12px;
}

.rst-versions .rst-current-version {
	background-color: rgba(255, 255, 255, 0.1);
	color: #fff;
	text-transform: uppercase;
}

.rst-versions {
	background: #404040 none repeat scroll 0 0;
	border-style: none;
	/* removes the underlying theme's top border */
}

.rst-versions .rst-current-version .fa-cog {
	float: left;
}

.rst-versions.shift-up .rst-current-version .fa.fa-angle-up:before {
	/* converts to angle-down when the .shift-up class is applied (e.g. the options pane is visible) */
	content: "\f107";
}

.rst-content tt.literal,
.rst-content tt.literal,
.rst-content code.literal {
	color: #151515;
	background: #EEEEEE;
}

.rst-content .heading-link h4 {
	font-size: 105%;
}

.rst-content li>*:not(.first).admonition {
	margin-top: 12px;
	margin-bottom: 12px;
}

.rst-content li>img:not(.first) {
	margin-bottom: 12px;
}

.wy-grid-for-nav {
	padding-top: 70px;
}

.rst-versions {
	width: 350px;
}

.wy-nav-content {
	height: auto;
	width: 100%;
	max-width: 100%;
	padding-top: 26px;
}

.wy-menu-vertical li.toctree-l3.current li.toctree-l4>a {
	padding-left: 4rem;
	border: none;
}

.wy-table td,
.rst-content table.docutils td,
.rst-content table.field-list td {
	vertical-align: top;
}

.wy-nav-content .document {
	max-width: 1000px;
}

.wy-menu-vertical>ul.current {
	display: block;
}

.wy-menu-vertical li.toctree-l2.current li.toctree-l3.current>a {
	background: #E0E0E0;
}

.wy-menu-vertical li.toctree-l3.current li.toctree-l4.current>a {
	background: #cacaca;
}

.wy-menu-vertical li.toctree-l3.current li.toctree-l4>a {
	font-weight: bold;
	font-size: 0.95em;
}

.wy-menu-vertical li.toctree-l3.current li.toctree-l4>a {
	background: transparent;
	padding-right: 1em;
	overflow: hidden;
	text-overflow: ellipsis;
}

.wy-menu-vertical li.toctree-l3.current li.toctree-l4>a code {
	font-size: 1em;
	font-family: "Lato", "proxima-nova", "Helvetica Neue", Arial, sans-serif;
}

.wy-menu-vertical li.toctree-l2.current li.toctree-l3>a {
	background: transparent;
	border: none;
	font-size: 1em;
}

.wy-menu-vertical li.toctree-l2.current>a {
	background: #E0E0E0;
	border-color: #ddd;
	border-top: none;
}

.wy-menu-vertical li a {
	white-space: nowrap;
}

.wy-menu-vertical li.on a,
.wy-menu-vertical li.current>a {
	border-bottom: 1px solid #ddd;
}

.wy-menu-vertical p.caption {
	color: #555;
	font-weight: bold;
	margin: 4px 0;
	height: 33px;
	background: #CACACA;
	cursor: pointer;
}

.wy-menu-vertical p.caption:first-child {
	margin-top: -6px;
	border-top: 0;
}

.rst-content tt,
.rst-content tt,
.rst-content code {
	white-space: normal;
}

.rst-content .line-block {
	margin-left: 0;
	line-height: 24px;
}

.rst-content .highlight>pre {
	line-height: 1.5;
}

.rst-content dl dt {
	margin-bottom: 5px;
	line-height: 24px;
}

.wy-nav-content-wrap {
	margin-left: 350px;
	height: 100%;
	overflow: auto;
}

h1,
h2,
.rst-content .toctree-wrapper p.caption,
h3,
h4,
h5,
h6,
legend {
	font-family: "Lato", "proxima-nova", "Helvetica Neue", Arial, sans-serif;
}

.wy-menu-vertical a {
	color: #888;
	font-size: 15px;
}

.wy-menu-vertical li.current a {
	font-size: 14.5px;
	padding-left: 2em;
}

.wy-menu-vertical li.toctree-l2.current>a {
	padding-left: 2.4em;
}

.wy-menu-vertical li.toctree-l2 a {
	padding-left: 2.4em;
}

.wy-menu-vertical li.toctree-l2.current li.toctree-l3>a {
	padding-left: 3.3em;
}

.wy-menu-vertical li.current {
	background: #ececec;
}

.wy-menu-vertical a:hover {
	background-color: #E7EFF5;
}

.wy-side-scroll {
	width: 100%;
}

.wy-menu-vertical {
	width: 100%;
	top: 130px;
	position: relative;
}

.wy-nav-side {
	width: 350px;
	border-right: 1px solid #ddd;
	background: #f9f9f9;
}

/* .wy-menu-vertical li.toctree-l1.current>a {
    border-top: none;
} */

.wy-side-nav-search {
	width: 350px;
	margin-top: 58px;
	border-right: 1px solid #ddd;
}

.wy-side-nav-search .icon,
.wy-side-nav-search .version {
	display: none;
}

.wy-body-for-nav {
	position: relative;
	width: 100%;
	height: 100%;
	background: transparent;
}

.wy-side-nav-search input[type=text] {
	border: 1px solid #ddd;
}

.wy-side-nav-search {
	background: #f9f9f9;
	position: fixed;
	padding: 20px 20px 15px;
	/* border-bottom: 1px solid #ddd;  */
	z-index: 10;
}

.search__icon {
	cursor: pointer;
	display: inline-block;
	font-size: 16px;
	padding: 0 20px;
	color: #1C58D9;
	position: relative;
}

@media screen and (min-width: 770px) {
	.search__icon {
		display: none;
	}
}

.search__icon span {
	font-family: "trade-gothic-next", "Lato", "Helvetica Neue", "Arial", sans-serif;
	font-size: 16px;
}

.search__icon:hover {
	color: #1E325C;
}

.wy-nav-top {
	background: #F5F5F5;
	padding: 0 10px;
	color: #222;
	border-bottom: 1px solid #ccc;
}

.wy-nav-top a {
	color: inherit;
}

.wy-nav-top i {
	color: #999;
	font-size: 20px;
	top: 14px;
	left: 5px;
	position: relative;
}

header .header__searchbar {
	display: none;
	float: left;
	padding: 0 5px 0 0;
}

@media (max-width: 768px) {
	.wy-nav-side {
		left: -350px;
	}

	header .links__icon {
		display: block;
	}

	.wy-nav-top {
		display: none;
	}

	.wy-side-nav-search {
		position: relative;
	}

	.wy-menu-vertical {
		top: 0;
	}

	.wy-nav-content-wrap {
		margin-left: 0;
		overflow-y: scroll;
		-webkit-overflow-scrolling: touch;
	}

	.wy-nav-content-wrap.shift {
		top: 70px;
	}

	header .search__icon {
		display: block;
		position: absolute;
		left: -5px;
		top: 0px;
		z-index: 10;
		padding: 20px;
	}

	/* header .header__container {
		text-align:center;
	}
	header .links__icon {
		display: block;
	}
	header .header__logo {
		position: relative;
		margin-left: auto;
		margin-right: auto;
		float:none;
	}
	header .header__logo img {
		width: 176px;
	}
	header .header__links {
		border-bottom: 1px solid #ccc;
		display: none;
		background: #fff;
		line-height: 40px;
		padding: 0 15px 5px;
		width: 100%;
	}
	header .header__links li {
		float: none;
	}
	header .header__links li a {
		display: block;
		padding-left: 0;
	} */
	header .header__searchbar {
		border-bottom: 1px solid #ccc;
		display: none;
		background: #fff;
		line-height: 40px;
		padding: 15px;
		width: 100%;
	}

	header .header__searchbar input[type="text"] {
		width: 100%;
		border-radius: 50px;
		border: 1px solid #ddd;
		padding: 6px 12px;
	}

	header .header__searchbar input:focus {
		outline: none;
	}

	img {
		max-width: 100%;
		width: auto;
	}
}

@media screen and (min-width: 1400px) {
	.wy-nav-content-wrap {
		background: #fcfcfc;
		/* gets rid of the wony gray bottom of the page when viewed on a wide screen */
	}
}


/* override table width restrictions */
@media screen and (min-width: 767px) {

	.wy-table-responsive table td {
		/* !important prevents the common CSS stylesheets from overriding
         this as on RTD they are loaded after this stylesheet */
		white-space: normal !important;
	}

	.wy-table-responsive {
		overflow: visible !important;
	}
}

@media print {

	body,
	div.wy-grid-for-nav,
	section.wy-nav-content-wrap {
		height: auto;
	}

	body {
		overflow: visible;
	}

	section.wy-nav-content-wrap {
		margin-left: 0px;
	}

	header {
		position: absolute;
	}

	.header__container> :not(.header__logo) {
		display: none;
	}

	div.c-thermometer__trigger {
		display: none;
	}
}

/* Notification Banner */

.notification-bar {
	color: #1B1D22;
	text-align: center;
	display: none;
	width: 100%;
	align-items: center;
	justify-content: center;
	height: 45px;
	background-color: #FFBC1F;
	position: fixed;
	z-index: 9999;
}

@media (max-width: 770px) {
	.notification-bar {
		text-align: left;
		/* TEMP FOR LONG COPY */
		height: 70px;
	}
}


.notification-bar.closed {
	display: none;
}

.notification-bar__content {
	padding: 0.5rem 3rem 0.5rem 1rem;
	font-family: "trade-gothic-next", "Lato", "Helvetica Neue", "Arial", sans-serif;
	font-weight: 700;
	font-size: 15px;
	line-height: 1.2;
	width: 100%;
}

.notification-bar__content>div {
	overflow: hidden;
	text-overflow: ellipsis;
	display: flex;
	align-items: center;
	justify-content: center;
}

.notification-bar__wrapper {
	display: flex;
	align-items: center;
}

.notification-bar__content>div img {
	display: none;
}

.notification-bar a {
	color: #1B1D22;
}

.notification-bar__close {
	font-size: 36px;
	font-weight: 300;
	position: absolute;
	cursor: pointer;
	right: -5px;
	opacity: .3;
	top: 0;
	width: 64px;
	line-height: 35px;
}

@media (max-width: 770px) {
	.notification-bar__close {
		/* TEMP FOR LONG COPY */
		right: -25px;
		top: 10px;
	}
}

.notification-bar-hide:hover {
	opacity: .5;
}

.with-notification .wy-side-scroll {
	padding-top: 62px;
}

.with-notification .notification-bar {
	display: flex;
}

.with-notification header {
	top: 46px;
}

@media (max-width: 770px) {
	.with-notification header {
		/* TEMP FOR LONG COPY */
		top: 70px;
	}
}

.with-notification .wy-grid-for-nav {
	padding-top: 114px;
}

/* Redesign 2021 - BASE */
body {
	font-family: 'Noto Sans', 'Helvetica Neue', Arial, sans-serif;
	-webkit-font-smoothing: antialiased;
	-moz-osx-font-smoothing: grayscale;
	color: #363A45;
}

h1,
h2,
h3,
h4,
h5,
h6 {
	font-family: 'trade-gothic-next', sans-serif;
	font-weight: 800;
}

.document p {
	line-height: 150%;
}

a,
.rst-content a:visited {
	color: #1C58D9;
}

a:hover {
	color: #1E325C;
}

pre {
	font-family: 'Fira Mono', 'Courier New', Courier, monospace;
}

/* Redesign 2021 - NAV */

.header__logo img {
	height: 40px !important;
	width: auto !important;
}

/* Redesign 2021 - SIDE MENU */

.wy-menu,
.wy-breadcrumbs,
.header__links {
	font-family: 'trade-gothic-next', sans-serif;
}

.wy-breadcrumbs li.wy-breadcrumbs-aside {
	display: block;
	float: none;
}

@media (max-width: 770px) {
	.wy-breadcrumbs li.wy-breadcrumbs-aside {
		margin-top: 20px;
	}

	.wy-breadcrumbs li.wy-breadcrumbs-aside .search__icon {
		padding: 0 20px 0 0;
	}
}

@media (min-width: 770px) {
	.wy-breadcrumbs li.wy-breadcrumbs-aside {
		float: right;
	}
}


.wy-menu-vertical a {
	color: #888;
}

.wy-menu>ul>li.current>a {
	font-weight: 800;
	font-size: 16px;
	line-height: 152.7%;
}

/* Redesign 2021 - CONTENT */
.document ul,
.document ol {
	padding-left: 10px;
}

.document ul li,
.document ol li {
	margin-bottom: 5px;
}

/* Redesign 2021 - CODE BLOCKS */

.highlight {
	background-color: #eff4ff;
	/* background-color: #C5D2EC; */
}

/* Redesign 2021 - NOTE BLOCKS */
.document .admonition-title {
	background-color: #1E325C !important;
}

.document .admonition.note,
.document .admonition.tip {
	background-color: #EBEBEF !important;
}

.document .admonition.note p:not(.admonition-title) {
	padding-left: 15px;
	padding-right: 15px;
}

/* Redesign 2021 - HEADER */
*,
:after,
:before {
	box-sizing: border-box;
}

.nav-container {
	width: 100%;
	max-width: 1100px;
	margin-right: auto;
	margin-left: auto;
}

.site-header--not-home .nav-container {
	max-width: 1900px;
}

@media (max-width: 1199.98px) {
	.nav-container {
		padding: 0 40px;
	}
}

@media (max-width: 991.98px) {
	.nav-container {
		padding: 0 32px;
	}
}

@media (max-width: 767.98px) {
	.nav-container {
		padding: 0 24px;
	}

	div:not(.site-header--not-home) .nav-container .site-header__col--logo {
		padding-left: 50px;
	}
}

@media (min-width: 991.98px) {
	.notification-bar__content>div img {
		display: inline-block;
		margin-right: 10px;
		width: auto;
		height: 25px;
	}

	.site-header--not-home .nav-container {
		padding-left: 50px;
		padding-right: 50px;
	}
}

@media (min-width: 1400px) {
	.site-header--not-home .nav-container {
		padding-right: 20vw;
	}
}

.row {
	display: flex;
	flex-wrap: wrap;
	margin-right: -24px;
	margin-left: -24px;
}

@media (max-width: 767.98px) {
	.row {
		margin-left: -24px;
		margin-right: -24px;
	}
}

.col,
.col-3,
.col-9,
.col-12,
.col-lg-2,
.col-lg-10,
.col-md-3,
.col-md-9 {
	position: relative;
	width: 100%;
	padding-right: 24px;
	padding-left: 24px;
}

.col {
	flex-basis: 0;
	flex-grow: 1;
	max-width: 100%;
}

.col-3 {
	flex: 0 0 25%;
	max-width: 25%;
}

.col-9 {
	flex: 0 0 75%;
	max-width: 75%;
}

.col-12 {
	flex: 0 0 100%;
	max-width: 100%;
}

@media (min-width: 768px) {
	.col-md-3 {
		flex: 0 0 25%;
		max-width: 25%;
	}

	.col-md-9 {
		flex: 0 0 75%;
		max-width: 75%;
	}
}

@media (min-width: 992px) {
	.col-lg-2 {
		flex: 0 0 16.666667%;
		max-width: 16.666667%;
	}

	.col-lg-10 {
		flex: 0 0 83.333333%;
		max-width: 83.333333%;
	}
}

@media (max-width: 991.98px) {
	.nav-open header {
		position: fixed;
		height: 100vh;
		overflow-x: hidden;
	}

	.nav-open .site-header {
		bottom: 0;
		overflow-x: hidden;
	}

	.nav-open .site-header__col--menu {
		height: calc(100vh - 75px);
		overflow-y: scroll;
		overflow-x: hidden;
		padding-bottom: 100px;
	}
}

/* START NEW NAV */
.nav-open .site-header {
	bottom: 0;
	overflow-x: hidden;
}

.nav-open .site-header__col--menu {
	height: calc(100vh - 75px);
	overflow-y: scroll;
	overflow-x: hidden;
	padding-bottom: 100px;
}

.site-header {
	font-family: 'trade-gothic-next', sans-serif;
	background: #fff;
	box-shadow: 0 4px 15px rgba(0, 0, 0, .1);
	position: -webkit-sticky;
	position: sticky;
	top: 0;
	width: 100%;
	z-index: 999;
}

.site-header__col--logo {
	display: flex;
	align-items: center;
	padding-left: 10px;
}

@media (max-width:991.98px) {
	.site-header__col--logo {
		padding-top: 15px;
		padding-bottom: 15px;
	}
}

.site-header__col--logo img {
	width: 190px;
	max-width: none;
}

@media (min-width:992px) {
	.site-header__col--logo img {
		width: 150px;
	}
}

@media (min-width:1200px) {
	.site-header__col--logo img {
		width: 170px;
	}
}

@media (min-width:1600px) {
	.site-header__col--logo img {
		width: 190px;
	}
}

.site-header__col--menu .site-nav {
	display: none;
	list-style-type: none;
	margin: 0;
	padding-left: 0;
}

@media (max-width:991.98px) {
	.site-header__col--menu .site-nav:before {
		content: "";
		position: absolute;
		left: -10px;
		overflow: hidden;
		top: 0;
		height: 2px;
		background-color: #ffbc1f;
		width: calc(100% + 20px);
	}
}

@media (min-width:992px) {
	.site-header__col--menu .site-nav {
		display: flex;
	}
}

@media (min-width:992px) {
	.site-header__col--menu .site-nav__hassubnav .sub-menu {
		opacity: 0;
		position: absolute;
	}
}

@media (max-width:991.98px) {
	.site-header__col--menu .site-nav__toplink.is-active .toplink-wrapper {
		border-bottom: none;
	}
}

.site-header__col--menu .site-nav__toplink>a {
	color: #1b1d22;
	display: block;
	font-size: 24px;
	line-height: 1;
	padding: 0 24px;
	text-decoration: none;
	transition: color .3s ease-in-out;
}

@media (max-width:991.98px) {
	.site-header__col--menu .site-nav__toplink>a {
		font-weight: 700;
		color: #1e325c;
	}

	.site-header__col--menu .site-nav__toplink>a .toplink-wrapper {
		padding: 40px 0;
		border-bottom: 1px solid #babec9;
	}
}

@media (min-width:992px) {
	.site-header__col--menu .site-nav__toplink>a {
		line-height: 150%;
		padding: 26px 10px;
		font-size: 14px;
	}
}

@media (min-width:1600px) {
	.site-header__col--menu .site-nav__toplink>a {
		font-size: 15px;
	}
}

@media (max-width:991.98px) {
	.site-header__col--menu .site-nav__toplink>a span {
		float: right;
	}

	.site-header__col--menu .site-nav__toplink>a span svg {
		height: 18px;
		transform: rotate(-90deg);
		width: 26px;
	}

	.site-header__col--menu .site-nav__toplink>a span svg path {
		stroke: #1c58d9;
	}
}

.site-header__col--menu .site-nav__toplink>a span svg path {
	transition: stroke .3s ease-in-out;
}

.site-header__col--menu .site-nav__toplink>a:hover {
	color: #1c58d9;
}

.site-header__col--menu .site-nav__toplink>a:hover span svg path {
	stroke: #1c58d9;
}

.site-header__col--menu .site-nav__button {
	border-bottom: none;
	margin: 0 auto;
	max-width: 200px;
	padding-top: 12px;
}

.site-header__col--menu .site-nav__button a {
	font-size: 18px;
	padding: 20px 25px;
	border-width: 1px;
	transition: background-color .3s ease, color 0s ease;
	font-weight: 400;
}

@media (min-width:992px) {
	.site-header__col--menu .site-nav__button a {
		font-size: 13px;
		padding: 5px 10px;
		margin-top: 9px;
	}
}

@media (min-width:1200px) {
	.site-header__col--menu .site-nav__button a {
		font-size: 14px;
	}
}

@media (min-width:1600px) {
	.site-header__col--menu .site-nav__button a {
		font-size: 14px;
		padding: 5px 20px;
	}
}

.site-header__col--menu .site-nav__button a:focus,
.site-header__col--menu .site-nav__button a:hover {
	color: #fff;
}

@media (max-width:991.98px) {
	.site-header__col--menu .site-nav__button {
		padding-bottom: 20px;
	}
}

@media (min-width:992px) {
	.site-header__col--menu .site-nav__button {
		padding-left: 15px;
	}
}

@media (max-width:991.98px) {
	.site-header__col--menu .site-nav__button--secondary {
		padding: 0 0 40px;
		max-width: 250px;
	}

	.site-header__col--menu .site-nav__button--secondary a {
		padding: 20px 30px;
	}
}

@media (max-width:991.98px) {
	.site-header__col--menu .site-nav__login {
		border-bottom: none;
		text-align: center;
	}

	.site-header__col--menu .site-nav__login a {
		padding-bottom: 20px;
		padding-top: 55px;
	}
}

@media (min-width:992px) {
	.site-header__col--menu {
		display: flex;
		justify-content: flex-end;
	}
}

.site-header__mobile-menu {
	padding-top: 20px;
	text-align: right;
}

@media (min-width:992px) {
	.site-header__mobile-menu {
		display: none;
	}
}

.site-header__mobile-menu .hamburger-close,
.site-header__mobile-menu.is-active .hamburger-open {
	display: none;
}

.site-header__mobile-menu.is-active .hamburger-close {
	display: inline;
}

.site-header .lower-nav {
	border-top: 1px solid #c5d2ec;
}

@media (max-width:991.98px) {
	.site-header .lower-nav .container {
		padding-right: 5px;
	}
}

.site-header .lower-nav ul {
	margin: 0;
	padding: 0;
}

@media (max-width:991.98px) {
	.site-header .lower-nav ul {
		width: 100%;
		overflow-x: scroll;
		display: flex;
	}
}

.site-header .lower-nav ul li {
	display: inline-block;
	margin-right: 20px;
}

@media (max-width:991.98px) {
	.site-header .lower-nav ul li {
		flex: 0 0 auto;
	}
}

@media (min-width:992px) {
	.site-header .lower-nav ul li {
		margin-right: 40px;
	}
}

.site-header .lower-nav ul a {
	display: inline-block;
	padding: 3px 0;
	text-decoration: none;
	font-size: 15px;
	border-bottom: 3px solid transparent;
	color: #5a6072;
}

.site-header .lower-nav ul a:hover {
	color: #1c58d9;
}

.site-header .lower-nav ul .current-menu-item a {
	border-bottom: 3px solid #ffbc1f;
}

@media (min-width:992px) {
	.masthead-trial-form {
		margin-top: 30px;
	}
}

/* NEW NAV DEFER */
.site-header__col--menu .site-nav.active {
	display: block;
}

@media (max-width:991.98px) {
	.site-header__col--menu .site-nav__hassubnav:not(.is-active) .sub-menu {
		display: none !important;
	}

	.site-header__col--menu .site-nav__hassubnav.is-active>a svg {
		transform: rotate(0);
	}

	.site-header__col--menu .site-nav__hassubnav.is-active .sub-menu__developers .sub-menu__developers__main,
	.site-header__col--menu .site-nav__hassubnav.is-active .sub-menu__login .sub-menu__links,
	.site-header__col--menu .site-nav__hassubnav.is-active .sub-menu__solutions .sub-menu__solutions__main-wrapper {
		border-bottom: 1px solid #babec9;
		padding-bottom: 20px;
	}
}

.site-header__col--menu .site-nav__hassubnav .sub-menu {
	background-color: #fff;
	display: flex;
	flex-direction: column;
	pointer-events: none;
	z-index: 2;
}

@media (min-width:992px) {
	.site-header__col--menu .site-nav__hassubnav .sub-menu {
		border-top: 2px solid #ffbc1f;
		box-shadow: 0 4px 15px rgba(0, 0, 0, .1);
		flex-direction: row;
		right: 0;
		top: 73px;
		transition: opacity .15s ease-in-out;
	}
}

.site-header__col--menu .site-nav__hassubnav .sub-menu__block {
	margin-bottom: 10px;
}

@media (max-width:991.98px) {
	.site-header__col--menu .site-nav__hassubnav .sub-menu__block {
		margin-right: 24px;
		margin-left: 24px;
	}
}

@media (min-width:992px) {
	.site-header__col--menu .site-nav__hassubnav .sub-menu__block {
		margin-bottom: 0;
		padding: 11px;
	}
}

.site-header__col--menu .site-nav__hassubnav .sub-menu__block a {
	align-items: center;
	background-color: #ebebef;
	display: flex;
	flex-direction: row;
	padding: 21px 28px;
	text-decoration: none;
}

@media (min-width:992px) {
	.site-header__col--menu .site-nav__hassubnav .sub-menu__block a {
		flex-direction: column;
		justify-content: center;
		padding: 10px;
		transition: box-shadow .2s ease, background-color .2s ease;
	}

	.site-header__col--menu .site-nav__hassubnav .sub-menu__block a:focus,
	.site-header__col--menu .site-nav__hassubnav .sub-menu__block a:hover {
		background-color: #e8edf8;
	}
}

@media (min-width:768px) and (max-width:1199.98px) {
	.site-header__col--menu .site-nav__hassubnav .sub-menu__block a {
		width: 14px;
		height: 14px;
	}
}

@media (min-width:1200px) {
	.site-header__col--menu .site-nav__hassubnav .sub-menu__block a {
		min-width: 161px;
		padding: 21px;
	}
}

.site-header__col--menu .site-nav__hassubnav .sub-menu__block--wrapper {
	display: flex;
	flex-direction: row;
}

.site-header__col--menu .site-nav__hassubnav .sub-menu__block--icon {
	align-items: center;
	display: flex;
	height: 64px;
}

@media (min-width:768px) and (max-width:1199.98px) {
	.site-header__col--menu .site-nav__hassubnav .sub-menu__block--icon {
		height: 45px;
	}

	.site-header__col--menu .site-nav__hassubnav .sub-menu__block--icon img {
		height: 40px !important;
		width: auto !important;
	}
}

@media (min-width:1200px) {
	.site-header__col--menu .site-nav__hassubnav .sub-menu__block--icon {
		height: 64px;
	}
}

.site-header__col--menu .site-nav__hassubnav .sub-menu__block--text {
	display: flex;
	flex-direction: column;
}

@media (max-width:991.98px) {
	.site-header__col--menu .site-nav__hassubnav .sub-menu__block--text {
		margin-left: 30px;
	}
}

@media (min-width:992px) {
	.site-header__col--menu .site-nav__hassubnav .sub-menu__block--text {
		text-align: center;
	}
}

.site-header__col--menu .site-nav__hassubnav .sub-menu__block--text_title {
	color: #1b1d22;
	font-weight: 700;
	font-size: 18px;
	line-height: 150%;
}

.site-header__col--menu .site-nav__hassubnav .sub-menu__block--text_learnmore {
	color: #1c58d9;
	font-size: 12px;
}

@media (max-width:991.98px) {
	.site-header__col--menu .site-nav__hassubnav .sub-menu__links {
		margin-right: 24px;
		margin-left: 24px;
	}
}

@media (min-width:992px) {
	.site-header__col--menu .site-nav__hassubnav .sub-menu__links {
		align-items: flex-start;
		display: flex;
		padding-left: 40px;
	}

	.site-header__col--menu .site-nav__hassubnav .sub-menu__links:first-child {
		padding-left: 0;
	}
}

.site-header__col--menu .site-nav__hassubnav .sub-menu__links ul {
	padding: 0;
}

.site-header__col--menu .site-nav__hassubnav .sub-menu__links--single {
	list-style-type: none;
	margin-bottom: 25px;
}

@media (max-width:991.98px) {
	.site-header__col--menu .site-nav__hassubnav .sub-menu__links--single {
		margin-bottom: 30px;
	}
}

.site-header__col--menu .site-nav__hassubnav .sub-menu__links--single a {
	align-items: center;
	color: #1b1d22;
	display: flex;
	font-size: 18px;
	line-height: 150%;
	text-decoration: none;
	transition: color .3s ease-in-out;
}

@media (min-width:992px) {
	.site-header__col--menu .site-nav__hassubnav .sub-menu__links--single a {
		font-size: 15px;
	}
}

.site-header__col--menu .site-nav__hassubnav .sub-menu__links--single a:focus,
.site-header__col--menu .site-nav__hassubnav .sub-menu__links--single a:hover {
	color: #1c58d9;
}

.site-header__col--menu .site-nav__hassubnav .sub-menu__links--icon {
	display: inline-block;
	margin-right: 10px;
	text-align: center;
	width: 30px;
}

.site-header__col--menu .site-nav__hassubnav .sub-menu__promo {
	padding: 30px 24px;
	background: #e2e8f5;
	margin-bottom: 0;
}

@media (min-width:1200px) {
	.site-header__col--menu .site-nav__hassubnav .sub-menu__promo {
		padding: 40px 35px 30px;
	}
}

.site-header__col--menu .site-nav__hassubnav .sub-menu__promo .promo-heading,
.site-header__col--menu .site-nav__hassubnav .sub-menu__promo .promo-subhead {
	font-size: 15px;
	line-height: 1.5;
	margin: 0;
}

.site-header__col--menu .site-nav__hassubnav .sub-menu__promo .promo-heading {
	text-transform: uppercase;
	color: #2c4987;
	font-weight: 700;
}

.site-header__col--menu .site-nav__hassubnav .sub-menu__promo .promo-subhead {
	color: #5a6072;
	margin-bottom: 20px;
}

.site-header__col--menu .site-nav__hassubnav .sub-menu__promo .promo-block {
	text-decoration: none;
	display: flex;
}

.site-header__col--menu .site-nav__hassubnav .sub-menu__promo .promo-block:last-child {
	margin-top: 15px;
}

.site-header__col--menu .site-nav__hassubnav .sub-menu__promo .promo-block:hover {
	box-shadow: 0 0 15px #b7c6e5;
}

.site-header__col--menu .site-nav__hassubnav .sub-menu__promo .promo-block:hover .promo-block__copy {
	color: #1e325c;
}

.site-header__col--menu .site-nav__hassubnav .sub-menu__promo .promo-block--large {
	margin-top: 20px;
	position: relative;
}

.site-header__col--menu .site-nav__hassubnav .sub-menu__promo .promo-block--large .promo-block__copy {
	padding: 0 10px 0 15px;
	display: flex;
	flex-direction: column;
	align-items: flex-start;
	justify-content: center;
}

@media (min-width:992px) {
	.site-header__col--menu .site-nav__hassubnav .sub-menu__promo .promo-block--large .promo-block__copy {
		min-width: 190px;
	}
}

.site-header__col--menu .site-nav__hassubnav .sub-menu__promo .promo-block--large .promo-corner-icon {
	position: absolute;
	top: 10px;
	right: 10px;
	width: 14px;
	height: auto;
}

@media (max-width:767.98px) {
	.site-header__col--menu .site-nav__hassubnav .sub-menu__promo .promo-block--large .promo-block__image img {
		height: 100px;
	}
}

.site-header__col--menu .site-nav__hassubnav .sub-menu__promo .promo-block__image img {
	-o-object-fit: cover;
	object-fit: cover;
	width: 95px;
	max-width: none;
}

.site-header__col--menu .site-nav__hassubnav .sub-menu__promo .promo-block__copy {
	font-size: 13px;
	color: #1c58d9;
	line-height: 150%;
	font-weight: 700;
	background: #fff;
	display: flex;
	align-items: center;
	padding: 0 10px 0 20px;
}

@media (max-width:991.98px) {
	.site-header__col--menu .site-nav__hassubnav .sub-menu__promo .promo-block__copy {
		width: 100%;
	}
}

@media (min-width:992px) {
	.site-header__col--menu .site-nav__hassubnav .sub-menu__promo .promo-block__copy {
		justify-content: center;
		min-width: 160px;
	}
}

.site-header__col--menu .site-nav__hassubnav .sub-menu__promo .promo-block__eyebrow {
	font-size: 12px;
	color: #5a6072;
	margin-bottom: 5px;
	font-weight: 400;
}

.site-header__col--menu .site-nav__hassubnav .sub-menu .sub-menu--sm-hidden {
	display: none;
}

@media (min-width:992px) {
	.site-header__col--menu .site-nav__hassubnav .sub-menu .sub-menu--sm-visible {
		display: none;
	}

	.site-header__col--menu .site-nav__hassubnav .sub-menu .sub-menu--sm-hidden {
		display: block;
	}

	.site-header__col--menu .site-nav__hassubnav .sub-menu .sub-menu__header {
		display: flex;
		align-items: center;
		border-bottom: 1px solid #c5d2ec;
		padding-bottom: 10px;
		margin-bottom: 30px;
	}

	.site-header__col--menu .site-nav__hassubnav .sub-menu .sub-menu__header>span {
		font-size: 24px;
		color: #2c4987;
	}

	.site-header__col--menu .site-nav__hassubnav .sub-menu .sub-menu__header a {
		text-decoration: none;
		color: #1b1d22;
		font-size: 14px;
		display: flex;
		align-items: center;
	}

	.site-header__col--menu .site-nav__hassubnav .sub-menu .sub-menu__header a:hover {
		color: #1c58d9;
	}

	.site-header__col--menu .site-nav__hassubnav .sub-menu .sub-menu__header img {
		width: 20px;
		margin-left: 20px;
		margin-right: 10px;
	}
}

.site-header__col--menu .site-nav__hassubnav .sub-menu .sub-menu__link-col-header {
	font-size: 21px;
	color: #818698;
	font-weight: 700;
	text-transform: uppercase;
}

@media (min-width:768px) {
	.site-header__col--menu .site-nav__hassubnav .sub-menu .sub-menu__link-col-header {
		margin-bottom: 20px;
		margin-top: 0;
		font-size: 15px;
	}
}

.site-header__col--menu .site-nav__hassubnav .sub-menu__products ul {
	padding: 0;
}

.site-header__col--menu .site-nav__hassubnav .sub-menu__products .sub-menu__links--single {
	margin-bottom: 0;
}

.site-header__col--menu .site-nav__hassubnav .sub-menu__products .sub-menu__links--single:not(:last-child) {
	margin-bottom: 20px;
}

.site-header__col--menu .site-nav__hassubnav .sub-menu__products .mobile-spacer {
	display: none;
}

@media (max-width:991.98px) {
	.site-header__col--menu .site-nav__hassubnav .sub-menu__products .sub-menu__products__main {
		padding: 0 24px;
	}

	.site-header__col--menu .site-nav__hassubnav .sub-menu__products .sub-menu__products__main>:first-child p {
		margin-top: 0;
	}

	.site-header__col--menu .site-nav__hassubnav .sub-menu__products .sub-menu__products__main>* {
		margin-bottom: 50px;
	}

	.site-header__col--menu .site-nav__hassubnav .sub-menu__products .mobile-spacer {
		display: block;
		margin: 0 24px;
		padding: 15px 0;
		border-bottom: 1px solid #babec9;
	}
}

@media (min-width:992px) {
	.site-header__col--menu .site-nav__hassubnav .sub-menu__products {
		right: 0;
	}

	.site-header__col--menu .site-nav__hassubnav .sub-menu__products .sub-menu__products__main {
		padding: 70px 80px 60px;
		display: grid;
		grid-template-columns: repeat(3, 150px);
		-moz-column-gap: 50px;
		column-gap: 50px;
	}

	.site-header__col--menu .site-nav__hassubnav .sub-menu__products .sub-menu__products-link-col-header {
		font-size: 15px;
	}
}

.site-header__col--menu .site-nav__hassubnav .sub-menu__solutions ul {
	padding: 0;
}

@media (max-width:991.98px) {
	.site-header__col--menu .site-nav__hassubnav .sub-menu__solutions .sub-menu__link-col-header {
		display: none;
	}

	.site-header__col--menu .site-nav__hassubnav .sub-menu__solutions .sub-menu__solutions__main-wrapper {
		margin: 0 24px;
	}
}

@media (min-width:992px) {
	.site-header__col--menu .site-nav__hassubnav .sub-menu__solutions {
		right: unset;
		margin-left: -50px;
	}

	.site-header__col--menu .site-nav__hassubnav .sub-menu__solutions .sub-menu__links--single {
		margin-bottom: 0;
	}

	.site-header__col--menu .site-nav__hassubnav .sub-menu__solutions .sub-menu__links--single:not(:last-child) {
		margin-bottom: 20px;
	}

	.site-header__col--menu .site-nav__hassubnav .sub-menu__solutions .sub-menu__solutions__main {
		padding: 0 !important;
		display: block !important;
	}

	.site-header__col--menu .site-nav__hassubnav .sub-menu__solutions .sub-menu__solutions__main .sub-menu__solution__main-links {
		display: flex;
	}

	.site-header__col--menu .site-nav__hassubnav .sub-menu__solutions .sub-menu__solutions__main-wrapper {
		padding: 40px 60px;
	}
}

.site-header__col--menu .site-nav__hassubnav .sub-menu__developers ul {
	padding: 0;
}

@media (max-width:991.98px) {
	.site-header__col--menu .site-nav__hassubnav .sub-menu__developers .sub-menu__developers__main {
		margin: 0 24px;
	}

	.site-header__col--menu .site-nav__hassubnav .sub-menu__developers .sub-menu__link-col-header {
		display: none;
	}
}

@media (min-width:992px) {
	.site-header__col--menu .site-nav__hassubnav .sub-menu__developers {
		right: unset;
		margin-left: -130px;
		padding: 50px 60px 20px;
	}

	.site-header__col--menu .site-nav__hassubnav .sub-menu__developers .sub-menu__developers-grid-wrapper {
		display: grid;
		grid-template-columns: 120px 95px;
		-moz-column-gap: 40px;
		column-gap: 40px
	}
}

.site-header__col--menu .site-nav__hassubnav .sub-menu__login ul {
	padding: 0;
}

@media (max-width:991.98px) {
	.site-header__col--menu .site-nav__hassubnav .sub-menu__login .sub-menu__link-col-header {
		display: none;
	}

	.site-header__col--menu .site-nav__hassubnav .sub-menu__login .sub-menu__links-wrapper {
		margin: 0 24px;
	}
}

@media (min-width:992px) {
	.site-header__col--menu .site-nav__hassubnav .sub-menu__login,
	.site-header__col--menu .site-nav__hassubnav .sub-menu__enterprise {
		right: unset;
		margin-left: -40px;
		padding: 50px 60px 20px;
	}
}

@media (max-width:768px) {
	.site-nav-login {
		margin-top: 3rem;
	}
	.site-nav-login .toplink-wrapper {
		border-bottom: none !important;
		text-align: center;
	}
	.site-nav-login .sub-menu__links--single a {
		justify-content: center;
	}
	.site-nav-login .sub-menu__links--single {
		margin-bottom: 2rem !important;
	}
	.site-nav-login .sub-menu__links--single:last-child {
		margin-bottom: 5rem !important;
	}
}

@media (min-width:992px) {
	.site-nav-login {
		margin-left: 2rem !important;
	}
}

@media (min-width:1200px) {
	.site-nav-login {
		margin-left: 6rem !important;
	}
}
<<<<<<< HEAD
=======
			
>>>>>>> 1957a8aa

.site-header__col--menu .site-nav__hassubnav .sub-menu__col {
	display: flex;
	flex-wrap: wrap;
}

.site-header__col--menu .site-nav__hassubnav .sub-menu__col .sub-menu__links:first-of-type {
	padding-left: 0;
}

.site-header__col--menu .site-nav__hassubnav .sub-menu__col--title {
	color: #818698;
	display: block;
	font-size: 15px;
	font-weight: 700;
	line-height: 150%;
	margin-top: 0;
	flex: 0 0 100%;
}

@media (max-width:991.98px) {
	.site-header__col--menu {
		padding: 0;
	}

	.site-header__col--menu .site-nav__hassubnav .sub-menu__col--title {
		margin-bottom: 0;
		padding-left: 20px;
	}
}

@media (min-width:992px) {
	.site-header__col--menu .site-nav__hassubnav .sub-menu__col--title {
		margin-bottom: 20px;
	}
}

@media (max-width:991.98px) {
	.site-header__col--menu .site-nav__hassubnav .sub-menu__col {
		padding-bottom: 70px;
	}

	.site-header__col--menu .site-nav__hassubnav .sub-menu__col:last-child {
		padding-bottom: 20px;
	}
}

.site-header__col--menu .site-nav__hassubnav .sub-menu__bar {
	display: none;
}

@media (min-width:992px) {
	.site-header__col--menu .site-nav__hassubnav .sub-menu__bar {
		bottom: 0;
		display: block;
		left: 0;
		position: absolute;
		width: 100%;
	}

	.site-header__col--menu .site-nav__hassubnav .sub-menu__bar a {
		background-color: #1c58d9;
		color: #fff;
		display: block;
		font-size: 15px;
		font-weight: 700;
		line-height: 150%;
		padding: 7px 41px;
		text-align: left;
		text-decoration: none;
	}

	.site-header__col--menu .site-nav__hassubnav .sub-menu__bar a:hover {
		background-color: #043cb5;
	}
}

@media (min-width:992px) {
	.site-header__col--menu .site-nav__hassubnav .sub-menu .sub-menu__promo {
		padding-top: 73px;
	}
}

.site-header__col--menu .site-nav__hassubnav:hover .sub-menu {
	opacity: 1;
	pointer-events: auto;
}

.site-header__col--menu .site-nav__hassubnav .sub-menu:focus-within {
	opacity: 1;
	pointer-events: auto;
}

.site-header__col--menu .site-nav__hassubnav .sub-menu__platform-mobile,
.site-header__col--menu .site-nav__hassubnav .sub-menu__solutions-mobile {
	display: flex;
}

@media (min-width:992px) {

	.site-header__col--menu .site-nav__hassubnav .sub-menu__platform-mobile,
	.site-header__col--menu .site-nav__hassubnav .sub-menu__solutions-mobile {
		display: none !important;
	}
}

.site-header__col--menu .site-nav__hassubnav .sub-menu__platform-desktop,
.site-header__col--menu .site-nav__hassubnav .sub-menu__solutions-desktop {
	display: none;
}

@media (min-width:992px) {

	.site-header__col--menu .site-nav__hassubnav .sub-menu__platform-desktop,
	.site-header__col--menu .site-nav__hassubnav .sub-menu__solutions-desktop {
		padding: 60px 0;
		border-right: 1px solid #c5d2ec;
		display: block;
	}

	.site-header__col--menu .site-nav__hassubnav .sub-menu__platform-desktop .sub-menu__platform-desktop-wrapper,
	.site-header__col--menu .site-nav__hassubnav .sub-menu__solutions-desktop .sub-menu__platform-desktop-wrapper {
		min-width: 170px;
		margin-right: 20px;
	}

	.site-header__col--menu .site-nav__hassubnav .sub-menu__platform-desktop .sub-menu__solutions-desktop-wrapper,
	.site-header__col--menu .site-nav__hassubnav .sub-menu__solutions-desktop .sub-menu__solutions-desktop-wrapper {
		min-width: 230px;
		margin-right: 20px;
	}

	.site-header__col--menu .site-nav__hassubnav .sub-menu__platform-desktop .sub-menu__header-title,
	.site-header__col--menu .site-nav__hassubnav .sub-menu__solutions-desktop .sub-menu__header-title {
		font-size: 24px;
		color: #1b1d22;
		font-weight: 700;
		margin: 0;
	}

	.site-header__col--menu .site-nav__hassubnav .sub-menu__platform-desktop .sub-menu__body-copy,
	.site-header__col--menu .site-nav__hassubnav .sub-menu__solutions-desktop .sub-menu__body-copy {
		font-size: 15px;
		line-height: 150%;
		color: #1b1d22;
		margin-bottom: 10px;
	}

	.site-header__col--menu .site-nav__hassubnav .sub-menu__platform-desktop a,
	.site-header__col--menu .site-nav__hassubnav .sub-menu__solutions-desktop a {
		color: #1c58d9 !important;
		font-size: 12px !important;
	}

	.site-header__col--menu .site-nav__hassubnav .sub-menu__platform-desktop a:hover,
	.site-header__col--menu .site-nav__hassubnav .sub-menu__solutions-desktop a:hover {
		color: #1e325c;
	}
}

@media (min-width:1200px) {

	.site-header__col--menu .site-nav__hassubnav .sub-menu__platform-desktop .sub-menu__platform-desktop-wrapper,
	.site-header__col--menu .site-nav__hassubnav .sub-menu__solutions-desktop .sub-menu__platform-desktop-wrapper {
		margin-right: 110px;
	}

	.site-header__col--menu .site-nav__hassubnav .sub-menu__platform-desktop .sub-menu__solutions-desktop-wrapper,
	.site-header__col--menu .site-nav__hassubnav .sub-menu__solutions-desktop .sub-menu__solutions-desktop-wrapper {
		margin-right: 60px;
	}
}

@media (max-width:991.98px) {
	.site-header .sub-menu__links+.sub-menu__links {
		padding-top: 0;
	}

	.site-header .site-nav__toplink:first-child .sub-menu__links .sub-menu__links--single:last-child {
		margin-bottom: 0;
	}

	.site-header .site-nav__button:not(.site-nav__button--secondary) {
		padding-top: 0px;
	}
}

footer.site-footer {
	background: linear-gradient(180deg, rgba(19, 30, 57, .9), #1e325c 20%);
	padding: 50px 0;
}

@media (min-width:992px) {
	footer.site-footer {
		padding: 100px 0;
	}
}

.site-footer .site-footer__links {
	display: flex;
	justify-content: space-between;
	flex-wrap: wrap;
}

.site-footer .site-footer__links .footer-link-list {
	margin-bottom: 40px;
}

@media (min-width:768px) {
	.site-footer .site-footer__links .footer-link-list {
		flex: 0 0 calc(33.33333% - 60px);
		max-width: calc(33.33333% - 60px);
		margin-bottom: 0;
	}
}

.site-footer .site-footer__links .footer-link-list:last-child {
	margin-bottom: 0;
}

.site-footer .site-footer__links .footer-link-list .footer-link-list__header {
	color: #fff;
	font-size: 18px;
	font-weight: 700;
	margin-bottom: 20px;
	text-transform: uppercase;
}

.site-footer .site-footer__links .footer-link-list .footer-link-list__item {
	margin-bottom: 10px;
}

.site-footer .site-footer__links .footer-link-list .footer-link-list__item:last-child {
	margin-bottom: 0;
}

.site-footer .site-footer__links .footer-link-list .footer-link-list__item a {
	color: #e2e8f5;
	font-size: 14px;
	text-decoration: none;
}

.site-footer .site-footer__links .footer-link-list .footer-link-list__item a:hover {
	color: #fff;
}

.site-footer .site-footer__social {
	display: flex;
	align-items: center;
}

.site-footer .site-footer__social .social-link {
	margin-right: 10px;
}

.site-footer .site-footer__social .social-link:last-child {
	margin-right: 0;
}

.site-footer .site-footer__social .social-link a {
	color: #e2e8f5;
	font-size: 18px;
	text-decoration: none;
}

.site-footer .site-footer__social .social-link a:hover {
	color: #fff;
}

.site-footer .site-footer__legal {
	color: #e2e8f5;
	font-size: 14px;
	margin-top: 40px;
}

.site-footer .site-footer__legal a {
	color: #e2e8f5;
	text-decoration: underline;
}

.site-footer .site-footer__legal a:hover {
	color: #fff;
}


/* END NEW NAV */


.mm-button {
	display: inline-block;
	text-align: center;
	font-family: Fira Mono, monospace;
	font-weight: 700;
	border-radius: 30px;
	border: 3px solid transparent;
	cursor: pointer;
	background: transparent;
	font-size: 14px;
	line-height: 21px;
	padding: 11px 30px;
	transition: color 0.3s ease-in-out, background-color 0.3s ease-in-out, border-color 0.3s ease-in-out;
}

@media (min-width: 768px) {
	.mm-button {
		font-size: 17px;
		line-height: 25.5px;
		padding: 12px 35px;
	}
}

.mm-button.mm-button-solid.mm-button-blue {
	background-color: #1c58d9;
	border-color: #1c58d9;
	color: #fff;
}

@media (min-width: 768px) {

	.mm-button.mm-button-solid.mm-button-blue:focus,
	.mm-button.mm-button-solid.mm-button-blue:hover {
		background-color: #043cb5;
		border-color: #043cb5;
	}
}

.site-nav__button .mm-button {
	border-width: 1px !important;
	transition: none !important;
}

.mm-button-outline--thin.mm-button-outline--thin-blue {
	color: #043cb5 !important;
	border: 1px solid #043cb5;
}

@media (max-width: 767px) {

	.mm-button-outline--thin.mm-button-outline--thin-blue:hover,
	.mm-button-outline--thin.mm-button-outline--thin-blue:focus {
		color: #043cb5 !important;
	}
}

@media (min-width: 768px) {

	.mm-button-outline--thin.mm-button-outline--thin-blue:hover,
	.mm-button-outline--thin.mm-button-outline--thin-blue:focus {
		color: white !important;
		background-color: #043CB5;
		border: 1px solid #043CB5;
	}
}

/* Redesign 2021 - SEARCH */
#search-results .context {
	word-break: break-word;
}

kbd {
	display: inline-block;
	border: 1px solid #ccc;
	border-radius: 4px;
	padding: 0.1em 0.5em;
	margin: 0 0.2em;
	box-shadow: 0 1px 0px rgba(0, 0, 0, 0.2), 0 0 0 2px #fff inset;
	background-color: #f7f7f7;
}

/* Badges */
.mm-badge {
	display: inline-block;
	border: 1px solid #BABEC9;
	border-radius: 6px;
	padding: 14px;
	margin-bottom: 30px;
}

.mm-badge--academy {
	padding: 0;
	border: 1px solid var(--neutral-100, #E8E9ED);
	background: var(--neutral-50, #F4F4F6);
}

@media (max-width: 960px) {
	.mm-badge--academy {
		display: flex;
		align-items: center;
	}
}

.mm-badge--academy:hover {
	background: var(--neutral-100, #E8E9ED);
	border-color: #DDDFE4;
}

.mm-badge.mm-badge--academy img {
	height: 75px;
	width: auto;
	margin: 0 !important;
	border-top-left-radius: 5px;
	border-bottom-left-radius: 5px;
}

@media (min-width: 769px) and (max-width: 960px) {
	.mm-badge.mm-badge--academy img {
		height: 85px;
	}
}

.mm-badge--academy span {
	display: block;
}

.mm-badge--academy > * {
	display: inline-block;
}

.mm-badge__copy {
	vertical-align: middle;
	padding: 0 16px;
}

.mm-badge__accent-text {
	color: var(--neutral-600, #767D93);
	font-size: 10px;
	font-style: normal;
	font-weight: 500;
	line-height: normal;
	letter-spacing: 0.7px;
	text-transform: uppercase;
	margin-bottom: 3px;
}

.mm-badge__title {
	color: var(--neutral-950, #363A45);
	font-family: 'trade-gothic-next', sans-serif;
	font-size: 16px;
	font-style: normal;
	font-weight: 800;
	line-height: normal;
	flex: 0 0 auto;
}

.mm-badge p,
.mm-badge ul {
	font-size: 12px;
	margin: 0;
}

@media (max-width: 760px) {
	.mm-badge ul {
		padding: 0;
	}
}

.mm-badge ul {
	margin-bottom: 0 !important;
}

.mm-badge ul li {
	line-height: 1.3;
	margin: 0;
}

.mm-badge h3 {
	font-size: 12px;
	font-weight: 700;
}

@media (min-width: 960px) {
	.mm-badge h3 {
		margin-bottom: 0;
	}
}

/* Version */

.mm-badge p:first-child {
	font-style: italic;
	margin-bottom: 5px;
}

.mm-badge p:last-child {
	margin-top: 2px;
}

.mm-badge a {
	font-weight: bold;
}

.mm-badge img {
	width: 16px;
	height: auto;
	margin-right: 5px;
}

.mm-badge.mm-badge--note {
	border: 1px solid rgba(255, 188, 31, 1);
	background-color: rgba(255, 212, 112, 0.25);
}

.mm-badge.mm-badge--note p:first-child {
	font-style: normal;
	font-weight: bold;
}

img.mm-badge-flag {
	width: 13px;
	margin-right: 3px;
}

.mm-badge.mm-badge--combo {
	padding: 15px;
}

@media (min-width: 960px) {
	.mm-badge.mm-badge--combo {
		display: flex;
	}
}

.mm-badge__plan-deploy {
	border-bottom: 1px solid #BABEC9;
	padding: 0px 0px 20px 0px;
	display: flex;
	justify-content: space-between;
	align-items: center;
}

@media (max-width: 959px) {
	.mm-badge__plan-deploy p {
		width: 45%;
		margin-bottom: 0 !important;
	}
}

@media (min-width: 960px) {
	.mm-badge__plan-deploy {
		display: block;
		border-right: 1px solid #BABEC9;
		border-bottom: none;
		padding: 5px 15px 0px 0px;
	}

	.mm-badge__plan-deploy p:first-child {
		margin-right: 0px;
		margin-bottom: 5px;
	}
}

.mm-badge__reqs {
	padding: 20px 0px 0px 0px;
}

@media (min-width: 960px) {
	.mm-badge__reqs {
		display: flex;
		padding: 5px 0px 0px 15px;
	}
}

/* Badge note */

.mm-label-note {
	font-size: 12px;
	font-style: italic;
	margin-top: -20px;
}

/* Config Settings */

.config-setting-result-item {
	display: flex;
	flex-direction: column;
	border-bottom: 1px solid #e1e4e5;
	padding-bottom: 12px;
	padding-top: 12px;
}

.config-setting-result-item:first-child {
	border-top: 1px solid #e1e4e5;
}

.config-setting-result-item:last-child {
	border-top: 1px solid #e1e4e5;
	margin-bottom: 12px;
}

.config-setting-result-item_link {
	font-size: 120%;
	padding-bottom: 12px;
}

/* Config setting description highlighting for search results */
mark {
	background: #F1C40F;
	color: grey;
	font-size: 90%;
	font-weight: 700;
	box-shadow: 0 0 0 2px #F1C40F;
	font-style: unset;
}

/* Click to copy buttons */
.mm-code-copy {
	margin-top: 30px;
	margin-bottom: 50px;
	display: flex;
	flex-direction: column-reverse;
}

@media (min-width: 1000px) and (max-width: 1280px) {
	.mm-code-copy.mm-code-copy--long {
		display: grid;
		column-gap: 20px;
		grid-template-columns: 1fr 220px;
	}

	.mm-code-copy.mm-code-copy--long .mm-button {
		margin-left: 0px;
		line-height: 1.3;
	}
}

@media (min-width: 960px) {
	.mm-code-copy {
		flex-direction: row;
	}
}

.mm-code-copy__wrapper {
	position: relative;
	align-self: flex-start;
	max-width: 670px;
}

.mm-code-copy__copied-notice {
	font-size: 16px;
	text-align: center;
	color: #fff;
	background: #162645;
	padding: 10px 12px;
	border-bottom-left-radius: 0.5rem;
	border-bottom-right-radius: 0.5rem;
	position: absolute;
	right: calc(50% - 100px);
	z-index: 0;
	width: 200px;
	opacity: 0;
	visibility: hidden;
	transition: all .2s;
	font-family: trade-gothic-next, sans-serif;
	bottom: -40px;
}

.mm-code-copy__copied-notice.show {
	opacity: 1;
	visibility: visible;
	top: unset;
	bottom: -35px;
}

@media (min-width: 960px) {
	.mm-code-copy__copied-notice {
		/* top: 50px; */
	}

	.mm-code-copy__copied-notice.show {
		/* top: 54px; */
		/* bottom: unset; */
	}
}

.install-hidden-field {
	position: absolute;
	width: 1px;
	height: 1px;
	padding: 0;
	border: none;
	opacity: 0;
}

.mm-code-copy code {
	background-color: #ECF0F9 !important;
	border-radius: 5px;
	padding: 18px 10px;
	border: none !important;
	color: #1C58D9 !important;
	font-size: 13px !important;
	font-family: Fira Mono, monospace !important;
	display: inline-block;
}

.mm-code-copy code:hover {
	cursor: pointer;
}

@media (min-width: 1400px) {
	.mm-code-copy code {
		padding: 18px;
		font-size: 15px !important;
	}
}

.mm-code-copy button.mm-button {
	font-size: 13px;
	background-color: #4A69AB;
	display: flex;
	align-items: center;
	line-height: 1;
	padding: 13px 25px;
	align-self: flex-start;
	margin-bottom: 20px;
}

@media (min-width: 960px) {
	.mm-code-copy button.mm-button {
		margin-left: 20px;
		margin-bottom: 0px;
	}
}

@media (min-width: 1400px) {
	.mm-code-copy button.mm-button {
		padding: 15px 25px;
		font-size: 17px;
	}
}

.mm-code-copy button.mm-button:hover {
	background-color: #2C4987 !important;
}

.mm-code-copy button.mm-button svg {
	margin-right: 10px;
}

.mm-code-copy button.mm-button span {
	color: #ffffff;
	font-weight: 700;
}

/* mm-code-block */
.mm-code-block .highlight {
	background-color: #ECF0F9 !important;
	border-radius: 5px;
	padding: 18px 15px;
	border: none !important;
	display: inline-block;
	max-width: 100%;
}

@media (max-width: 720px) {
	.mm-code-block .highlight {
		width: 100%;
	}
}

@media (min-width: 1400px) {
	.mm-code-block .highlight {
		padding: 18px;
	}
}

.mm-code-block .highlight pre {
	color: #1C58D9 !important;
	font-family: Fira Mono, monospace !important;
	font-size: 13px !important;
	white-space: pre-line !important;
}

@media (min-width: 1400px) {
	.mm-code-block .highlight pre {
		font-size: 15px !important;
	}
}

.mm-code-block pre {
	padding: 0 !important;
}

.mm-code-block pre span {
	color: #1C58D9 !important;
}

/* Inline code for install-mattermost-omnibus */
/* Should be flooded across docs? */
#install-mattermost-omnibus p code,
#install-mattermost-omnibus h3 code,
#install-mattermost-server-using-the-tarball p code,
#install-mattermost-server-using-the-tarball h3 code,
#install-mattermost-server-on-ubuntu p code,
#install-mattermost-server-on-ubuntu h3 code,
#install-mattermost-on-rhel p code,
#install-mattermost-on-rhel h3 code {
    background-color: #ECF0F9 !important;
    color: #1C58D9 !important;
    font-family: Fira Mono, monospace !important;
    border: none;
    border-radius: 3px;
    font-size: 80%;
} 

@media (max-width: 959px) {

	#install-mattermost-omnibus p code,
	#install-mattermost-omnibus h3 code,
	#install-mattermost-server-using-the-tarball p code,
	#install-mattermost-server-using-the-tarball h3 code,
	#install-mattermost-server-on-ubuntu p code,
	#install-mattermost-server-on-ubuntu h3 code {
		word-break: break-all;
	}
}

/* YAML formatting for mm-code-block class */
.mm-code-block.highlight-yaml pre {
	white-space: pre !important;
}

.mm-code-block.highlight-yaml pre span:not(.nt) {
	color: #1C58D9 !important;
}

.mm-code-block.highlight-yaml pre span.nt {
	color: #062873 !important;
}

.mm-code-block.highlight-yaml pre span.c1 {
	color: #408090 !important;
}<|MERGE_RESOLUTION|>--- conflicted
+++ resolved
@@ -2489,10 +2489,6 @@
 		margin-left: 6rem !important;
 	}
 }
-<<<<<<< HEAD
-=======
-			
->>>>>>> 1957a8aa
 
 .site-header__col--menu .site-nav__hassubnav .sub-menu__col {
 	display: flex;
