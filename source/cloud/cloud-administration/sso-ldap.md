--- conflicted
+++ resolved
@@ -36,16 +36,8 @@
 2. **Configure AD/LDAP.**
      - Go to **System Console > Authentication > AD/LDAP** and fill in AD/LDAP settings based on the [configuration settings documentation](http://docs.mattermost.com/administration/config-settings.html#ad-ldap).
 
-<<<<<<< HEAD
 3. **Confirm that AD/LDAP sign-on is enabled.**<
      - After AD/LDAP has been enabled, confirm that users can sign in using AD/LDAP credentials.
-=======
-Go to **System Console > Authentication > AD/LDAP** and fill in AD/LDAP settings based on the [configuration settings documentation](https://docs.mattermost.com/administration/config-settings.html#ad-ldap).
-
-3. **Confirm that AD/LDAP sign-on is enabled.**
-
-After AD/LDAP has been enabled, confirm that users can sign in using AD/LDAP credentials.
->>>>>>> 04cacb1f
 
 4. **Switch your System Admin account from email to AD/LDAP authentication.**
      - Navigate to **Account Settings > Security > Sign-in Method > Switch to AD/LDAP** and sign in with your AD/LDAP credentials to complete the switch.
@@ -57,13 +49,7 @@
 6. **(Optional) If you configured `First Name Attribute` and `Last Name Attribute` in the System Console.**
      - Navigate to **System Console > Site Configuration > Users and Teams** and set **Teammate Name Display** to **Show first and last name**. This is recommended for a better user experience.
 
-<<<<<<< HEAD
 **Note:** If you've made a mistake and lock yourself out of the system somehow, you can [set an existing account to System Administrator using the command line tool](http://docs.mattermost.com/deployment/on-boarding.html#common-tasks).
-=======
-Navigate to **System Console > Site Configuration > Users and Teams** and set **Teammate Name Display** to **Show first and last name**. This is recommended for a better user experience.
-
-If you've made a mistake and lock yourself out of the system somehow, you can [set an existing account to System Administrator using the command line tool](https://docs.mattermost.com/deployment/on-boarding.html#common-tasks).
->>>>>>> 04cacb1f
 
 #### Configure AD/LDAP Synchronization
 
