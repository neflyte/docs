# Mattermost mobile apps changelog

<<<<<<< HEAD
=======
Latest Mattermost Mobile Apps releases:

- [2.10.0 Release](#release)
- [2.9.1 Release](#id1)
- [2.9.0 Release](#id4)
- [2.8.2 Release](#id10)
- [2.8.1 Release](#id13)
- [2.8.0 Release](#id18)

## 2.10.0 Release
- Release Date: November 16, 2023
- Server Versions Supported: Server v8.1.0+ is required. Self-Signed SSL Certificates are not supported unless the user installs the CA certificate on their device.

### Compatibility
 - **Upgrade to server version v8.1.0 or later is required.** Support for server [Extended Support Release](https://docs.mattermost.com/upgrade/extended-support-release.html) (ESR) v7.8.0 has ended and upgrading to server ESR v8.1.0 or later is required. As we innovate and offer newer versions of our mobile apps, we maintain backwards compatibility only with supported server versions. Users who upgrade to the newest mobile apps while being connected to an unsupported server version can be exposed to compatibility issues, which can cause crashes or severe bugs that break core functionality of the app.
 - Android operating system 7+ [is required by Google](https://android-developers.googleblog.com/2017/12/improving-app-security-and-performance.html).	
 - iPhone 5s devices and later with iOS 12.4+ is required.

### Improvements
 - Added the ability to copy the channel purpose text.

### Bug Fixes
 - Calls: Fixed an issue on Android where the microphone would stop working when Mattermost was put in the background.
 - Fixed an issue where users could not auto-reconnect the websocket after turning off and then turning on Wi-Fi (or when Wi-Fi was not stable) on some Samsung devices.
 - Fixed an issue where users did not remain in the current channel when replying to a post from the permalink view.
 - Fixed an issue where the app became unresponsive when a tutorial for the user or server list was partially showed.

### Open Source Components
 - Added ``@voximplant/react-native-foreground-service`` to https://github.com/mattermost/mattermost-mobile.

### Known Issues
 - Users are unable to adjust the font size via the OS font size setting.
 - Some Google Pixel phones on Android 12+ might not continue past the login screen. This is a known issue with the OS, and the current workaround is to restart the device.

>>>>>>> fd940fd5
## 2.9.1 Release
- Release Date: November 1, 2023
- Server Versions Supported: Server v7.8.0+ is required. Self-Signed SSL Certificates are not supported unless the user installs the CA certificate on their device.

### Compatibility
 - **Upgrade to server version v7.8.0 or later is required.** Support for server [Extended Support Release](https://docs.mattermost.com/upgrade/extended-support-release.html) (ESR) v7.1.0 has ended and upgrading to server ESR v7.8.0 or later is required. As we innovate and offer newer versions of our mobile apps, we maintain backwards compatibility only with supported server versions. Users who upgrade to the newest mobile apps while being connected to an unsupported server version can be exposed to compatibility issues, which can cause crashes or severe bugs that break core functionality of the app.
 - Android operating system 7+ [is required by Google](https://android-developers.googleblog.com/2017/12/improving-app-security-and-performance.html).	
 - iPhone 5s devices and later with iOS 12.4+ is required.

### Bug Fixes
 - Fixed an issue where a crash occurred when tapping on **Threads** when a message contained LaTex.

----

## 2.9.0 Release
- Release Date: October 16, 2023
- Server Versions Supported: Server v7.8.0+ is required. Self-Signed SSL Certificates are not supported unless the user installs the CA certificate on their device.

### Compatibility
 - **Upgrade to server version v7.8.0 or later is required.** Support for server [Extended Support Release](https://docs.mattermost.com/upgrade/extended-support-release.html) (ESR) v7.1.0 has ended and upgrading to server ESR v7.8.0 or later is required. As we innovate and offer newer versions of our mobile apps, we maintain backwards compatibility only with supported server versions. Users who upgrade to the newest mobile apps while being connected to an unsupported server version can be exposed to compatibility issues, which can cause crashes or severe bugs that break core functionality of the app.
 - Android operating system 7+ [is required by Google](https://android-developers.googleblog.com/2017/12/improving-app-security-and-performance.html).	
 - iPhone 5s devices and later with iOS 12.4+ is required.

### Improvements
 - Added an alert showing the user that the server is using an invalid or untrusted SSL certificate.
 - Calls: added wired headset support as an option in the Android build. iOS supports wired headset as the non-speakerphone output.
 - Added changes for v9.1+ servers that send notifications for every message within group messages.

### Bug Fixes
 - Fixed an issue on Android where pressing the back button on certain settings did not always save the changes.
 - Fixed a display error on the Multi-factor Authentication (MFA) screen.
 - Fixed an issue where the **Following** button in the Thread view wrapped incorrectly.

### Open Source Components
 - Removed ``@rudderstack/rudder-sdk-react-native`` from https://github.com/mattermost/mattermost-mobile/.

### Known Issues
 - "Removed from channel" message is shown when a Direct Message channel is converted to a private channel [MM-54525](https://mattermost.atlassian.net/browse/MM-54525).
 - Users are unable to adjust the font size via the OS font size setting.
 - Some Google Pixel phones on Android 12+ might not continue past the login screen. This is a known issue with the OS, and the current workaround is to restart the device.

----

## 2.8.2 Release
- Release Date: Oct 10, 2023
- Server Versions Supported: Server v7.8.0+ is required. Self-Signed SSL Certificates are not supported unless the user installs the CA certificate on their device.

### Compatibility
 - **Upgrade to server version v7.8.0 or later is required.** Support for server [Extended Support Release](https://docs.mattermost.com/upgrade/extended-support-release.html) (ESR) v7.1.0 has ended and upgrading to server ESR v7.8.0 or later is required. As we innovate and offer newer versions of our mobile apps, we maintain backwards compatibility only with supported server versions. Users who upgrade to the newest mobile apps while being connected to an unsupported server version can be exposed to compatibility issues, which can cause crashes or severe bugs that break core functionality of the app.
 - Android operating system 7+ [is required by Google](https://android-developers.googleblog.com/2017/12/improving-app-security-and-performance.html).	
 - iPhone 5s devices and later with iOS 12.4+ is required.
 - Updated the iOS minimum supported version back to v12.4.

----

## 2.8.1 Release
- Release Date: October 2, 2023
- Server Versions Supported: Server v7.8.0+ is required. Self-Signed SSL Certificates are not supported unless the user installs the CA certificate on their device.

### Compatibility
 - **Upgrade to server version v7.8.0 or later is required.** Support for server [Extended Support Release](https://docs.mattermost.com/upgrade/extended-support-release.html) (ESR) v7.1.0 has ended and upgrading to server ESR v7.8.0 or later is required. As we innovate and offer newer versions of our mobile apps, we maintain backwards compatibility only with supported server versions. Users who upgrade to the newest mobile apps while being connected to an unsupported server version can be exposed to compatibility issues, which can cause crashes or severe bugs that break core functionality of the app.
 - Android operating system 7+ [is required by Google](https://android-developers.googleblog.com/2017/12/improving-app-security-and-performance.html).	
 - iPhone 5s devices and later with iOS 13.4+ is required.
 - Bumped the iOS minimum supported version to v13.4.

```{Note} 
Mattermost Mobile App v2.8.1 contains a high level security fix. Updating is recommended. Details will be posted on our security updates page 30 days after release as per the [Mattermost Responsible Disclosure Policy](https://mattermost.com/security-vulnerability-report/).
```


### Improvements
 - Added an alert showing when a deeplink is invalid.

### Bug Fixes
 - Fixed an issue where the app hanged when using the magic keyboard on iPadOS 17.
 - Patched the ``react-native-fast-image`` library which resulted in the transient dependency libwebp being updated and ``CVE-2023-4863`` being mitigated for iOS.

----

## 2.8.0 Release
- Release Date: September 15, 2023
- Server Versions Supported: Server v7.8.0+ is required. Self-Signed SSL Certificates are not supported unless the user installs the CA certificate on their device.

### Compatibility
 - **Upgrade to server version v7.8.0 or later is required.** Support for server [Extended Support Release](https://docs.mattermost.com/upgrade/extended-support-release.html) (ESR) v7.1.0 has ended and upgrading to server ESR v7.8.0 or later is required. As we innovate and offer newer versions of our mobile apps, we maintain backwards compatibility only with supported server versions. Users who upgrade to the newest mobile apps while being connected to an unsupported server version can be exposed to compatibility issues, which can cause crashes or severe bugs that break core functionality of the app.
 - Android operating system 7+ [is required by Google](https://android-developers.googleblog.com/2017/12/improving-app-security-and-performance.html).	
 - iPhone 5s devices and later with iOS 12.1+ is required.

```{Note} 
Mattermost Mobile App v2.8.0 contains a medium level security fix. Updating is recommended. Details will be posted on our security updates page 30 days after release as per the [Mattermost Responsible Disclosure Policy](https://mattermost.com/security-vulnerability-report/).
```


### Improvements
 - Calls: Added incoming call notifications for Direct Message and Group Message calls.
 - Added some performance improvements.
 - Removed unneeded requests to the server with malformed mentions.
 - Added toast info when the ``Copy Info`` button is tapped on the **About** screen.
 - Slightly improved performance of Markdown rendering.
 - Added a limit to the maximum complexity of Markdown rendered.

### Bug Fixes
 - Removed some inconsistencies between mobile and browser in the way Direct Messages are shown in the sidebar.
 - The **Member**/**Admin** label is now correctly shown inside the **Members** screen when managing users.
 - Fixed UI issues with the **Mark all as read** button where the **Thread** disappeared when the font size was too large.
 - Fixed an issue where users could not scroll down the acknowledgement bottom sheet in the user list when there were many users.
 - Fixed a potential issue causing Calls sessions to be stuck.

### Known Issues
 - The **Following** button in the Thread view wraps incorrectly [MM-54499](https://mattermost.atlassian.net/browse/MM-54499).
 - Users are unable to adjust the font size via the OS font size setting.
 - Some Google Pixel phones on Android 12+ might not continue past the login screen. This is a known issue with the OS, and the current workaround is to restart the device.

----

## 2.7.0 Release
- Release Date: August 16, 2023
- Server Versions Supported: Server v7.8.0+ is required. Self-Signed SSL Certificates are not supported unless the user installs the CA certificate on their device.

### Compatibility
 - **Upgrade to server version v7.8.0 or later is required.** Support for server [Extended Support Release](https://docs.mattermost.com/upgrade/extended-support-release.html) (ESR) v7.1.0 has ended and upgrading to server ESR v7.8.0 or later is required. As we innovate and offer newer versions of our mobile apps, we maintain backwards compatibility only with supported server versions. Users who upgrade to the newest mobile apps while being connected to an unsupported server version can be exposed to compatibility issues, which can cause crashes or severe bugs that break core functionality of the app.
 - Android operating system 7+ [is required by Google](https://android-developers.googleblog.com/2017/12/improving-app-security-and-performance.html).	
 - iPhone 5s devices and later with iOS 12.1+ is required.

### Improvements
 - Guest tags are now removed based on server configuration under **System Console > Authentication > Guest Access > Show Guest Tag**.
 - Improved behavior of multi-request environments (such as HTTP/1.1).
 - Added search result highlight that matches the words being searched.
 - Added a new feature for remembering the last viewed channel or thread that takes returning users to the last channel or thread they visited.
 - Improved the appearance of the search results.
 - User’s current status is now shown at the bottom tab bar profile image.
 - Added a **Copy info** button to the **About** page.

### Bug Fixes
 - Fixed issues with timeouts when uploading files.
 - Fixed hashtag search to match the hashtag and not the word.
 - Fixed search results to match the webapp.
 - Fixed an issue with selecting the custom theme from the display setting.
 - Fixed an issue where the keyboard overlapped with recent search items in the search tab.
 - Fixed an issue with notifications showing a session expired message when it shouldn't.

### Known Issues
 - Users are unable to adjust the font size via the OS font size setting.
 - Some Google Pixel phones on Android 12+ might not continue past the login screen. This is a known issue with the OS, and the current workaround is to restart the device.

----

## 2.6.0 Release
- Release Date: July 14, 2023
- Server Versions Supported: Server v7.8.0+ is required. Self-Signed SSL Certificates are not supported unless the user installs the CA certificate on their device.

### Compatibility
 - **Upgrade to server version v7.8.0 or later is required.** Support for server [Extended Support Release](https://docs.mattermost.com/upgrade/extended-support-release.html) (ESR) v7.1.0 has ended and upgrading to server ESR v7.8.0 or later is required. As we innovate and offer newer versions of our mobile apps, we maintain backwards compatibility only with supported server versions. Users who upgrade to the newest mobile apps while being connected to an unsupported server version can be exposed to compatibility issues, which can cause crashes or severe bugs that break core functionality of the app.
 - Android operating system 7+ [is required by Google](https://android-developers.googleblog.com/2017/12/improving-app-security-and-performance.html).	
 - iPhone 5s devices and later with iOS 12.1+ is required.

### Improvements
 - Calls: ``/call start`` will now start calls within an existing thread.
 - Improved logging for mobile apps.
 - Added localization support to iOS share extension.
 - Improved the user interface of the **Edit Post** screen.

### Bug Fixes
 - Fixed a rare issue when changing the role of the current user in a channel.
 - Calls: Fixed an issue for blank screen after ending a call and exiting its thread.
 - Fixed an issue where the Global Threads screens didn't show a badge if the user had mentions in other channels / servers.
 - Removed unneeded fetch posts for unread archived channels that were appearing in the logs.
 - Removed unneeded group calls that were appearing in the logs.
 - Fixed an issue with the progress indicator when uploading files on Android.
 - Fixed a few issues with app initialization.
 - Fixed an issue where notifications would show "Session expired" instead of the message.
 - Fixed a crash when users that reacted with a certain emoji were listed and a user was missing.

### Known Issues
 - Users are unable to adjust the font size via the OS font size setting.
 - Some Google Pixel phones on Android 12+ might not continue past the login screen. This is a known issue with the OS, and the current workaround is to restart the device.

----

## 2.5.1 Release
- Release Date: June 23, 2023
- Server Versions Supported: Server v7.8.0+ is required. Self-Signed SSL Certificates are not supported unless the user installs the CA certificate on their device.

### Compatibility
 - **Upgrade to server version v7.8.0 or later is required.** Support for server [Extended Support Release](https://docs.mattermost.com/upgrade/extended-support-release.html) (ESR) v7.1.0 has ended and upgrading to server ESR v7.8.0 or later is required. As we innovate and offer newer versions of our mobile apps, we maintain backwards compatibility only with supported server versions. Users who upgrade to the newest mobile apps while being connected to an unsupported server version can be exposed to compatibility issues, which can cause crashes or severe bugs that break core functionality of the app.
 - Android operating system 7+ [is required by Google](https://android-developers.googleblog.com/2017/12/improving-app-security-and-performance.html).	
 - iPhone 5s devices and later with iOS 12.1+ is required.

```{Note} Mattermost Mobile App v2.5.1 contains a high level security fix. Upgrading is recommended. Details will be posted on our [security updates page](https://mattermost.com/security-updates/) 30 days after release as per the [Mattermost Responsible Disclosure Policy](https://mattermost.com/security-vulnerability-report/).
```

### Bug Fixes
 - Fixed an issue where reading a thread could lead to the phone and server to overwork.
 - Fixed the overlap between image attachments and the post footer with Collapsed Reply Threads enabled.

----

## 2.5.0 Release
- Release Date: June 16, 2023
- Server Versions Supported: Server v7.8.0+ is required. Self-Signed SSL Certificates are not supported unless the user installs the CA certificate on their device.

### Compatibility
 - **Upgrade to server version v7.8.0 or later is required.** Support for server [Extended Support Release](https://docs.mattermost.com/upgrade/extended-support-release.html) (ESR) v7.1.0 has ended and upgrading to server ESR v7.8.0 or later is required. As we innovate and offer newer versions of our mobile apps, we maintain backwards compatibility only with supported server versions. Users who upgrade to the newest mobile apps while being connected to an unsupported server version can be exposed to compatibility issues, which can cause crashes or severe bugs that break core functionality of the app.
 - Android operating system 7+ [is required by Google](https://android-developers.googleblog.com/2017/12/improving-app-security-and-performance.html).	
 - iPhone 5s devices and later with iOS 12.1+ is required.

### Improvements
 - Calls: Added call quality degradation logic and a banner to alert users when they are on unstable connections.
 - Improved client error handling.
 - Post editing now respects the ``message_source`` field.
 - Improved reaction time for the **Copy Text** option.
 - Improved behavior around "Maximum call stack size exceeded" errors.
 - Android: removed unneeded space after the list in the **Find Channels** screen.

### Bug Fixes
 - Fixed an issue where **Search** and **Recent Mentions** did not highlight saved posts.
 - Fixed the interactive dialog radio buttons style when using the light theme.
 - Fixed a small issue when marking threads as read.
 - Fixed an issue where the **Save** button sometimes did not show on the Edit Post screen.
 - Fixed theming issues in the login screen.
 - Fixed an issue where replies sometimes seemed to be attributed to the wrong person or the wrong thread.
 - Ensured users mentioned in message attachments are loaded by the app.
 - Fixed issues with user status synchronization.
 - Fixed duplicated text for SSO login method when only SSO was available.

### Known Issues
 - Users are unable to adjust the font size via the OS font size setting.
 - Some Google Pixel phones on Android 12+ might not continue past the login screen. This is a known issue with the OS, and the current workaround is to restart the device.

----

## 2.4.0 Release
- Release Date: May 17, 2023
- Server Versions Supported: Server v7.8.0+ is required. Self-Signed SSL Certificates are not supported unless the user installs the CA certificate on their device.

### Compatibility
 - **Upgrade to server version v7.8.0 or later is required.** Support for server [Extended Support Release](https://docs.mattermost.com/upgrade/extended-support-release.html) (ESR) v7.1.0 has ended and upgrading to server ESR v7.8.0 or later is required. As we innovate and offer newer versions of our mobile apps, we maintain backwards compatibility only with supported server versions. Users who upgrade to the newest mobile apps while being connected to an unsupported server version can be exposed to compatibility issues, which can cause crashes or severe bugs that break core functionality of the app.
 - Android operating system 7+ [is required by Google](https://android-developers.googleblog.com/2017/12/improving-app-security-and-performance.html).	
 - iPhone 5s devices and later with iOS 12.1+ is required.

### Improvements
 - Added mobile support for message acknowledgements and persistent notifications.
 - Added the ability to add members to channels.
 - Increased the character limit for the user's nickname from 22 to 64 characters.
 - Added localization support for iOS usage description strings in permission dialogs.
 - Users can now follow or unfollow a thread and undo the action if needed.
 - Added the ability to search for files posted in a channel.
 - Added support for ``ExperimentalSettings.DelayChannelAutocomplete`` to make the channel autocomplete only appear after typing a couple letters instead of immediately after a tilde.
 - Calls: Redesigned the Calls user interface.
 - Calls: Call threads are now auto-followed when joining from mobile.
 - Calls (Android): Fixed an issue with Bluetooth, and added audio device selection menu.
 - Added support for self-hosted Sentry URL parameters in build scripts.

### Bug Fixes
 - Fixed an issue where the app did not now show an error when adding servers without a diagnostic ID.
 - Fixed an issue where users were unable to select several files when attaching files to a message.
 - Fixed an issue where some channels would appear as if no messages were there.
 - Fixed an issue with using the camera to capture photos/videos on Android versions 9 and below.
 - Fixed a crash on iOS when attempting to open a Thread by tapping on the notification.
 - Fixed an incomplete setup of ``sentry-cli`` node package.
 - Fixed an issue with out of order websocket event handling for posts.
 - Fixed a crash when opening a push notification for a thread when the Thread screen was already opened in the background.
 - Fixed a crash issue and error ``Cannot read property "id" of undefined``.
 - RN Image is now used on local images to avoid cache problems.

### Known Issues
 - Users are unable to adjust the font size via the OS font size setting.
 - Some Google Pixel phones on Android 12+ might not continue past the login screen. This is a known issue with the OS, and the current workaround is to restart the device.

----

## 2.3.0 Release
- Release Date: April 14, 2023
- Server Versions Supported: Server v7.1.0+ is required. Self-Signed SSL Certificates are not supported unless the user installs the CA certificate on their device.

### Compatibility
 - **Upgrade to server version v7.1.0 or later is required.** Support for server [Extended Support Release](https://docs.mattermost.com/upgrade/extended-support-release.html) (ESR) 6.3.0 has ended and upgrading to server ESR v7.1.0 or later is required. As we innovate and offer newer versions of our mobile apps, we maintain backwards compatibility only with supported server versions. Users who upgrade to the newest mobile apps while being connected to an unsupported server version can be exposed to compatibility issues, which can cause crashes or severe bugs that break core functionality of the app.
 - Android operating system 7+ [is required by Google](https://android-developers.googleblog.com/2017/12/improving-app-security-and-performance.html).	
 - iPhone 5s devices and later with iOS 12.1+ is required.

### Improvements
 - Calls: Raising a hand will now take precedence when ordering participants in the call screen.
 - Calls: Optimized screensharing in landscape mode for Android and iOS and unlocked landscape mode for iOS phone devices.
 - Channel names are now tappable in threads and in recent mentions, search, and saved message screens.
 - The ``ExperimentalGroupUnreadChannels`` server config is now respected.
 - Added more information to the logs for better debugging.

### Bug Fixes
 - Calls: Fixed an issue with emoji rendering.
 - Calls: Fixed an issue that caused a crash when the current presenter left the call without stopping the screenshare.
 - Fixed an issue with guest badges not appearing on the channel member list.
 - Added minor performance fixes to the channel member list screen.
 - Fixed an issue where some notifications did not show when a channel sidebar category was collapsed.
 - Fixed an issue where tapping on a custom status in the message list did not open the user's profile card.
 - Fixed an issue where the channel members count did not get updated after removing users.
 - Fixed a crash on markdown table images and prevented image-related crashes on other parts of the app.
 - Fixed websocket not connecting during rare scenarios.
 - Fixed the sort order of the search results. Search results now display from newest to oldest.

### Open Source Components
 - Added ``mattermost/calls-common`` to https://github.com/mattermost/mattermost-mobile.

### Known Issues
 - Users are unable to adjust the font size via the OS font size setting.
 - Some Google Pixel phones on Android 12+ might not continue past the login screen. This is a known issue with the OS, and the current workaround is to restart the device.

----

## 2.2.0 Release
- Release Date: March 17, 2023
- Server Versions Supported: Server v7.1.0+ is required. Self-Signed SSL Certificates are not supported unless the user installs the CA certificate on their device.

### Compatibility
 - **Upgrade to server version v7.1.0 or later is required.** Support for server [Extended Support Release](https://docs.mattermost.com/upgrade/extended-support-release.html) (ESR) 6.3.0 has ended and upgrading to server ESR v7.1.0 or later is required. As we innovate and offer newer versions of our mobile apps, we maintain backwards compatibility only with supported server versions. Users who upgrade to the newest mobile apps while being connected to an unsupported server version can be exposed to compatibility issues, which can cause crashes or severe bugs that break core functionality of the app.
 - Android operating system 7+ [is required by Google](https://android-developers.googleblog.com/2017/12/improving-app-security-and-performance.html).	
 - iPhone 5s devices and later with iOS 12.1+ is required.

### Improvements
 - Added the ability to set mobile notifications preferences per channel.
 - Added support for connecting the WebSocket over TLS1.3.
 - Calls: Added slash commands to start/stop call recordings (``/call recording [start|stop]``).
 - Calls: Implemented glare free negotiation. This fix prevents potential negotiation problems when two clients try to connect simultaneously.
 - The Help link now is not converted to lowercase.
 - Added minor performance improvements on sending a message.
 - Archived channels show a more detailed warning.

### Bug Fixes
 - Calls: Fixed a rare case where the Join Call banner showed that a call started "53 years ago".
 - Calls: Fixed a crash on joining calls.
 - Fixed an issue where tapping **Send Message** in a user’s profile pop-over did not open a Direct Message channel.
 - Fixed an issue where an incorrect skin tone was applied to emojis selected in the emoji picker.
 - Fixed an issue where the channel list displayed Direct Messages with user accounts that had been deactivated.
 - Fixed an issue with searching for channels and users that contain non-Latin characters.
 - Fixed an issue where selecting an item from the autocomplete doubled tilde and slash characters.
 - Fixed an "Unable to reset your password" issue.
 - Fixed an issue where the Group Message member count showed as 0 on GraphQL enabled instances.
 - Fixed an issue with missing posts in a thread when a post gets deleted.
 - Fixed an issue with saving a draft when navigating away from a thread or channel screens.
 - Fixed an issue with running the app in a Stage Manager on iPad.
 - Fixed an issue with the timing of showing the tutorial for the skin tone selector in the emoji picker.
 - Fixed a crash when toggling Collapsed Reply Thread on/off.
 - Fixed an issue with the push notification display when push notifications were set as a generic message with sender only.

### Known Issues
 - Users are unable to adjust the font size via the OS font size setting.
 - Moving posts with the Wrangler plugin causes database "Unique key" errors [MM-44960](https://mattermost.atlassian.net/browse/MM-44960).
 - Some pixel phones on Android 12+ might not go past the login screen. This is a known issue with the OS and the current workaround is to restart the device.

----

## 2.1.0 Release
- Release Date: February 16, 2023
- Server Versions Supported: Server v7.1.0+ is required. Self-Signed SSL Certificates are not supported unless the user installs the CA certificate on their device.

### Compatibility
 - **Upgrade to server version v7.1.0 or later is required.** Support for server [Extended Support Release](https://docs.mattermost.com/upgrade/extended-support-release.html) (ESR) 6.3.0 has ended and upgrading to server ESR v7.1.0 or later is required. As we innovate and offer newer versions of our mobile apps, we maintain backwards compatibility only with supported server versions. Users who upgrade to the newest mobile apps while being connected to an unsupported server version can be exposed to compatibility issues, which can cause crashes or severe bugs that break core functionality of the app.
 - Android operating system 7+ [is required by Google](https://android-developers.googleblog.com/2017/12/improving-app-security-and-performance.html).	
 - iPhone 5s devices and later with iOS 12.1+ is required.

### Improvements
 - Added the ability to manage channel members.
 - Added the option in **Profile > Settings > Display** settings to enable/disable Collapsed Reply Threads.
 - Added functionality to invite users by email and to invite users from other teams on the server.
 - Calls: Calls now start in speaker mode by default.
 - Calls: Calls now show the call thread in root calls posts.
 - Implemented Data Retention for mobile.

### Bug Fixes
 - Calls: fixed an issue with displaying recording messages.
 - Fixed an issue where a long team name wasn’t wrapped and pushed the  "+ icon " next to it.
 - Fixed an issue on Android where user avatars instead of webhook avatars were shown in notifications.
 - Fixed an issue where the file menu remained open after the option to "open in channel" was selected.
 - Fixed the ability to mark a post as unread if the post was created from a webhook.
 - Fixed a crash on iOS versions lower than 16.x when opening an item in the gallery.
 - Fixed an issue where ``enableMobileUploadFiles`` setting was not working correctly.

### Open Source Components
 - Added ``@gorhom/bottom-sheet`` and ``react-native-walkthrough-tooltip`` https://github.com/mattermost/mattermost-mobile.

### Known Issues
 - Selecting an item from autocomplete doubles tilde and slash characters [MM-50351](https://mattermost.atlassian.net/browse/MM-50351).
 - Users are unable to adjust the font size via the OS font size setting.
 - Drafts are lost when following a notification [MM-47373](https://mattermost.atlassian.net/browse/MM-47373).
 - Moving posts with the Wrangler plugin causes database "Unique key" errors [MM-44960](https://mattermost.atlassian.net/browse/MM-44960).
 - Some pixel phones on Android 12+ might not go past the login screen. This is a known issue with the OS and the current workaround is to restart the device.

----

## 2.0.1 Release
- Release Date: February 7, 2023
- Server Versions Supported: Server v7.1.0+ is required. Self-Signed SSL Certificates are not supported unless the user installs the CA certificate on their device.

### Compatibility
 - **Upgrade to server version v7.1.0 or later is required.** Support for server [Extended Support Release](https://docs.mattermost.com/upgrade/extended-support-release.html) (ESR) 6.3.0 has ended and upgrading to server ESR v7.1.0 or later is required. As we innovate and offer newer versions of our mobile apps, we maintain backwards compatibility only with supported server versions. Users who upgrade to the newest mobile apps while being connected to an unsupported server version can be exposed to compatibility issues, which can cause crashes or severe bugs that break core functionality of the app.
 - Android operating system 7+ [is required by Google](https://android-developers.googleblog.com/2017/12/improving-app-security-and-performance.html).	
 - iPhone 5s devices and later with iOS 12.1+ is required.

### Improvements
 - Added support for Android tablets and foldables.
 - Added support to rotate iPads in all orientations.
 - Improved the mobile emoji picker user interface and interaction.

### Bug Fixes
 - Fixed a crash when dismissing a notification on Android.
 - Fixed a potential crash when trying access non existent database records.
 - Fixed opening a link when the server is hosted on a subpath.
 - Fixed an issue with uploading certain files.
 - Fixed an issue with downloading certain files from the search results.
 - Disabled top domain level verification.
 - Fixed some potential crashes in the iOS Share Extension and Notification Service.
 - Fixed some screens in the login flow not showing the content when animations are turned off in the device settings.
 - Fixed an issue where new Direct and Group Messages sometimes did not appear in the channel list until reopening the app.
 - The permissions required to receive push notifications is now always requested if needed.
 - Fixed ANRs found with some Android devices.
 - Fixed an issue where the keyboard changed on iOS when a code block was started.
 - Fixed an issue where the EMM configuration for VPN timeouts were in ``seconds`` instead of in ``ms``.
 - Fixed an issue with markdown bolded strings.
 - Fixed an issue where the markdown for mentions did not inherit heading fonts.
 - Fixed an issue where a crash occurred when attempting to download a profile image.
 
### Known Issues
 - Selecting an item from autocomplete doubles tilde and slash characters [MM-50351](https://mattermost.atlassian.net/browse/MM-50351).
 - Users are unable to adjust the font size via the OS font size setting.
 - **Manage Members** modal is not yet added [MM-48489](https://mattermost.atlassian.net/browse/MM-48489).
 - Posts may remain in the local device database after data retention job has been run [MM-47548](https://mattermost.atlassian.net/browse/MM-47548).
 - Drafts are lost when following a notification [MM-47373](https://mattermost.atlassian.net/browse/MM-47373).
 - Moving posts with the Wrangler plugin causes database "Unique key" errors [MM-44960](https://mattermost.atlassian.net/browse/MM-44960).
 - Some pixel phones on Android 12+ might not go past the login screen. This is a known issue with the OS and the current workaround is to restart the device.

----

## 2.0.0 Release
- Release Date: January 16, 2023
- Server Versions Supported: Server v7.1.0+ is required. Self-Signed SSL Certificates are not supported unless the user installs the CA certificate on their device.

### Compatibility
 - Please [see here](https://mattermost.com/blog/preparing-for-mobile-v2-0/) for more details on preparing for the mobile v2 release.
 - **Upgrade to server version v7.1.0 or later is required.** Support for server [Extended Support Release](https://docs.mattermost.com/upgrade/extended-support-release.html) (ESR) 6.3.0 has ended and upgrading to server ESR v7.1.0 or later is required. As we innovate and offer newer versions of our mobile apps, we maintain backwards compatibility only with supported server versions. Users who upgrade to the newest mobile apps while being connected to an unsupported server version can be exposed to compatibility issues, which can cause crashes or severe bugs that break core functionality of the app.
 - Android operating system 7+ [is required by Google](https://android-developers.googleblog.com/2017/12/improving-app-security-and-performance.html).	
 - iPhone 5s devices and later with iOS 12.1+ is required.

### Highlights

Mattermost mobile v2.0 is a major update to the iOS and Android apps bringing support for multiple workspaces and a more stable and performant user experience that includes:

 - Support for collaborating in multiple workspaces with a redesigned channel and team sidebar for easier navigation. 
 - Improved app responsiveness to user input, faster launch, and less memory consumed when running.
 - Improved app stability so users encounter fewer crashes and bugs, as well as reduced app hang and errors if internet connectivity becomes unstable. 

Users now gain a more reliable and feature-rich application, improving their experience for collaborating with their teams on the go.

### Known Issues
 - Landscape mode doesn't work on Android tablets.
 - Users are unable to adjust the font size via the OS font size setting.
 - **Add Members** and **Manage Members** modals are not yet added [MM-48489](https://mattermost.atlassian.net/browse/MM-48489).
 - Posts may remain in the local device database after data retention job has been run [MM-47548](https://mattermost.atlassian.net/browse/MM-47548).
 - Drafts are lost when following a notification [MM-47373](https://mattermost.atlassian.net/browse/MM-47373).
 - Moving posts with the Wrangler plugin causes database "Unique key" errors [MM-44960](https://mattermost.atlassian.net/browse/MM-44960).
 - Some pixel phones on Android 12+ might not go past the login screen. This is a known issue with the OS and the current workaround is to restart the device.
 - The app crashes when uploading a PDF file [MM-49707](https://mattermost.atlassian.net/browse/MM-49707).
 - The ``timeoutVPN`` values are not converted from milliseconds to seconds in v2 [MM-49722](https://mattermost.atlassian.net/browse/MM-49722).

----

## 1.55.1 Release
- Release Date: September 15, 2022
- Server Versions Supported: Server v6.3.0+ is required. Self-Signed SSL Certificates are not supported unless the user installs the CA certificate on their device.

### Compatibility
 - Mobile App v1.55.1 is our first extended support release (ESR). We are very excited about the upcoming general availability of the v2.0 mobile app in December. We recognize that some customers may have a custom build of Mattermost mobile and need more time to test or implement their custom changes on mobile v2.0. The mobile ESR will be supported until July 2023. v1.55.1 will receive critical security fixes only and will be released as needed via unsigned builds to our mobile GitHub repository.
 - **Upgrade to server version v6.3.0 or later is required.** Support for server [Extended Support Release](/upgrade/extended-support-release.html) (ESR) 5.37 has ended and upgrading to server ESR v6.3.0 or later is required. As we innovate and offer newer versions of our mobile apps, we maintain backwards compatibility only with supported server versions. Users who upgrade to the newest mobile apps while being connected to an unsupported server version can be exposed to compatibility issues, which can cause crashes or severe bugs that break core functionality of the app.
 - Android operating system 7+ [is required by Google](https://android-developers.googleblog.com/2017/12/improving-app-security-and-performance.html).	
 - iPhone 5s devices and later with iOS 12.1+ is required.

### Bug Fixes
 - Fixed an issue where users were unable to convert public channels to private.
 - Fixed an issue where selected boxes in app forms and interactive dialogs could not be cleared.

### Known Issues
 - Channel sidebar disappears sometimes when the channel categories are not fetched from the server.
 - Posts sometimes get stuck behind the post textbox on iPad.

----

## 1.55.0 Release
- Release Date: August 16, 2022
- Server Versions Supported: Server v6.3.0+ is required. Self-Signed SSL Certificates are not supported unless the user installs the CA certificate on their device.

### Compatibility
 - **Upgrade to server version v6.3.0 or later is required.** Support for server [Extended Support Release](/upgrade/extended-support-release.html) (ESR) 5.37 has ended and upgrading to server ESR v6.3.0 or later is required. As we innovate and offer newer versions of our mobile apps, we maintain backwards compatibility only with supported server versions. Users who upgrade to the newest mobile apps while being connected to an unsupported server version can be exposed to compatibility issues, which can cause crashes or severe bugs that break core functionality of the app.
 - Android operating system 7+ [is required by Google](https://android-developers.googleblog.com/2017/12/improving-app-security-and-performance.html).	
 - iPhone 5s devices and later with iOS 12.1+ is required.

### Improvements
 - Calls: Implemented WebSocket reconnection support.

### Bug Fixes
 - Calls: Fixed a crash on "cannot replaceTrack after peer is destroyed" error.
 - Fixed an issue with sharing of text alongside an image on Android.
 - Fixed an issue on Android where clicking on a hashtag from the Saved Posts modal returned the user to the channel instead of taking the user to the search results.
 - Fixed an issue where the select modal value was not getting populated.

### Known Issues
 - Channel sidebar disappears sometimes when the channel categories are not fetched from the server.
 - Posts sometimes get stuck behind the post textbox on iPad.

----

## 1.54.0 Release
- Release Date: July 15, 2022
- Server Versions Supported: Server v6.3.0+ is required. Self-Signed SSL Certificates are not supported unless the user installs the CA certificate on their device.

### Compatibility
 - **Upgrade to server version v6.3.0 or later is required.** Support for server [Extended Support Release](/upgrade/extended-support-release.html) (ESR) 5.37 has ended and upgrading to server ESR v6.3.0 or later is required. As we innovate and offer newer versions of our mobile apps, we maintain backwards compatibility only with supported server versions. Users who upgrade to the newest mobile apps while being connected to an unsupported server version can be exposed to compatibility issues, which can cause crashes or severe bugs that break core functionality of the app.
 - Android operating system 7+ [is required by Google](https://android-developers.googleblog.com/2017/12/improving-app-security-and-performance.html).	
 - iPhone 5s devices and later with iOS 12.1+ is required.

### Improvements
 - Calls: Added support for accepting advanced ICE server configurations through the config.
 - Calls: Added support for using Calls when the Mattermost installation is served under a subpath.
 - Calls: Added support for generating short-lived TURN credentials.

### Bug Fixes
 - Fixed an issue where Latex in root posts crashed the global Threads screen.

### Known Issues
 - The app crashes when the session length for mobile is changed via webapp.
 - Channel sidebar disappears sometimes when the channel categories are not fetched from the server.
 - Posts sometimes get stuck behind the post textbox on iPad.

----

## 1.53.0 Release
- Release Date: June 15, 2022
- Server Versions Supported: Server v6.3.0+ is required. Self-Signed SSL Certificates are not supported unless the user installs the CA certificate on their device.

### Compatibility
 - **Upgrade to server version v6.3.0 or later is required.** Support for server [Extended Support Release](/upgrade/extended-support-release.html) (ESR) 5.37 has ended and upgrading to server ESR v6.3.0 or later is required. As we innovate and offer newer versions of our mobile apps, we maintain backwards compatibility only with supported server versions. Users who upgrade to the newest mobile apps while being connected to an unsupported server version can be exposed to compatibility issues, which can cause crashes or severe bugs that break core functionality of the app.
 - Android operating system 7+ [is required by Google](https://android-developers.googleblog.com/2017/12/improving-app-security-and-performance.html).	
 - iPhone 5s devices and later with iOS 12.1+ is required.

### Improvements
 - Added Calls Cloud Freemium limits.
 - Added a handler for a new ``call_end`` event.
 - Added support for a new ``MaxCallParticipants`` config setting.

### Known Issues
 - Channel sidebar disappears sometimes when the channel categories are not fetched from the server.
 - Posts sometimes get stuck behind the post textbox on iPad.

----

## 1.52.0 Release
- Release Date: May 16, 2022
- Server Versions Supported: Server v6.3.0+ is required. Self-Signed SSL Certificates are not supported unless the user installs the CA certificate on their device.

### Compatibility
 - **Upgrade to server version v6.3.0 or later is required.** Support for server [Extended Support Release](/upgrade/extended-support-release.html) (ESR) 5.37 has ended and upgrading to server ESR v6.3.0 or later is required. As we innovate and offer newer versions of our mobile apps, we maintain backwards compatibility only with supported server versions. Users who upgrade to the newest mobile apps while being connected to an unsupported server version can be exposed to compatibility issues, which can cause crashes or severe bugs that break core functionality of the app.
 - Android operating system 7+ [is required by Google](https://android-developers.googleblog.com/2017/12/improving-app-security-and-performance.html).	
 - iPhone 5s devices and later with iOS 12.1+ is required.

### Improvements
 - Added .m4a audio file preview support via the video player.
 - Added the ability to render latex code blocks.

### Known Issues
 - Channel sidebar disappears sometimes when the channel categories are not fetched from the server.
 - Posts sometimes get stuck behind the post textbox on iPad.

----

## 1.51.2 Release
- Release Date: May 5, 2022
- Server Versions Supported: Server v6.3.0+ is required. Self-Signed SSL Certificates are not supported unless the user installs the CA certificate on their device.

### Compatibility
 - **Upgrade to server version v6.3.0 or later is required.** Support for server [Extended Support Release](/upgrade/extended-support-release.html) (ESR) 5.37 has ended and upgrading to server ESR v6.3.0 or later is required. As we innovate and offer newer versions of our mobile apps, we maintain backwards compatibility only with supported server versions. Users who upgrade to the newest mobile apps while being connected to an unsupported server version can be exposed to compatibility issues, which can cause crashes or severe bugs that break core functionality of the app.
 - Android operating system 7+ [is required by Google](https://android-developers.googleblog.com/2017/12/improving-app-security-and-performance.html).	
 - iPhone 5s devices and later with iOS 12.1+ is required.

### Bug Fixes

#### All apps
 - Fixed an issue with Calls where multiple "Access to route for non-existent plugin" errors got logged in the server logs.

----

## 1.51.1 Release
- Release Date: April 22, 2022
- Server Versions Supported: Server v6.3.0+ is required. Self-Signed SSL Certificates are not supported unless the user installs the CA certificate on their device.

### Compatibility
 - **Upgrade to server version v6.3.0 or later is required.** Support for server [Extended Support Release](/upgrade/extended-support-release.html) (ESR) 5.37 has ended and upgrading to server ESR v6.3.0 or later is required. As we innovate and offer newer versions of our mobile apps, we maintain backwards compatibility only with supported server versions. Users who upgrade to the newest mobile apps while being connected to an unsupported server version can be exposed to compatibility issues, which can cause crashes or severe bugs that break core functionality of the app.
 - Android operating system 7+ [is required by Google](https://android-developers.googleblog.com/2017/12/improving-app-security-and-performance.html).	
 - iPhone 5s devices and later with iOS 12.1+ is required.

### Bug Fixes

#### All apps
 - Fixed an issue with logging in when multiple SSO methods are enabled while email/password is disabled.

----

## 1.51.0 Release
- Release Date: April 16, 2022
- Server Versions Supported: Server v6.3.0+ is required. Self-Signed SSL Certificates are not supported unless the user installs the CA certificate on their device.

### Compatibility
 - **Upgrade to server version v6.3.0 or later is required.** Support for server [Extended Support Release](/upgrade/extended-support-release.html) (ESR) 5.37 has ended and upgrading to server ESR v6.3.0 or later is required. As we innovate and offer newer versions of our mobile apps, we maintain backwards compatibility only with supported server versions. Users who upgrade to the newest mobile apps while being connected to an unsupported server version can be exposed to compatibility issues, which can cause crashes or severe bugs that break core functionality of the app.
 - Android operating system 7+ [is required by Google](https://android-developers.googleblog.com/2017/12/improving-app-security-and-performance.html).	
 - iPhone 5s devices and later with iOS 12.1+ is required.

### Breaking Changes
 - The [Apps Framework protocol](https://developers.mattermost.com/integrate/apps/) for binding/form submissions has changed, by separating the single `call` into separate `submit`, `form`, `refresh` and `lookup` calls. If any users have created their own Apps, they have to be updated to the new system.

### Improvements
 - Users are now taken directly to the SSO login if only one SSO login method is enabled.
 - Calls are now enabled on mobile if the server has Calls enabled.
 - For Calls, added "raise hand" functionality and a screensharing icon.
 - "Default Enabled Calls" and "Allow Enable Calls" server settings are now respected by Calls on mobile.
 - Added a speakerphone button to the Calls interface.
 - Added support for link highlighting for capitalized link schemes, such as ``Https://`` instead of ``https://``.
 - Changed the search bar in manual timezone selection view to be consistent with the rest of the app.
 - The mobile app no longer attempts to fetch thread bindings when the ``AppsEnabled`` feature flag is ``false``.
 - The mobile app will now only fetch App bindings if the Apps plugin is enabled.
 - Added support for allowing 1-character channel names.

### Bug Fixes

#### All apps
 - Fixed an issue with Calls banner locations for earlier iPhone models.
 - Fixed an issue where users were not able to scroll down to view custom themes.
 - Fixed a bug that resulted in dropping the Call state when switching to another app and returning.
 - Fixed an issue where some messages could have been cut off if the markdown used had two or more links with an ``=`` sign.

### Known Issues
 - Channel sidebar disappears sometimes when the channel categories are not fetched from the server.
 - Posts sometimes get stuck behind the post textbox on iPad.

----

## 1.50.1 Release
- Release Date: March 21, 2022
- Server Versions Supported: Server v5.37.0+ is required. Self-Signed SSL Certificates are not supported unless the user installs the CA certificate on their device.

### Compatibility
 - **Upgrading to server version v5.37.0 or later is required.** Support for server [Extended Support Release](/upgrade/extended-support-release.html) (ESR) v5.31 has ended and upgrading to server ESR v5.37.0 or later is required. As we innovate and offer newer versions of our mobile apps, we maintain backwards compatibility only with supported server versions. Users who upgrade to the newest mobile apps while being connected to an unsupported server version can be exposed to compatibility issues, which can cause crashes or severe bugs that break core functionality of the app.
 - Android operating system 7+ [is required by Google](https://android-developers.googleblog.com/2017/12/improving-app-security-and-performance.html).	
 - iPhone 5s devices and later with iOS 12.1+ is required.

### Bug Fixes

#### All apps
 - Fixed an issue where Latex-formatted text caused the mobile app to crash.

----

## 1.50.0 Release
- Release Date: March 16, 2022
- Server Versions Supported: Server v5.37.0+ is required. Self-Signed SSL Certificates are not supported unless the user installs the CA certificate on their device.

### Compatibility
 - **Upgrade to server version v5.37.0 or later is required.** Support for server [Extended Support Release](/upgrade/extended-support-release.html) (ESR) 5.31 has ended and upgrading to server ESR v5.37.0 or later is required. As we innovate and offer newer versions of our mobile apps, we maintain backwards compatibility only with supported server versions. Users who upgrade to the newest mobile apps while being connected to an unsupported server version can be exposed to compatibility issues, which can cause crashes or severe bugs that break core functionality of the app.
 - Android operating system 7+ [is required by Google](https://android-developers.googleblog.com/2017/12/improving-app-security-and-performance.html).	
 - iPhone 5s devices and later with iOS 12.1+ is required.

### Improvements
 - Added support for markdown inline image custom sizes.

### Bug Fixes

#### All apps
 - Fixed an issue where setting a custom status failed silently.

### Known Issues
 - Channel sidebar disappears sometimes when the channel categories are not fetched from the server.
 - Posts sometimes get stuck behind the post textbox on iPad.
 - Various known issues with Collapsed Reply Threads (Beta) feature:
   - New messages banner should only count root posts.
   - Threads item unread state (bolding) does not persist when deleting documents and data.

----

## 1.49.1 Release
- Release Date: February 23, 2022.
- Server Versions Supported: Server v5.37.0+ is required. Self-Signed SSL Certificates are not supported unless the user installs the CA certificate on their device.

### Compatibility
 - **Upgrade to server version v5.37.0 or later is required.** Support for server [Extended Support Release](/administration/extended-support-release.html) (ESR) 5.31 has ended and upgrading to server ESR v5.37.0 or later is required. As we innovate and offer newer versions of our mobile apps, we maintain backwards compatibility only with supported server versions. Users who upgrade to the newest mobile apps while being connected to an unsupported server version can be exposed to compatibility issues, which can cause crashes or severe bugs that break core functionality of the app.
 - Android operating system 7+ [is required by Google](https://android-developers.googleblog.com/2017/12/improving-app-security-and-performance.html).	
 - iPhone 5s devices and later with iOS 12.1+ is required.

### Bug Fixes

#### Android specific
 - Fixed an issue on Android where document files did not open.

----

## 1.49.0 Release
- Release Date: February 16, 2022
- Server Versions Supported: Server v5.37.0+ is required. Self-Signed SSL Certificates are not supported unless the user installs the CA certificate on their device.

### Compatibility
 - **Upgrade to server version v5.37.0 or later is required.** Support for server [Extended Support Release](/administration/extended-support-release.html) (ESR) 5.31 has ended and upgrading to server ESR v5.37.0 or later is required. As we innovate and offer newer versions of our mobile apps, we maintain backwards compatibility only with supported server versions. Users who upgrade to the newest mobile apps while being connected to an unsupported server version can be exposed to compatibility issues, which can cause crashes or severe bugs that break core functionality of the app.
 - Android operating system 7+ [is required by Google](https://android-developers.googleblog.com/2017/12/improving-app-security-and-performance.html).	
 - iPhone 5s devices and later with iOS 12.1+ is required.

### Improvements
 - Added SVG support for markdown inline images.

### Bug Fixes

#### All apps
 - Fixed an issue where the date picker jumped back to the current month after the past date selection.
 - Fixed a crash issue on markdown table images.
 - Fixed an issue with Collapsed Reply Threads where clicking on a permalink added the thread replies in the channel view.
 - Fixed an issue with Collapsed Reply Threads where link previews disappeared when a thread was created.

### Known Issues
 - Some files (such as PDFs) fail to open/download on v1.49.0 [MM-41968](https://mattermost.atlassian.net/browse/MM-41968).
 - Channel sidebar disappears sometimes when the channel categories are not fetched from the server.
 - Posts sometimes get stuck behind the post textbox on iPad.
 - Various known issues with Collapsed Reply Threads (Beta) feature:
   - New messages banner should only count root posts.
   - Threads item unread state (bolding) does not persist when deleting documents and data.

----

## 1.48.2 Release
- Release Date: January 6, 2022
- Server Versions Supported: Server v5.37.0+ is required. Self-Signed SSL Certificates are not supported unless the user installs the CA certificate on their device.

### Compatibility
 - **Upgrade to server version v5.37.0 or later is required.** Support for server [Extended Support Release](/upgrade/extended-support-release.html) (ESR) 5.31 has ended and upgrading to server ESR v5.37.0 or later is required. As we innovate and offer newer versions of our mobile apps, we maintain backwards compatibility only with supported server versions. Users who upgrade to the newest mobile apps while being connected to an unsupported server version can be exposed to compatibility issues, which can cause crashes or severe bugs that break core functionality of the app.
 - Android operating system 7+ [is required by Google](https://android-developers.googleblog.com/2017/12/improving-app-security-and-performance.html).	
 - iPhone 5s devices and later with iOS 12.1+ is required.

### Bug Fixes

#### All apps
 - Fixed an issue with custom status updates with no expiry.

### Known Issues
 - Channel sidebar disappears sometimes when the channel categories are not fetched from the server.
 - Posts sometimes get stuck behind the post textbox on iPad.
 - Various known issues with Collapsed Reply Threads (Beta) feature:
   - New messages banner should only count root posts.
   - Clicking on a permalink adds the thread replies in the channel view.
   - Threads item unread state (bolding) does not persist when deleting documents and data.

----

## 1.48.1 Release
- Release Date: December 15, 2021
- Server Versions Supported: Server v5.37.0+ is required. Self-Signed SSL Certificates are not supported unless the user installs the CA certificate on their device.

### Compatibility
 - **Upgrade to server version v5.37.0 or later is required.** Support for server [Extended Support Release](/upgrade/extended-support-release.html) (ESR) 5.31 has ended and upgrading to server ESR v5.37.0 or later is required. As we innovate and offer newer versions of our mobile apps, we maintain backwards compatibility only with supported server versions. Users who upgrade to the newest mobile apps while being connected to an unsupported server version can be exposed to compatibility issues, which can cause crashes or severe bugs that break core functionality of the app.
 - Android operating system 7+ [is required by Google](https://android-developers.googleblog.com/2017/12/improving-app-security-and-performance.html).	
 - iPhone 5s devices and later with iOS 12.1+ is required.

### Bug Fixes

#### All apps
 - Fixed a crash on collapsed reply threads when opening the Gallery view from within a Thread.
 - Fixed an issue with clearing and grouping of push notifications when Collapsed Reply Threads is enabled.
 - Fixed an issue with opening the YouTube app from within Mattermost.

### Known Issues
 - Channel sidebar disappears sometimes when the channel categories are not fetched from the server.
 - Posts sometimes get stuck behind the post textbox on iPad.
 - Various known issues with Collapsed Reply Threads (Beta) feature:
   - New messages banner should only count root posts.
   - Clicking on a permalink adds the thread replies in the channel view.
   - Threads item unread state (bolding) does not persist when deleting documents and data.

----

## 1.48.0 Release
- Release Date: November 16, 2021
- Server Versions Supported: Server v5.37.0+ is required. Self-Signed SSL Certificates are not supported unless the user installs the CA certificate on their device.

### Compatibility
 - **Upgrade to server version v5.37.0 or later is required.** Support for server [Extended Support Release](/upgrade/extended-support-release.html) (ESR) 5.31 has ended and upgrading to server ESR v5.37.0 or later is required. As we innovate and offer newer versions of our mobile apps, we maintain backwards compatibility only with supported server versions. Users who upgrade to the newest mobile apps while being connected to an unsupported server version can be exposed to compatibility issues, which can cause crashes or severe bugs that break core functionality of the app.
 - Android operating system 7+ [is required by Google](https://android-developers.googleblog.com/2017/12/improving-app-security-and-performance.html).	
 - iPhone 5s devices and later with iOS 12.1+ is required.

### Highlights

#### Cross-team Recent Mentions
 - Recent mentions and saved posts now show across all teams.

### Improvements
 - Adjusted channel override mobile notification preferences for Threads.
 - Added long-press options to the Global Threads screen.
 - Added a new messages line to the Threads screen.
 - Added "pull to refresh" to load threads in the Global Threads screen.
 - Added OAuth support for plugins and apps.
 - Added multiselect support for apps forms.
 - Added a "Rest" field app command to filter empty options on static and dynamic selects and to prohibit executing non-leaf commands.
 - App bindings now recognize the post menu options for each channel they live in.
 - Added ``@here`` mention to the ``EnableConfirmNotificationsToChannel`` config setting to show a warning modal when over 5 members might be alerted with ``@here``.
 - Updated "Jump to..." to match webapp equivalent user interface string.

### Bug Fixes

#### All apps
 - Fixed an issue where image previews could only be viewed once while on the Thread view.

### Known Issues
 - Channel sidebar disappears sometimes when the channel categories are not fetched from the server.
 - Posts sometimes get stuck behind the post textbox on iPad.
 - Various known issues with Collapsed Reply Threads (Beta) feature:
   - New messages banner should only count root posts.
   - Clicking on a permalink adds the thread replies in the channel view.
   - Threads item unread state (bolding) does not persist when deleting documents and data.

----

## 1.47.2 Release
- Release Date: October 25, 2021
- Server Versions Supported: Server v5.37.0+ is required. Self-Signed SSL Certificates are not supported unless the user installs the CA certificate on their device.

### Compatibility
 - **Upgrade to server version v5.37.0 or later is required.** Support for server [Extended Support Release](/upgrade/extended-support-release.html) (ESR) 5.31 has ended and upgrading to server ESR v5.37.0 or later is required. As we innovate and offer newer versions of our mobile apps, we maintain backwards compatibility only with supported server versions. Users who upgrade to the newest mobile apps while being connected to an unsupported server version can be exposed to compatibility issues, which can cause crashes or severe bugs that break core functionality of the app.
 - Android operating system 7+ [is required by Google](https://android-developers.googleblog.com/2017/12/improving-app-security-and-performance.html).	
 - iPhone 5s devices and later with iOS 12.1+ is required.

### Bug Fixes

#### iOS specific
 - Fixed an issue copying and pasting files on iOS.

#### Android specific
 - Fixed a crash when switching channels or focusing the text input area on Android.
 - Fixed a crash while opening notifications on Android.

----

## 1.47.1 Release
- Release Date: October 19, 2021
- Server Versions Supported: Server v5.37.0+ is required. Self-Signed SSL Certificates are not supported unless the user installs the CA certificate on their device.

### Compatibility
 - **Upgrade to server version v5.37.0 or later is required.** Support for server [Extended Support Release](/upgrade/extended-support-release.html) (ESR) 5.31 has ended and upgrading to server ESR v5.37.0 or later is required. As we innovate and offer newer versions of our mobile apps, we maintain backwards compatibility only with supported server versions. Users who upgrade to the newest mobile apps while being connected to an unsupported server version can be exposed to compatibility issues, which can cause crashes or severe bugs that break core functionality of the app.
 - Android operating system 7+ [is required by Google](https://android-developers.googleblog.com/2017/12/improving-app-security-and-performance.html).	
 - iPhone 5s devices and later with iOS 12.1+ is required.

### Bug Fixes

#### All apps
 - Fixed an issue where navigating to Global Threads crashed the app.
 - Fixed Text input font scaling to follow the OS setting to fix an issue where iOS Dynamic Type size was not correct in the message box.

#### iOS specific
 - Updated the iOS app icon to a flattened version.
 - Fixed a gesture conflict between the drawers and the post input on iOS.

----

## 1.47.0 Release
- Release Date: October 13, 2021
- Server Versions Supported: Server v5.37.0+ is required. Self-Signed SSL Certificates are not supported unless the user installs the CA certificate on their device.

### Compatibility
 - **Upgrade to server version v5.37.0 or later is required.** Support for server [Extended Support Release](/upgrade/extended-support-release.html) (ESR) 5.31 has ended and upgrading to server ESR v5.37.0 or later is required. As we innovate and offer newer versions of our mobile apps, we maintain backwards compatibility only with supported server versions. Users who upgrade to the newest mobile apps while being connected to an unsupported server version can be exposed to compatibility issues, which can cause crashes or severe bugs that break core functionality of the app.
 - Android operating system 7+ [is required by Google](https://android-developers.googleblog.com/2017/12/improving-app-security-and-performance.html).	
 - iPhone 5s devices and later with iOS 12.1+ is required.

### Highlights

#### Branding Changes
 - Updated the Splash Screen, app icons, and Threads illustration to align with new branding.
 - Added a new default brand theme named "Denim".
 - The existing theme names and colors, including "Mattermost", "Organization", "Mattermost Dark", and "Windows Dark" have been updated to the new "Denim", "Sapphire", "Indigo", and "Onyx" theme names and colors, respectively. Anyone using the existing themes will see slightly modified theme colors after their server or workspace is upgraded. The theme variables for the existing "Mattermost", "Organization", "Mattermost Dark", and "Windows Dark" themes will still be accessible in [our documentation](/messaging/customizing-theme-colors.html#custom-theme-examples), so a custom theme can be created with these theme variables if desired. Custom themes are unaffected by this change.
 - Added a new light theme named "Quartz" to the default available list of themes.

#### Deprecations
 - Stopped evaluating deprecated config settings starting with server version 6.0.

#### Custom, Collapsible Channel Categories
 - App now displays custom categories in the sidebar.

### Improvements
 - Added mobile push notifications for followed Threads.
 - Increased the limit of uploaded file attachments per post from 5 to 10.
 - Removed deprecated ``Posts.ParentId`` in favor of the semantically equivalent ``Posts.RootId``.
 - Added better support for channel and user selection from within Apps commands.
 - Added better binding filtering for Apps.

### Bug Fixes

#### All apps
 - Added an option to download a video in the gallery view if it failed to playback.
 - Fixed an issue where the emojis were cutoff when editing a message with jumbo emojis.
 - Fixed an issue where some mentions were highlighted when the mention key partially matched the mention in the message.
 - Fixed an issue with in-app notifications that caused the keyboard to blur when the notifications were automatically dismissed.
 - Fixed an issue where the autocomplete options were still visible when the keyboard was dismissed.
 - Fixed an issue where the “Loading messages…” text was upside down.
 - Fixed an issue where tapping on the push notification for a new reply did not open the thread with the post.
 - Fixed an issue where opening a push notification while in the Thread screen did not take the user to the channel screen.
 - Fixed an issue where a System message was missing when a guest user was added to a channel or when a guest joined a channel.
 - Fixed an error where the submit button on interactive dialogs was not shown when the dialog did not specify ``submit_label``.
 - Fixed an issue where pressing **Jump to** on mobile showed a different highlighted channels list than the sidebar highlighted channels list.
 - Removed Date and Time label from recently used custom statuses.
 - Fixed an error with locations and binding filtering.

#### iOS specific
 - Fixed a crash when attempting to share content into Mattermost on iOS when Biometric authentication was required.

#### Android specific
 - Fixed the ability to snooze push notifications on Android.
 - Fixed an issue with uploading of animated gif files on Android.

### Known Issues
 - An error may occur when archiving a channel or when attempting to post to an archived channel.
 - The "+" to add a reaction is still visible in archived channels.
 - Close Preview X and Close Settings X are themed incorrectly in Quartz theme.
 - Channel sidebar disappears sometimes in Airplane mode.
 - Posts sometimes get stuck behind the post textbox on iPad.
 - Various known issues with Collapsed Reply Threads (Beta) feature:
   - New messages banner should only count root posts.
   - Turning the feature on and off does not push an update to the Mobile client.
   - Clicking on a permalink adds the thread replies in the channel view.
   - Threads item unread state (bolding) does not persist when deleting documents and data.

----

## 1.46.0 Release
- Release Date: August 16, 2021
- Server Versions Supported: Server v5.31.3+ is required. Self-Signed SSL Certificates are not supported unless the user installs the CA certificate on their device.

### Compatibility
 - **Upgrade to server version v5.31.3 or later is required.** Support for server [Extended Support Release](/upgrade/extended-support-release.html) (ESR) 5.25 has ended and upgrading to server ESR v5.31.3 or later is required. As we innovate and offer newer versions of our mobile apps, we maintain backwards compatibility only with supported server versions. Users who upgrade to the newest mobile apps while being connected to an unsupported server version can be exposed to compatibility issues, which can cause crashes or severe bugs that break core functionality of the app.
 - Android operating system 7+ [is required by Google](https://android-developers.googleblog.com/2017/12/improving-app-security-and-performance.html).	
 - iPhone 5s devices and later with iOS 11+ is required.

### Highlights

#### Collapsed Reply Threads (Beta)
 - Added support for [Collapsed Reply Threads](https://mattermost.com/blog/collapsed-reply-threads-beta/) for the mobile apps.

#### Custom Status Expiry
 - Added a feature to choose expiry time when setting a custom status. Requires server version 5.37 or later. Also added new screens such as **Clear** and new components such as ``DateTime`` picker.

#### Granular Data Retention Policies 
 - Added support for Granular Data Retention Policies for the mobile apps. Requires server version 5.37 or later.

### Improvements
 - Added the custom statuses to the mention autocomplete.
 - Changed the default behavior of autocomplete user interface for cases of long display names. Long display names will be truncated to show the username.
 - Added support for showing plugin slash command icons.
 - Added support for apps to add arbitrary markdown in between fields on forms.
 - Implemented a new style for app submit buttons.
 - Added markdown support for app fields descriptions and errors.

### Bug Fixes

#### All apps
 - Fixed an issue where boolean fields did not get disabled on dialogs when they should have.
 - Fixed an issue with displaying the current user when multiple users were part of the System join / leave messages.
 - Fixed a race condition when bringing the app to the foreground by tapping in a notification that belongs to a channel other than the current channel that caused the current channel to miss any mentions if it had any.
 - Fixed an issue with attaching files to the correct post.

#### Android specific
 - Fixed a silent crash that could happen for some users when receiving a push notification on Android.

### Known Issues
 - Posts sometimes get stuck behind the post textbox on iPad.
 - User may need to log out and back in from the app to see data retention results on the app.
 - Various known issues with Collapsed Reply Threads (Beta) feature:
   - Mobile app top bar disappears after resuming app from screen lock.
   - New messages banner should only count root posts.
   - Clicking Jump to on mobile shows a different highlighted channel list than the sidebar highlighted channel list.
   - Only the last six threads are visible in the Threads view.
   - Some unread channels with leave/join system messages are doubled in search results.
   - Tapping on the push notification for new reply should open the thread with the post.
   - Turning the feature on and off does not push an update to the Mobile client.
   - Clicking on a permalink adds the thread replies in the channel view.
   - Threads item is lost when clearing search in the channel sideabar.
   - Previously viewed Thread is auto-followed after new replies come in.
   - Threads item unread state (bolding) does not persist when deleting documents and data.
   - Clicking Jump to on mobile shows different highlighted channels list than the sidebar unread channels list.

### Contributors
 - [anurag6713](https://github.com/anurag6713), [ashishbhate](https://github.com/ashishbhate), [enahum](https://github.com/enahum), [larkox](https://github.com/larkox), [manojmalik20](https://github.com/manojmalik20)

----

## 1.45.1 Release
- Release Date: July 20, 2021
- Server Versions Supported: Server v5.31.3+ is required. Self-Signed SSL Certificates are not supported unless the user installs the CA certificate on their device.

### Compatibility
 - **Upgrade to server version v5.31.3 or later is required.** Support for server [Extended Support Release](/upgrade/extended-support-release.html) (ESR) 5.25 has ended and upgrading to server ESR v5.31.3 or later is required. As we innovate and offer newer versions of our mobile apps, we maintain backwards compatibility only with supported server versions. Users who upgrade to the newest mobile apps while being connected to an unsupported server version can be exposed to compatibility issues, which can cause crashes or severe bugs that break core functionality of the app.
 - Android operating system 7+ [is required by Google](https://android-developers.googleblog.com/2017/12/improving-app-security-and-performance.html).	
 - iPhone 5s devices and later with iOS 11+ is required.

### Bug Fixes

#### All apps
 - Fixed an issue where the app crashed when a message with only emojis included a hard break.

#### Android specific
 - Fixed Android push notifications so that they are now grouped by channel.

----

## 1.45.0 Release
- Release Date: July 16, 2021
- Server Versions Supported: Server v5.31.3+ is required. Self-Signed SSL Certificates are not supported unless the user installs the CA certificate on their device.

### Compatibility
 - **Upgrade to server version v5.31.3 or later is required.** Support for server [Extended Support Release](/upgrade/extended-support-release.html) (ESR) 5.25 has ended and upgrading to server ESR v5.31.3 or later is required. As we innovate and offer newer versions of our mobile apps, we maintain backwards compatibility only with supported server versions. Users who upgrade to the newest mobile apps while being connected to an unsupported server version can be exposed to compatibility issues, which can cause crashes or severe bugs that break core functionality of the app.
 - Android operating system 7+ [is required by Google](https://android-developers.googleblog.com/2017/12/improving-app-security-and-performance.html).	
 - iPhone 5s devices and later with iOS 11+ is required.

### Highlights

#### Emoji Enhancements with Skin Tone Selection
 - Added support for emoji standard v13.0 with Mattermost server v5.37. 

```{Note} 
Due to the upgrade to Emoji 13.0, some emojis may be missing on Android older than 11 and iOS older than 14.2.
```

#### English-Australian Language Support
 - Mattermost is now available in English-Australian.

### Improvements
 - Added the ability to reply to individual messages from push notifications on Android.
 - Included message sender's user icon in push notifications.
 - Removed the nickname from the user autocomplete when the item is the current user.
 - The "swipe up to refresh" functionality was added back.

### Bug Fixes

#### All apps
 - Fixed an issue where the progress indicator did not display for all attachments in the post draft when adding multiple images at once.
 - Fixed an issue where tapping a channel link from a reply thread did not open the channel.
 - Fixed an issue that caused the reply from a push notification to fail when the message belonged to a thread.
 - Fixed an issue where the at-sign ``@`` was not ignored when searching for users.
 - Fixed the post draft to correctly detect if the channel being viewed is read only, including when the thread view is from a different channel than the current channel.
 - Fixed the render of auto-responder posts.
 - Fixed an issue where the option to join another team was not present after deleting cache & data.

#### Android specific
 - Fixed Android not being hidden when going back in the thread screen when the keyboard was opened.

#### iOS specific
 - Fixed an animation transition when displaying the options menu on iOS.

### Known Issues
 - Android app doesn't group notifications properly [MM-37134](https://mattermost.atlassian.net/browse/MM-37134).

----

## 1.44.1 Release
- Release Date: June 28, 2021
- Server Versions Supported: Server v5.31.3+ is required, Self-Signed SSL Certificates are not supported unless the user installs the CA certificate on their device

### Compatibility
 - **Upgrade to server version v5.31.3 or later is required.** Support for server [Extended Support Release](/upgrade/extended-support-release.html) (ESR) 5.25 has ended and upgrading to server ESR v5.31.3 or later is required. As we innovate and offer newer versions of our mobile apps, we maintain backwards compatibility only with supported server versions. Users who upgrade to the newest mobile apps while being connected to an unsupported server version can be exposed to compatibility issues, which can cause crashes or severe bugs that break core functionality of the app.
 - Android operating system 7+ [is required by Google](https://android-developers.googleblog.com/2017/12/improving-app-security-and-performance.html).	
 - iPhone 5s devices and later with iOS 11+ is required.

### Bug Fixes

#### All apps
 - Added a fix to prevent a crash when message attachments or app bindings were ``null``.
 - Fixed an issue where the app crashed when bringing the app from the background after tapping on a deep link.
 - Added back the permalink view from search, recent mentions, pinned and saved posts.
 - Fixed an issue where the custom status did not get reflected on the Mobile App until closing and reopening the app when changing the custom status from the webapp while the Mobile App was in the background.

#### iOS specific
 - Fixed an issue where the keyboard covered the messages on the channel screen.
 - Fixed an issue where a YouTube playback error could appear when clicking the thumbnail of a linked YouTube video.
 - Fixed an issue where the badge count on the app icon for iOS was incorrect.

----

## 1.44.0 Release
- Release Date: June 16, 2021
- Server Versions Supported: Server v5.31.3+ is required, Self-Signed SSL Certificates are not supported unless the user installs the CA certificate on their device

### Compatibility
 - **Upgrade to server version v5.31.3 or later is required.** Support for server [Extended Support Release](/upgrade/extended-support-release.html) (ESR) 5.25 has ended and upgrading to server ESR v5.31.3 or later is required. As we innovate and offer newer versions of our mobile apps, we maintain backwards compatibility only with supported server versions. Users who upgrade to the newest mobile apps while being connected to an unsupported server version can be exposed to compatibility issues, which can cause crashes or severe bugs that break core functionality of the app.
 - Android operating system 7+ [is required by Google](https://android-developers.googleblog.com/2017/12/improving-app-security-and-performance.html).	
 - iPhone 5s devices and later with iOS 11+ is required.

```{Note} 
Mattermost Mobile App v1.44.0 contains low to high level security fixes. Upgrading is recommended. Details will be posted on our [security updates page](https://mattermost.com/security-updates/) 30 days after release as per the [Mattermost Responsible Disclosure Policy](https://mattermost.com/security-vulnerability-report/).
```

### Highlights

#### Custom Statuses
 - Added the custom status feature support for mobile apps. Mattermost server v5.36+ is required to access custom statuses on mobile.
 
#### Shared Channels
 - Added support for Shared Channels feature (Experimental, Enterprise Edition E20) by displaying information and icons for the shared channels and remote users. Also added shared channel filter for browser channels. This feature is available in Mattermost server versions v5.35.0+.

#### Hungarian Language (Beta)
 - Added a new language, Hungarian (beta).

### Improvements
 - Added support for localization with country variants.
 - The "swipe up to refresh" functionality was removed to fix an issue where the app performed slowly on Android devices.

### Bug Fixes

#### Android specific
 - Fixed an issue where the app performed slowly on Android devices that ran at 120fps instead of the normal 60fps.

### Known Issues
 - When changing the custom status from the webapp while the Mobile App is in the background, the custom status does not get reflected on the Mobile App until you close and re-open the Mobile App.
 - Users will need to be on v5.31.3 for the "Unsupported server version" in-app notice to go away as [5.31.3 fixes an issue](/install/self-managed-changelog.html#release-v5-31-esr) where the server version was reported as v5.30.0.
 - On iOS, a YouTube playback error may appear when clicking the thumbnail of a linked YouTube video. A workaround is to tap on the link to open the video in YouTube.

----

## 1.43.0 Release
- Release Date: May 16, 2021
- Server Versions Supported: Server v5.31.3+ is required, Self-Signed SSL Certificates are not supported unless the user installs the CA certificate on their device

### Compatibility
 - **Upgrade to server version v5.31.3 or later is required.** Support for server [Extended Support Release](/upgrade/extended-support-release.html) (ESR) 5.25 has ended and upgrading to server ESR v5.31.3 or later is required. As we innovate and offer newer versions of our mobile apps, we maintain backwards compatibility only with supported server versions. Users who upgrade to the newest mobile apps while being connected to an unsupported server version can be exposed to compatibility issues, which can cause crashes or severe bugs that break core functionality of the app.
 - Android operating system 7+ [is required by Google](https://android-developers.googleblog.com/2017/12/improving-app-security-and-performance.html).	
 - iPhone 5s devices and later with iOS 11+ is required.

### Highlights

#### Support for Apps Framework (Developer Preview)
 - Apps Framework is now supported on the mobile client and allows developers to create Apps which have interactivity and buttons on mobile. You can learn more at https://developers.mattermost.com/integrate/apps/.

### Improvements
 - Added avatars to the sidebar Direct Messages and channel info.
 - On Websocket reconnect, instead of getting all the groups, only the updated groups are now fetched.
 - Team channels including archived channels are now fetched since the last known timestamp.

### Bug Fixes

#### All apps
 - Fixed an issue where appended skin tone emoji didn't render on the app.
 - Fixed an issue where users were unable to get to the last line when editing a very long post.
 - Fixed the user autocomplete by adding the current user to the list.

#### Android specific
 - Fixed an issue where archived teams were accessible and functional.
 - Fixed an issue where uploading files failed when uploading multiple files.

#### iOS specific
 - Fixed an issue on iPad where the last message rendered behind the input box.
 - Fixed an issue that caused the draft to be saved for a different channel when running the app on tablet devices.
 - Fixed an issue where the **Automatic replies** setting's **Done** button on the keyboard added a new line.

### Known Issues
 - Users will need to be on v5.31.3 for the "Unsupported server version" in-app notice to go away as [5.31.3 fixes an issue](/install/self-managed-changelog.html#release-v5-31-esr) where the server version was reported as v5.30.0.
 - On iOS, a YouTube playback error may appear when clicking the thumbnail of a linked YouTube video. A workaround is to tap on the link to open the video in YouTube.
 - The app has been reported to perform slowly on Android devices that run at 120fps instead of the normal 60fps.

----

## 1.42.1 Release
- Release Date: April 19, 2021
- Server Versions Supported: Server v5.31.3+ is required, Self-Signed SSL Certificates are not supported unless the user installs the CA certificate on their device

### Compatibility
 - **Upgrade to server version v5.31.3 or later is required.** Support for server [Extended Support Release](/upgrade/extended-support-release.html) (ESR) 5.25 has ended and upgrading to server ESR v5.31.3 or later is required. As we innovate and offer newer versions of our mobile apps, we maintain backwards compatibility only with supported server versions. Users who upgrade to the newest mobile apps while being connected to an unsupported server version can be exposed to compatibility issues, which can cause crashes or severe bugs that break core functionality of the app.
 - Android operating system 7+ [is required by Google](https://android-developers.googleblog.com/2017/12/improving-app-security-and-performance.html).	
 - iPhone 5s devices and later with iOS 11+ is required.

### Bug Fixes

#### All apps
 - Set the minimum server version to 5.31.3 instead of 5.31.0 for the "Unsupported server version" in-app notice. Servers will need to be on v5.31.3 for the in-app notice to go away as [5.31.3 fixes an issue](/install/self-managed-changelog.html#release-v5-31-esr) where the server version was reported as v5.30.0.

#### iOS specific
 - Fixed an issue where the app crashed on launch.

----

## 1.42.0 Release
- Release Date: April 16, 2021
- Server Versions Supported: Server v5.31.3+ is required, Self-Signed SSL Certificates are not supported unless the user installs the CA certificate on their device

### Compatibility
 - **Upgrade to server version v5.31.3 or later is required.** Support for server [Extended Support Release](/upgrade/extended-support-release.html) (ESR) 5.25 has ended and upgrading to server ESR v5.31.3 or later is required. As we innovate and offer newer versions of our mobile apps, we maintain backwards compatibility only with supported server versions. Users who upgrade to the newest mobile apps while being connected to an unsupported server version can be exposed to compatibility issues, which can cause crashes or severe bugs that break core functionality of the app.
 - Android operating system 7+ [is required by Google](https://android-developers.googleblog.com/2017/12/improving-app-security-and-performance.html).	
 - iPhone 5s devices and later with iOS 11+ is required.

### Highlights

#### Support for Apps Framework (Developer Preview)
 - This feature is available on Mobile Apps when Apps Framework becomes available on Mattermost v5.35.0 and the proxy plugin is loaded on an instance. The launch for the Developer Preview of the Apps Framework is scheduled for April 29th.

### Bug Fixes

#### All apps
 - Fixed an issue where the parser of images did not accept URL escaped string, contrary to what happens in the webapp.
 - Fixed an issue where images with a transparent background showed as black in the gallery.
 - Fixed an issue where the Mention Highlight Link Color was not being used properly.
 - Fixed an issue where sliding did not work when five images were uploaded.
 - Fixed a minor typo in the search **in:** modifier label.
 - Fixed an issue where OpenGraph without images did not show the image placeholder.

#### Android specific
 - Fixed an issue with frequent logouts on the latest Android OS.
 - Fixed an issue where the app crashed when pressing the back button while sharing an image.
 - Fixed an issue where uploading and sharing PDFs crashed the app.
 - Fixed an issue where the image gallery view had a weird behaviour and did not close smoothly.

### Known Issues
 - Users will need to be on v5.31.3 for the "Unsupported server version" in-app notice to go away as [5.31.3 fixes an issue](/install/self-managed-changelog.html#release-v5-31-esr) where the server version was reported as v5.30.0.
 - The app has been reported to perform slowly on Android devices that run at 120fps instead of the normal 60fps.
 - The last message in a channel is sometimes rendered behind the message box on iPad devices.

----

## 1.41.1 Release
- Release Date: April 7, 2021
- Server Versions Supported: Server v5.25+ is required, Self-Signed SSL Certificates are not supported unless the user installs the CA certificate on their device

### Compatibility
 - **Upgrade to server version v5.25 or later is required.** Support for server [Extended Support Release](/upgrade/extended-support-release.html) (ESR) 5.19 has ended and upgrading to server ESR v5.25 or later is required. As we innovate and offer newer versions of our mobile apps, we maintain backwards compatibility only with supported server versions. Users who upgrade to the newest mobile apps while being connected to an unsupported server version can be exposed to compatibility issues, which can cause crashes or severe bugs that break core functionality of the app.
 - Android operating system 7+ [is required by Google](https://android-developers.googleblog.com/2017/12/improving-app-security-and-performance.html).
 - iPhone 5s devices and later with iOS 11+ is required.

### Bug Fixes
 - Fixed an issue where authenticating with any SAML provider opened the default browser, breaking the app VPN tunnel.

----

## 1.41.0 Release
- Release Date: March 16, 2021
- Server Versions Supported: Server v5.25+ is required, Self-Signed SSL Certificates are not supported unless the user installs the CA certificate on their device

### Compatibility
 - **Upgrade to server version v5.25 or later is required.** Support for server [Extended Support Release](/upgrade/extended-support-release.html) (ESR) 5.19 has ended and upgrading to server ESR v5.25 or later is required. As we innovate and offer newer versions of our mobile apps, we maintain backwards compatibility only with supported server versions. Users who upgrade to the newest mobile apps while being connected to an unsupported server version can be exposed to compatibility issues, which can cause crashes or severe bugs that break core functionality of the app.
 - Android operating system 7+ [is required by Google](https://android-developers.googleblog.com/2017/12/improving-app-security-and-performance.html).	
 - iPhone 5s devices and later with iOS 11+ is required.

``` {Note}Mattermost Mobile App v1.41.0 contains a high level security fix. Upgrading is recommended. Details will be posted on our [security updates page](https://mattermost.com/security-updates/) 30 days after release as per the [Mattermost Responsible Disclosure Policy](https://mattermost.com/security-vulnerability-report/).
```

### Improvements
 - Refined animations for the new image gallery.
 - System Admins are now prompted before joining a private channel via a permalink.
 - The ``filteredEmojis`` is now calculated on first change.

### Bug Fixes

#### All apps
 - Fixed an issue where the status and reminder time did not get updated in "Update Status" screen in the Incident Collaboration plugin on the mobile apps.
 - Fixed an issue where a handler was missing for permalinks with ``_redirect``.

### Known Issues
 - Frequent logouts from the app have been experienced on the latest Android OS. Some ways to recover include logging out from the app and then uninstalling and installing the app, as well as restarting the device.
 - On Pixel 4a, uploading PDFs crashes the app and sharing files does not work.
 - The app has been reported to perform slowly on Android devices that run at 120fps instead of the normal 60fps.
 - The last message in a channel is sometimes rendered behind the message box on iPad devices.

----

## 1.40.0 Release
- Release Date: February 25, 2021
- Server Versions Supported: Server v5.25+ is required, Self-Signed SSL Certificates are not supported unless the user installs the CA certificate on their device

### Compatibility
 - **Upgrade to server version v5.25 or later is required.** Support for server [Extended Support Release](/upgrade/extended-support-release.html) (ESR) 5.19 has ended and upgrading to server ESR v5.25 or later is required. As we innovate and offer newer versions of our mobile apps, we maintain backwards compatibility only with supported server versions. Users who upgrade to the newest mobile apps while being connected to an unsupported server version can be exposed to compatibility issues, which can cause crashes or severe bugs that break core functionality of the app.
 - Android operating system 7+ [is required by Google](https://android-developers.googleblog.com/2017/12/improving-app-security-and-performance.html).	
 - iPhone 5s devices and later with iOS 11+ is required.
 
``` {Note}Mattermost Mobile App v1.40.0 contains a low level security fix. Upgrading is recommended. Details will be posted on our [security updates page](https://mattermost.com/security-updates/) 30 days after release as per the [Mattermost Responsible Disclosure Policy](https://mattermost.com/security-vulnerability-report/).
```

### Improvements
 - Added support for OpenID Connect (E20 Edition) - **This feature is available in Mattermost Cloud and will be available in upcoming server v5.33.0 (March 16th) release.**
 - Changed the OAuth / SAML login flow to utilize an external browser instead of the WebView in the Mobile App.
 - Added new languages, Bulgarian and Swedish.

### Bug Fixes

#### All apps
 - Fixed an issue where deeply nested asterisks caused the app to crash.
 - Fixed an issue where the app crashed when attempting to render a post whose attachment value was null.
 - Fixed an issue where in-app notification banner locked user interaction until the notification banner was dismissed.
 - Fixed an issue where posts with at-mentions were double posting if the user hit the **Send** button quickly multiple times in a thread.
 - Fixed an issue where users were unable to add more than 40 emoji reactions on a post.
 - Fixed an issue where unexpected emoji picker sometimes appeared in search results.
 - Fixed an issue where "(you)" did not appear after the current username when using ``@yourself`` autocomplete in a channel.

#### iOS specific
 - Fixed an issue where users were unable to scroll horizontally to view multiple file attachments.

### Known Issues
 - Frequent logouts from the app have been experienced on the latest Android OS. Some ways to recover include logging out from the app and then uninstalling and installing the app, as well as restarting the device.
 - On Pixel 4a, uploading PDFs crashes the app and sharing files does not work.
 - The app has been reported to perform slowly on Android devices that run at 120fps instead of the normal 60fps.
 - The last message in a channel is sometimes rendered behind the message box on iPad devices.

----

## 1.39.0 Release
- Release Date: January 16, 2021
- Server Versions Supported: Server v5.25+ is required, Self-Signed SSL Certificates are not supported unless the user installs the CA certificate on their device

### Compatibility
 - **Upgrade to server version v5.25 or later is required.** Support for server [Extended Support Release](/upgrade/extended-support-release.html) (ESR) 5.19 has ended and upgrading to server ESR v5.25 or later is required. As we innovate and offer newer versions of our mobile apps, we maintain backwards compatibility only with supported server versions. Users who upgrade to the newest mobile apps while being connected to an unsupported server version can be exposed to compatibility issues, which can cause crashes or severe bugs that break core functionality of the app.
 - Android operating system 7+ [is required by Google](https://android-developers.googleblog.com/2017/12/improving-app-security-and-performance.html).
 - iPhone 5s devices and later with iOS 11+ is required.

### Improvements
 - Teams in the sidebar are now ordered by user preference.
 - Typing an emoji in a post now adds the emoji to the list of recently used emojis.

### Bug Fixes
 
#### All apps
 - Fixed an issue where users were unable to open files with file names that contained multiple dots.
 - Fixed an issue where ``/mscalendar settings`` did not redirect a user to the bot Direct Message channel.
 - Fixed an issue where tapping on an archived channel link from the app did not redirect the user to the archived channel.

#### Android specific
 - Fixed an issue where in some cases the deviceID used to receive push notifications wasn't being attached to the session as the registration completed.

#### iOS specific
 - Fixed an issue where custom URL schemes didn't work.

### Known Issues
 - Frequent logouts from the app have been experienced on the latest Android OS. Some ways to recover include logging out from the app and then uninstalling and installing the app, as well as restarting the device.
 - The app has been reported to perform slowly on Android devices that run at 120fps instead of the normal 60fps.
 - In-app notification banner locks user interaction until the notification banner is dismissed.
 - The last message in a channel is sometimes rendered behind the message box on iPad devices.

----

## 1.38.1 Release
- Release Date: December 18, 2020
- Server Versions Supported: Server v5.25+ is required, Self-Signed SSL Certificates are not supported unless the user installs the CA certificate on their device

### Compatibility
 - **Upgrade to server version v5.25 or later is required.** Support for server [Extended Support Release](/upgrade/extended-support-release.html) (ESR) 5.19 has ended and upgrading to server ESR v5.25 or later is required. As we innovate and offer newer versions of our mobile apps, we maintain backwards compatibility only with supported server versions. Users who upgrade to the newest mobile apps while being connected to an unsupported server version can be exposed to compatibility issues, which can cause crashes or severe bugs that break core functionality of the app.
 - Android operating system 7+ [is required by Google](https://android-developers.googleblog.com/2017/12/improving-app-security-and-performance.html).
 - iPhone 5s devices and later with iOS 11+ is required.

### Bug Fixes
 - Fixed an issue where the v1.38.0 app crashed on iPadOS 14 when reopened from the app switcher.
 - Fixed an issue where the at-mention and slash command suggestion autocomplete modals blocked the post draft.

## 1.38.0 Release
- Release Date: December 16, 2020
- Server Versions Supported: Server v5.25+ is required, Self-Signed SSL Certificates are not supported unless the user installs the CA certificate on their device

### Compatibility
 - **Upgrade to server version v5.25 or later is required.** Support for server [Extended Support Release](/upgrade/extended-support-release.html) (ESR) 5.19 has ended and upgrading to server ESR v5.25 or later is required. As we innovate and offer newer versions of our mobile apps, we maintain backwards compatibility only with supported server versions. Users who upgrade to the newest mobile apps while being connected to an unsupported server version can be exposed to compatibility issues, which can cause crashes or severe bugs that break core functionality of the app.
 - Android operating system 7+ [is required by Google](https://android-developers.googleblog.com/2017/12/improving-app-security-and-performance.html).
 - iPhone 5s devices and later with iOS 11+ is required.
 
```{Note} 
Support for landscape orientation was removed for non-tablet devices.
```

### Improvements
 - Added gallery user interface improvements.
 - Images now load progressively as the image comes into view-port instead of loading all the images on mount.
 - Mattermost is now resizeable on Android Desktops such as Samsung DeX.
 - "Something went wrong" message block is now vertically centered.

### Bug Fixes

#### All apps
 - Fixed an issue where the apps frequently failed to load channels for initial team.
 - Fixed an issue where all channel push notifications were cleared when opening one channel's push notification.
 - Fixed an issue where post edits and deletes propagated inconsistently.
 
#### Android specific
 - Fixed an issue where the list of Group Mentions was not updated when Groups were added or removed in an LDAP Group Synced Team.
 - Fixed an issue where a group mention was highlighted by default before it was posted.

#### iOS specific
 - Fixed an issue where the header area overlapped notch on launch on iPhone 12.
 
### Known Issues
 - At-mention and slash command suggestion autocomplete modals block post draft.

----

## 1.37.0 Release
- Release Date: November 16, 2020
- Server Versions Supported: Server v5.25+ is required, Self-Signed SSL Certificates are not supported unless the user installs the CA certificate on their device

### Compatibility
 - **Upgrade to server version v5.25 or later is required.** Support for server [Extended Support Release](/upgrade/extended-support-release.html) (ESR) 5.19 has ended and upgrading to server ESR v5.25 or later is required. As we innovate and offer newer versions of our mobile apps, we maintain backwards compatibility only with supported server versions. Users who upgrade to the newest mobile apps while being connected to an unsupported server version can be exposed to compatibility issues, which can cause crashes or severe bugs that break core functionality of the app.
 - Android operating system 7+ [is required by Google](https://android-developers.googleblog.com/2017/12/improving-app-security-and-performance.html).
 - iPhone 5s devices and later with iOS 11+ is required.

### Improvements
 - Icons have been updated across the app to be more consistent and adhere to new design standards.
 - The user autocomplete now allows matching on terms with spaces (For example: @firstname lastName) the same way as in the WebApp.

### Bug Fixes

#### All apps
 - Fixed an issue where the app crashed when a user received a notification while dismissing a modal.
 - Fixed an issue where users were still able to paste files in the message box even when mobile file uploads were disabled in the System Console.
 - Fixed an issue where tapping on an invalid permalink showed an error.
 - Fixed an issue where Global Default notification channel setting displayed incorrect notification defaults.
 - Fixed an issue where the channel info count for Group Messages did not match the total number of users when both active and deactivated users were present.
 - Fixed an issue where the hamburger icon width had changed and notification badges were misaligned.
 - Fixed an issue where the redux-persist serializer did not return a value based on the type of the argument.
 
#### Android specific
 - Fixed an issue where the Android app added autofill data in the chat box.
 - Fixed an issue where the Android app defaulted to Town Square after sharing a file outside of the app.

----

## 1.36.0 Release
- Release Date: October 16, 2020
- Server Versions Supported: Server v5.25+ is required, Self-Signed SSL Certificates are not supported unless the user installs the CA certificate on their device

### Compatibility
 - **Upgrade to server version v5.25 or later is required.** Support for server [Extended Support Release](/upgrade/extended-support-release.html) (ESR) 5.19 has ended and upgrading to server ESR v5.25 or later is required. As we innovate and offer newer versions of our mobile apps, we maintain backwards compatibility only with supported server versions. Users who upgrade to the newest mobile apps while being connected to an unsupported server version can be exposed to compatibility issues, which can cause crashes or severe bugs that break core functionality of the app.
 - Android operating system 7+ [is required by Google](https://android-developers.googleblog.com/2017/12/improving-app-security-and-performance.html).
 - iPhone 5s devices and later with iOS 11+ is required.

### Improvements
 - Added **Channel Info > Notification Preferences** to add the ability to edit mobile push notification settings at the channel level.
 - Server URL now autofills when opening the app from a mobile browser landing page.
 - Added support for accessibility to the channel header buttons.
 - Refactored the post draft component, including writing and posting messages, attaching images, using the autocomplete functionality, showing alerts from group mentions and channel wide mentions, and executing slash commands.
 - Improved the empty state screen for Recent Mentions.
 - Improved ``in:@user`` search to return Direct and Group Message search results.
 - Improved styling of Read Only channels.
 - Removed the filename from an error message when an image/video was too large.
 - Improved unread badge styling of the hamburger menu and team icons.
 - Improved styling of autocomplete modals.
 - Improved the validation error message of the Enter Server URL screen when entering an invalid server URL.

### Bug Fixes

#### All apps
 - Fixed an issue where a hashtag (#) character added to an announcement banner caused the app to display a blank screen.
 - Fixed an issue where users were still able to upload files via the share extension when ``EnableMobileFileUpload`` was disabled on the server.
 - Fixed an issue where a draft message on the reply thread was not retained if the user navigated away from the thread.
 - Fixed an issue where a thumbnail of a file attachment posted in a reply thread displayed in the center channel.
 - Fixed an issue where users were unable to join public channels via channel links.

#### iOS specific
 - Fixed an issue where user received an error when opening links on iOS 14 when Safari was not set as the default browser.

----

## 1.35.1 Release
- Release Date: September 21, 2020
- Server Versions Supported: Server v5.19+ is required, Self-Signed SSL Certificates are not supported unless the user installs the CA certificate on their device

### Compatibility
 - **Upgrade to server version v5.19 or later is required.** Support for server [Extended Support Release](/upgrade/extended-support-release.html) (ESR) 5.9 has ended and upgrading to server ESR v5.19 or later is required. As we innovate and offer newer versions of our mobile apps, we maintain backwards compatibility only with supported server versions. Users who upgrade to the newest mobile apps while being connected to an unsupported server version can be exposed to compatibility issues, which can cause crashes or severe bugs that break core functionality of the app. See [this blog post](https://mattermost.com/blog/support-for-esr-5-9-has-ended/) for more details.
 - Android operating system 7+ [is required by Google](https://android-developers.googleblog.com/2017/12/improving-app-security-and-performance.html).
 - iPhone 5s devices and later with iOS 11+ is required.

### Bug Fixes
 - Fixed an issue where the app crashed when tapping on "Show More" on a long post and then tapping on the post to go to the thread.

## 1.35.0 Release
- Release Date: September 16, 2020
- Server Versions Supported: Server v5.19+ is required, Self-Signed SSL Certificates are not supported unless the user installs the CA certificate on their device

### Compatibility
 - **Upgrade to server version v5.19 or later is required.** Support for server [Extended Support Release](/upgrade/extended-support-release.html) (ESR) 5.9 has ended and upgrading to server ESR v5.19 or later is required. As we innovate and offer newer versions of our mobile apps, we maintain backwards compatibility only with supported server versions. Users who upgrade to the newest mobile apps while being connected to an unsupported server version can be exposed to compatibility issues, which can cause crashes or severe bugs that break core functionality of the app. See [this blog post](https://mattermost.com/blog/support-for-esr-5-9-has-ended/) for more details.
 - Android operating system 7+ [is required by Google](https://android-developers.googleblog.com/2017/12/improving-app-security-and-performance.html).
 - iPhone 5s devices and later with iOS 11+ is required.

### Highlights

#### Upgrade to React Native 0.63.2
 - React Native 0.63.2 introduces performance and stability improvements to the core app platform.

### Improvements
 - Addded a default empty search state for the emoji picker screen.
 - Added an alert box to let users know what happened when removed from a channel they were viewing.

### Bug Fixes

#### All apps
 - Fixed an issue where the app crashed on a channel that had lot of images and attachments.
 - Fixed an issue where YouTube videos rendered as OpenGraph objects but also displayed play buttons when posted using bit.ly links.
 - Fixed an issue where at-mention notifications followed by a period were not highlighted.
 - Fixed an issue where the permission to delete other users' posts did not function independently of deleting own posts.
 - Fixed an issue where archiving a channel while in the permalink view cleared the permalink view content.
 - Fixed an issue where edits to “Full Name” in Mattermost profile got overwritten by the setting from the GitLab / Google / Office365 Single Sign-On providers.
 - Fixed an issue where an AD/LDAP group mention of an outsider group was highlighted on a Group Synced channel.

#### Android specific
 - Fixed an issue where users were unable to upload files with spaces in the file name.

#### iOS specific
 - Fixed an issue where using keyboard dictation sent a blank message.
 - Fixed an issue where users were unable to swipe to close the left-hand side after closing the keyboard.
 - Fixed an issue where the channel info screen ``This channel has guests`` text was out of safe area.
 
### Known Issues
 - Some Android devices running Android 11 may notice some choppiness in certain animations.

----

## 1.34.1 Release
- Release Date: August 27, 2020
- Server Versions Supported: Server v5.19+ is required, Self-Signed SSL Certificates are not supported unless the user installs the CA certificate on their device

### Compatibility
 - **Upgrade to server version v5.19 or later is required.** Support for server [Extended Support Release](/upgrade/extended-support-release.html) (ESR) 5.9 has ended and upgrading to server ESR v5.19 or later is required. As we innovate and offer newer versions of our mobile apps, we maintain backwards compatibility only with supported server versions. Users who upgrade to the newest mobile apps while being connected to an unsupported server version can be exposed to compatibility issues, which can cause crashes or severe bugs that break core functionality of the app. See [this blog post](https://mattermost.com/blog/support-for-esr-5-9-has-ended/) for more details.
 - Android operating system 7+ [is required by Google](https://android-developers.googleblog.com/2017/12/improving-app-security-and-performance.html).
 - iPhone 5s devices and later with iOS 11+ is required.

### Bug Fixes
 - Fixed an issue where GitLab SSO was appending a # sign causing the app to fail on further requests.
 - Fixed an issue where an "Hair on fire" emoji caused the app to crash.
 - Fixed an issue where the app crashed when receiving a push notification when having special characters in the Nickname field.

## 1.34.0 Release
- Release Date: August 16, 2020
- Server Versions Supported: Server v5.19+ is required, Self-Signed SSL Certificates are not supported unless the user installs the CA certificate on their device

### Compatibility
 - **Upgrade to server version v5.19 or later is required.** Support for server [Extended Support Release](/upgrade/extended-support-release.html) (ESR) 5.9 has ended and upgrading to server ESR v5.19 or later is required. As we innovate and offer newer versions of our mobile apps, we maintain backwards compatibility only with supported server versions. Users who upgrade to the newest mobile apps while being connected to an unsupported server version can be exposed to compatibility issues, which can cause crashes or severe bugs that break core functionality of the app. See [this blog post](https://mattermost.com/blog/support-for-esr-5-9-has-ended/) for more details.
 - Android operating system 7+ [is required by Google](https://android-developers.googleblog.com/2017/12/improving-app-security-and-performance.html).
 - iPhone 5s devices and later with iOS 11+ is required.
 
### Highlights
 - End users will now receive an in-app notification to contact their System Admin to upgrade the server version if they are running versions v5.18 and below.
 - Added support for [LDAP group mentions (E20 feature)](/onboard/ad-ldap-groups-synchronization.html) for mobile apps.
 - Added support for non-cached slash command autocomplete for mobile apps.

### Improvements
 - Removed auto-scrolling to the new message line on channel load and added a "More Messages" button when there are unread posts.
 - Improved screen styling for iOS Settings, Profile, Channel Info, "+" button for DMs and channels, Create Channel, and other user profile pages.
 - Added the ability to view users' first and last name in the profile view.
 - Added support on Android for showing a toast to exit when pressing the back button on channel screen.
 - Added the ability for editing others' posts to function independently of Edit Own Posts.
 
### Bug Fixes

#### All apps
 - Fixed an issue where an endless spinner instead of an error message was displayed when SSO login action failed.
 - Fixed an issue where users were unable to create channels when first joining a team.
 - Fixed an issue where an extra separator line appeared above the message box in landscape view after using mentions autocomplete.
 - Fixed an issue where the at-symbol was shown twice when clicking on the at-icon.

#### Android specific
 - Fixed an issue with keyboard glitches after using an invalid slash command.
 - Fixed an issue where the keyboard did not disappear when closing the channel sidebar **More** screen.
 - Fixed an issue where typing right after clicking the send button didn't clear the old message.

#### iOS specific
 - Fixed an issue where users were unable to edit a message that contained a bullet list.
 - Fixed an issue where user was unable to scroll or tap on emoji autocomplete in post **Edit** screen.
 - Fixed an issue where the channel list was not scrolled to the bottom when a new message was received while the keyboard was open.

----

## 1.33.1 Release
- Release Date: July 15, 2020
- Server Versions Supported: Server v5.19+ is required, Self-Signed SSL Certificates are not supported unless the user installs the CA certificate on their device

### Compatibility
 - **Upgrade to server version v5.19 or later is required.** Support for server [Extended Support Release](/upgrade/extended-support-release.html) (ESR) 5.9 has ended and upgrading to server ESR v5.19 or later is required. As we innovate and offer newer versions of our mobile apps, we maintain backwards compatibility only with supported server versions. Users who upgrade to the newest mobile apps while being connected to an unsupported server version can be exposed to compatibility issues, which can cause crashes or severe bugs that break core functionality of the app. See [this blog post](https://mattermost.com/blog/support-for-esr-5-9-has-ended/) for more details.
 - Android operating system 7+ [is required by Google](https://android-developers.googleblog.com/2017/12/improving-app-security-and-performance.html).
 - iPhone 5s devices and later with iOS 11+ is required.
 
### Bug Fixes
 - Fixed an issue where the apps crashed when a malformed YouTube link was posted in a channel.

----

## 1.33.0 Release
- Release Date: July 16, 2020
- Server Versions Supported: Server v5.19+ is required, Self-Signed SSL Certificates are not supported unless the user installs the CA certificate on their device

### Compatibility
 - **Upgrade to server version v5.19 or later is required.** Support for server [Extended Support Release](/upgrade/extended-support-release.html) (ESR) 5.9 has ended and upgrading to server ESR v5.19 or later is required. As we innovate and offer newer versions of our mobile apps, we maintain backwards compatibility only with supported server versions. Users who upgrade to the newest mobile apps while being connected to an unsupported server version can be exposed to compatibility issues, which can cause crashes or severe bugs that break core functionality of the app. See [this blog post](https://mattermost.com/blog/support-for-esr-5-9-has-ended/) for more details.
 - Android operating system 7+ [is required by Google](https://android-developers.googleblog.com/2017/12/improving-app-security-and-performance.html).
 - iPhone 5s devices and later with iOS 11+ is required.
 
### Breaking Changes
 - Starting with mobile app v1.33.0, users on server versions below v5.19 may experience issues with how attachments, link previews, reactions and embed data are displayed. Updating your server to v5.19 or later is required.
 
```{Note} 
Mattermost Mobile App v1.33.0 contains a low level security fix. Upgrading is recommended. Details will be posted on our [security updates page](https://mattermost.com/security-updates/) 30 days after release as per the [Mattermost Responsible Disclosure Policy](https://mattermost.com/security-vulnerability-report/).
```
 
### Highlights
 -  System admins will now receive an in-app notification to upgrade their server version if they are running versions v5.18 and below.

### Improvements
 - Removed **Select Team** title in cases where teams aren't loading.
 - The at-mention and search autocompletes now render even if there is a server request or a network outage.
 
### Bug Fixes

#### All apps
 - Fixed an issue where push notifications did not redirect to the correct channel when the app was not running in the background.
 - Fixed an issue where Enterprise mobility management (EMM) filled username field was not accepted as a valid username.
 - Fixed an issue where the app did not open on server url screen with previous server url filled in after logging out.
 - Fixed an issue where leaving a team in a browser while the mobile app was open caused the app to be stuck in the team.
 - Fixed an issue where, when hitting the **Delete Documents & Data** button, the button to join the team disappeared.
 - Fixed an issue where the channel header transition to landscape mode was slow.
 - Fixed an issue where teams were not listed alphabetically on the **Select Team** screen.
 - Fixed an issue where a currently active unread channel was not bolded.
 - Fixed an issue where a team icon was not visible on the left-hand side.
 - Fixed an issue where user was unable to create channels directly after joining a team.
 - Fixed an issue where the **:** search date picker on edit replaced the date and left old date info.
 - Fixed an issue where a confusing **Invalid Message** banner was present on Edit Message modal when typing a message that was over the character limit.
 - Fixed an issue with an unhandled error when logging out from the **Select Team** screen.
 - Fixed an issue where an error message on Server URL screen moved strangely when the keyboard slid on.
 - Fixed an issue with an uneven horizontal margins around **Jump to** box.
 - Fixed an issue where the OneLogin button had a blue outline, but a green fill.

#### Android specific
 - Fixed an issue where hitting edit multiple times opened the edit window without a save button.

#### iOS specific
 - Fixed an issue where ``switchKeyboardForCodeBlocks`` crashed the app on iOS 11.
 - Fixed an issue where the Enter key did not work in search when using an iPad with an external keyboard.
 - Fixed an issue where OAuth and SAML single sign-on (SSO) no longer required re-entering credentials after logging out and logging back in.

----

## 1.32.2 Release
- Release Date: June 26, 2020
- Server Versions Supported: Server v5.19+ is required, Self-Signed SSL Certificates are not supported unless the user installs the CA certificate on their device

### Compatibility
 - **Upgrade to server version v5.19 or later is required.** Support for server [Extended Support Release](/upgrade/extended-support-release.html) (ESR) 5.9 has ended and upgrading to server ESR v5.19 or later is required. As we innovate and offer newer versions of our mobile apps, we maintain backwards compatibility only with supported server versions. Users who upgrade to the newest mobile apps while being connected to an unsupported server version can be exposed to compatibility issues, which can cause crashes or severe bugs that break core functionality of the app. See [this blog post](https://mattermost.com/blog/support-for-esr-5-9-has-ended/) for more details.
 - Android operating system 7+ [is required by Google](https://android-developers.googleblog.com/2017/12/improving-app-security-and-performance.html).
 - iPhone 5s devices and later with iOS 11+ is required.

### Bug Fixes
 - Fixed an issue where some users on the v1.32.0 or v1.32.1 mobile apps authenticating with GitLab or Office365 Single Sign-On (SSO) to a Mattermost server using a subpath were unable to login to the app. Some users authenticating to Mattermost using SAML SSO with two-factor authentication or authenticating to Mattermost with an SSO provider that utilizes query strings as part of the authentication URLs were also impacted.
 - Fixed an issue where opening the app was causing an "Unexpected Error" due to a failed migration.

----

## 1.32.1 Release
- Release Date: June 25, 2020
- Server Versions Supported: Server v5.19+ is required, Self-Signed SSL Certificates are not supported unless the user installs the CA certificate on their device

### Compatibility
 - **Upgrade to server version v5.19 or later is required.** Support for server [Extended Support Release](/upgrade/extended-support-release.html) (ESR) 5.9 has ended and upgrading to server ESR v5.19 or later is required. As we innovate and offer newer versions of our mobile apps, we maintain backwards compatibility only with supported server versions. Users who upgrade to the newest mobile apps while being connected to an unsupported server version can be exposed to compatibility issues, which can cause crashes or severe bugs that break core functionality of the app. See [this blog post](https://mattermost.com/blog/support-for-esr-5-9-has-ended/) for more details.
 - Android operating system 7+ [is required by Google](https://android-developers.googleblog.com/2017/12/improving-app-security-and-performance.html).
 - iPhone 5s devices and later with iOS 11+ is required.

### Bug Fixes
 - Fixed an issue where Android app cold start and channel switching were slow.

----

## 1.32.0 Release
- Release Date: June 16, 2020
- Server Versions Supported: Server v5.19+ is required, Self-Signed SSL Certificates are not supported unless the user installs the CA certificate on their device

### Compatibility
 - **Upgrade to server version v5.19 or later is required.** Support for server [Extended Support Release](/upgrade/extended-support-release.html) (ESR) 5.9 has ended and upgrading to server ESR v5.19 or later is required. As we innovate and offer newer versions of our mobile apps, we maintain backwards compatibility only with supported server versions. Users who upgrade to the newest mobile apps while being connected to an unsupported server version can be exposed to compatibility issues, which can cause crashes or severe bugs that break core functionality of the app. See [this blog post](https://mattermost.com/blog/support-for-esr-5-9-has-ended/) for more details.
 - Android operating system 7+ [is required by Google](https://android-developers.googleblog.com/2017/12/improving-app-security-and-performance.html).
 - iPhone 5s devices and later with iOS 11+ is required.

### Breaking Changes
 - On mobile apps, users will not be able to see group mentions (E20 feature) in the autocomplete dropdown. Users will still receive notifications if they are part of an LDAP group. However, the group mention keyword will not be highlighted.
 - **Upcoming breaking change** Starting with mobile app v1.33.0 (to be released on July 16th), users on server versions below v5.19 may experience issues with how attachments, link previews, reactions and embed data are displayed. Updating your server to v5.19 or later is required.
 
### Highlights

#### Quick access to emoji reactions 
 - Long press on a post and add recently used reactions in a single tap.
 
#### Upgrade to React Native 0.62
 - React Native 0.62 introduces performance and stability improvements to the core app platform.

### Improvements
 - Automatic retry when id-loaded push notification fails to fetch on receipt.
 - An appropriate error message is now shown when connecting to the server on the mobile app with an invalid SSL certificate.
 - Added the ability to find users by nickname when searching using ``@``.
 - Added the ability to view first and last name in profile view.
 - Improved the search bar to have smoother animations.
 
### Bug Fixes

#### All apps
 - Fixed an issue with an infinite skeleton channel screen on app relaunch when ``ExperimentalPrimaryTeam setting`` was enabled.
 - Fixed an issue where users were scrolled to old messages when switching to a channel with unread messages.
 - Fixed an issue where a logout message for session expiration was missing.
 - Fixed an issue where the app did not properly handle server URL and SSO redirects.
 - Fixed an issue where Direct and Group Messages disappeared from the left-hand side after opening them on webapp.
 - Fixed an issue where a crash occurred instead of showing proper error on entering invalid MFA token.
 - Fixed an issue where a user could not interact with the app until in-app notifications were dismissed.
 - Fixed an issue where using emoji on an instance with the custom emoji feature disabled triggered a "Custom emoji have been disabled by the system admin" error in the server logs.
 - Fixed an issue where the replay icon was cut off on full screen video preview.

#### Android specific
 - Fixed an issue where dropdowns in the channel modal were hard to read.
 
#### Known issues
 - Signing in with supported SSO methods (OKTA, OneLogin, GitLab and Office365) may fail to redirect on iOS 12. It is recommended to use iOS 13 if any issues are encountered.

----

## 1.31.2 Release
- Release Date: May 27, 2020
- Server Versions Supported: Server v5.19+ is required, Self-Signed SSL Certificates are not supported unless the user installs the CA certificate on their device

### Compatibility
 - **Upgrade to server version v5.19 or later is required.** Support for server [Extended Support Release](/upgrade/extended-support-release.html) (ESR) 5.9 has ended and upgrading to server ESR v5.19 or later is required. As we innovate and offer newer versions of our mobile apps, we maintain backwards compatibility only with supported server versions. Users who upgrade to the newest mobile apps while being connected to an unsupported server version can be exposed to compatibility issues, which can cause crashes or severe bugs that break core functionality of the app. See [this blog post](https://mattermost.com/blog/support-for-esr-5-9-has-ended/) for more details.
 - Android operating system 7+ [is required by Google](https://android-developers.googleblog.com/2017/12/improving-app-security-and-performance.html).
 - iPhone 5s devices and later with iOS 11+ is required.
 
Mattermost Mobile App v1.31.2 contains a high level security fix. [Upgrading](/upgrade/upgrading-mattermost-server.html) is recommended. Details will be posted on our [security updates page](https://mattermost.com/security-updates/) 30 days after release as per the [Mattermost Responsible Disclosure Policy](https://mattermost.com/security-vulnerability-report/).
 
### Bug Fixes
 - Fixed an issue where file uploads failed due to a time out when the [Antivirus plugin](https://github.com/mattermost/mattermost-plugin-antivirus) was enabled.

----

## 1.31.1 Release
- Release Date: May 22, 2020
- Server Versions Supported: Server v5.19+ is required, Self-Signed SSL Certificates are not supported unless the user installs the CA certificate on their device

### Compatibility
 - **Upgrade to server version v5.19 or later is required.** Support for server [Extended Support Release](/upgrade/extended-support-release.html) (ESR) 5.9 has ended and upgrading to server ESR v5.19 or later is required. As we innovate and offer newer versions of our mobile apps, we maintain backwards compatibility only with supported server versions. Users who upgrade to the newest mobile apps while being connected to an unsupported server version can be exposed to compatibility issues, which can cause crashes or severe bugs that break core functionality of the app. See [this blog post](https://mattermost.com/blog/support-for-esr-5-9-has-ended/) for more details.
 - Android operating system 7+ [is required by Google](https://android-developers.googleblog.com/2017/12/improving-app-security-and-performance.html).
 - iPhone 5s devices and later with iOS 11+ is required.
 
### Bug Fixes
 - Fixed a crash issue on Android when preloading images.

## 1.31.0 Release
- Release Date: May 16, 2020
- Server Versions Supported: Server v5.19+ is required, Self-Signed SSL Certificates are not supported unless the user installs the CA certificate on their device

### Compatibility
 - **Upgrade to server version v5.19 or later is required.** Support for server [Extended Support Release](/upgrade/extended-support-release.html) (ESR) 5.9 has ended and upgrading to server ESR v5.19 or later is required. As we innovate and offer newer versions of our mobile apps, we maintain backwards compatibility only with supported server versions. Users who upgrade to the newest mobile apps while being connected to an unsupported server version can be exposed to compatibility issues, which can cause crashes or severe bugs that break core functionality of the app. See [this blog post](https://mattermost.com/blog/support-for-esr-5-9-has-ended/) for more details.
 - Android operating system 7+ [is required by Google](https://android-developers.googleblog.com/2017/12/improving-app-security-and-performance.html).
 - iPhone 5s devices and later with iOS 11+ is required.

### Improvements
 - Improved network reliability and channel switching time for unread channels by fetching new posts as soon as the app reconnects.
 
### Bug Fixes

#### All apps
 - Fixed an issue where slash commands with long descriptions had their description text truncated in the slash command autocomplete.
 - Fixed an issue where users could not swipe up to dismiss in-app push notifications.
 - Fixed an issue where the username that created the webhook was shown on webhook posts instead of the name of the bot.
 - Fixed an issue where posts on the same thread appeared to be from different threads since the "...commented on [Thread Title]" was shown on all posts in the thread.
 - Fixed an issue where the system message for "Edit Channel Purpose" rendered markdown.

#### iOS specific
 - Fixed an issue where code block numbering was obstructed by the iPhone's notch.
 - Fixed an issue where the search text box was partially obstructed in landscape mode.
 - Fixed an issue where using `Share...` option to post highlighted text to the app threw an error.
 - Fixed an issue where the "back" button color was incorrect when transitioning from Thread screen to Channel screen.
 - Fixed an issue where the keyboard flashed a darker color when opening Keywords from **Settings > Notifications > Mentions and replies**.

#### Android specific
 - Fixed an issue where the keyboard did not close after editing a message.

----

## 1.30.1 Release
- Release Date: April 24, 2020
- Server Versions Supported: Server v5.19+ is required, Self-Signed SSL Certificates are not supported unless the user installs the CA certificate on their device

### Compatibility
 - Android operating system 7+ [is required by Google](https://android-developers.googleblog.com/2017/12/improving-app-security-and-performance.html).
 - iPhone 5s devices and later with iOS 11+ is required.
 
### Bug Fixes

#### All apps
 - Fixed an issue with repeated forced logouts.
 - Fixed an issue where channels appeared as read-only when opening the app.
 - Fixed an issue where users were unable to log in if ``ExperimentalStrictCSRFEnforcement`` setting was enabled.
    - A clean install may be required for the fix to take effect by uninstalling v1.30.0 (Build 285) and then installing v1.30.1 (Build 287).
 - Fixed an issue where a "No internet connection" error occurred when deleting documents and data.

#### iOS specific
 - Fixed an issue where Mattermost app crashed when Enterprise mobility management (EMM) was enabled.

#### Android specific
 - Fixed an issue where using backspace out of a conversation thread or a channel caused a forced logout.
 - Fixed an issue where a video upload attempt failed with an error.

----

## 1.30.0 Release
- Release Date: April 16, 2020
- Server Versions Supported: Server v5.19+ is required, Self-Signed SSL Certificates are not supported unless the user installs the CA certificate on their device

### Compatibility
 - Android operating system 7+ [is required by Google](https://android-developers.googleblog.com/2017/12/improving-app-security-and-performance.html).
 - iPhone 5s devices and later with iOS 11+ is required.
 
Mattermost Mobile App v1.30.0 contains a high level security fix. [Upgrading](/upgrade/upgrading-mattermost-server.html) is recommended. Details will be posted on our [security updates page](https://mattermost.com/security-updates/) 30 days after release as per the [Mattermost Responsible Disclosure Policy](https://mattermost.com/security-vulnerability-report/).
 
``` {Note} 
- v5.9.0 as our Extended Support Release (ESR) is coming to the end of its lifecycle and upgrading to 5.19.0 ESR or a later version is highly recommended. v5.19.0 will continue to be our current ESR until October 15, 2020. [Learn more in our forum post](https://forum.mattermost.com/t/upcoming-extended-support-release-updates/8526>).
- [The Channel Moderation Settings feature](/manage/team-channel-members.html#channel-moderation-e20) released in v5.22.0 is supported on mobile app versions v1.30 and later. In earlier versions of the mobile app, users who attempt to post or react to posts without proper permissions will see an error.
```
 
### Improvements
 - Significantly improved Android performance, including how quickly posts in the center screen are displayed.
 - Added support for different interactive message button styles on mobile.
 - Enter key on hardware Android keyboard now posts a message.
 - The statuses of those users that are in the Direct Message list are now fetched when opening the app and on login.
 - Added "Unarchive Channel" option to the channel info screen.
 
### Bug Fixes

#### All apps
 - Fixed an issue where the modal popped down when attempting to scroll down to see if there are more emoji.
 - Fixed a few crash issues.
 - Fixed an issue where the navigation bar tucked under status bar when using photo or camera post icons in landscape.
 - Removed mark as unread option from post menus for archived channels.
 - Fixed an issue where the "Refreshing message failed" error was shown when starting a Direct Message with a new user without a verified email.
 - Fixed an issue where Markdown tables was rendering in full in the center channel on larger screen sizes.
 - Made the name displayed consistent with teammate display name setting.
 - Fixed some selected emojis in autocomplete from rendering properly when posted.

#### iOS specific
 - Fixed an issue on iOS where the navigation bar tucked under status bar when using photo or camera post icons in landscape.
 - Fixed an issue on iOS where Automatic Replies custom message text box was obstructed by the iPhone's notch.
 - Fixed an issue on iOS where double dashes in mobile inside a code block got converted to emdash.

#### Android specific
 - Fixed an issue on Android where downloading a file or video was not reporting progress.
 - Fixed an issue on Android that was preventing to share content through the share extension.

----

## 1.29.0 Release
- Release Date: March 16, 2020
- Server Versions Supported: Server v5.9+ is required, Self-Signed SSL Certificates are not supported unless the user installs the CA certificate on their device

### Compatibility
 - Android operating system 7+ [is required by Google](https://android-developers.googleblog.com/2017/12/improving-app-security-and-performance.html).
 - iPhone 5s devices and later with iOS 11+ is required.

``` {Note} 
- The persisted sidebar on Android tablets was removed in order to significantly improve the mobile app performance.
- An issue was fixed where a user's status was set as online when replying to a message from a push notification. This fix only works in combination with server v5.20.0+.
```
 
### Improvements
 - Significantly improved how quickly channels load when you open the app and when you switch between them.
 - Set all requests timeouts to a maximum of five seconds to improve reliability on bad networks.
 - Changed "Copy Permalink" to "Copy Link" for readability.
 
### Bug Fixes
 - Fixed an issue where downloaded files on Android had the words `download successful` appended to their filenames, preventing the file from being opened until it was renamed in the file manager.
 - Fixed a silent crash on Android when receiving a push notification.
 - Fixed an issue on Android where users could not swipe to close sidebar unless the gesture was initiated outside of the sidebar.
 - Fixed an issue where channels drawers were partially shown with orientation change on iOS RN61.
 - Fixed an issue on iOS where the message box obstructed the bottom part of the message when opened from the notification banner.
 - Fixed an issue where switching teams showed the center channel from the old team until the new team's channel data got loaded.
 - Fixed an issue where users could not post messages after returning from an archived channel.
 - Fixed an issue where user experienced infinite scrolling when viewing all public joinable/archived channels.
 - Fixed an issue where archived channels membership was lost on the client.
 - Fixed an issue on iOS where the channel intro scrolled past the top of the channel.
 - Fixed an issue on Android where inline custom emojis did not display in portrait mode.
 - Fixed an issue where markdown tables did not display all rows in a post when it had multiple heights.
 - Fixed an issue where deleting documents and data caused a flash of the background when the app reloaded.
 - Fixed an issue where tall and thin image attachments got pushed to the left instead of appearing centered.
 
### Known Issues
 - Some gender neutral emojis don't render as jumbo emojis.

----

## 1.28.0 Release
- Release Date: February 16, 2020
- Server Versions Supported: Server v5.9+ is required, Self-Signed SSL Certificates are not supported unless the user installs the CA certificate on their device

### Compatibility
 - Android operating system 7+ [is required by Google](https://android-developers.googleblog.com/2017/12/improving-app-security-and-performance.html).
 - iPhone 5s devices and later with iOS 11+ is required.
 
### Highlights

#### UI/UX Improvements to the Post Draft Area
 - Links added to facilitate easier access to common functions:
   - finding channel members for @mentioning;
   - finding and referencing slash commands;
   - attaching photos and videos;
   - accessing the camera

#### Deep Linking
 - Links to posts in email notifications now launch to a browser landing page with option to open in the Mobile app.

### Improvements
 - Removed markdown rendering from Channel Purpose in channel info screen.
 - Improved channel info transition so that it opens up as a modal rather than as a drawer from the right.
 - Clicking on the time in the iOS status bar now scrolls up the center channel.
 - Improved the sliding behaviour of the left-hand sidebar on iOS.
 - Added more responsiveness to markdown tables.
 - User's own username with a suffix 'you' is now shown in the username autocomplete.
 - Improved sorting of emojis in the emoji picker so that thumbsup is sorted first, then thumbsdown, and then custom emoji.

### Bug Fixes
 - Fixed an issue on Android where the app displayed an incorrect timestamp when the experimental Timezone setting was disabled.
 - Fixed an issue where combined system messages with many users listed hid posts above them.
 - Fixed an issue on iOS where the app crashed when pasting a GIF via the keyboard.
 - Fixed an issue where explicit links to teams and channels on the same server currently logged in to didn't switch to that team and channel.
 - Fixed an issue where the keyboard glitched when returning to the main channel view after viewing a code block in the right-hand side.
 - Fixed an issue with default boolean values in interactive dialogs.
 
### Known Issues
 - Markdown tables are missing a header colour.

----

## 1.27.1 Release
- Release Date: January 21, 2020
- Server Versions Supported: Server v5.9+ is required, Self-Signed SSL Certificates are not supported unless the user installs the CA certificate on their device

### Compatibility
 - Android operating system 7+ [is required by Google](https://android-developers.googleblog.com/2017/12/improving-app-security-and-performance.html).
 - iPhone 5s devices and later with iOS 11+ is required.

### Bug Fixes
 - Fixed an issue where all previously auto-closed Direct Message channels were listed in the channel sidebar.
 - Fixed a regression affecting webapp and mobile apps where some users were experiencing client-side performance issues. This was mainly affecting users with more than 100 channels listed in the channel sidebar and with channels sorted alphabetically.

----

## 1.27.0 Release
- Release Date: January 16, 2020
- Server Versions Supported: Server v5.9+ is required, Self-Signed SSL Certificates are not supported unless the user installs the CA certificate on their device

### Compatibility
 - Android operating system 7+ [is required by Google](https://android-developers.googleblog.com/2017/12/improving-app-security-and-performance.html).
 - iPhone 5s devices and later with iOS 11+ is required.

### Bug Fixes
 - Fixed an issue where flaky networks caused users to miss messages when at the top of the channel.
 - Fixed an issue where uploading image attachments in the mobile app was not working in some cases.
 - Fixed an issue where joining a user's first team from the mobile apps failed.
 - Fixed an issue where an unexpected `More New Messages Above` line appeared when marking a first post as unread in a Direct Message or Group Message channel.
 - Fixed an issue where disagreeing with custom Terms of Service gives users a glimpse of the app.
 - Fixed an issue on Android where the Back button did not dismiss the modal before dismissing the sidebar.
 - Fixed an issue where a message draft was lost after attempting to post an invalid slash command.
 - Fixed an issue where timestamps on 12-hour format had a leading zero.
 - Fixed an issue where the display name of a post was truncated even when there was enough space to render it on landscape.
 - Fixed an issue where the post input field icon was mis-aligned.
 - Fixed an issue where system message mentions were not at 100% opacity compared to non-system messages.
 
### Known Issues
 - Text box obstructs bottom part of messages in Direct Message channels when opened from a notification banner. [MM-21276](https://mattermost.atlassian.net/browse/MM-21276)

----

## 1.26.2 Release
- Release Date: January 7, 2020
- Server Versions Supported: Server v5.9+ is required, Self-Signed SSL Certificates are not supported unless the user installs the CA certificate on their device

### Compatibility
 - Android operating system 7+ [is required by Google](https://android-developers.googleblog.com/2017/12/improving-app-security-and-performance.html).
 - iPhone 5s devices and later with iOS 11+ is required.

### Bug Fixes
 - Fixed an issue on iOS where the mobile app was not usable if ``inAppPincode`` was enabled.

----

## 1.26.1 Release
- Release Date: December 20, 2019
- Server Versions Supported: Server v5.9+ is required, Self-Signed SSL Certificates are not supported unless the user installs the CA certificate on their device

### Compatibility
 - Android operating system 7+ [is required by Google](https://android-developers.googleblog.com/2017/12/improving-app-security-and-performance.html).
 - iPhone 5s devices and later with iOS 11+ is required.

### Bug Fixes
 - Fixed a crash issue on Android and iOS on server versions prior to the v5.9.0 Extended Support Release (ESR).
 - Fixed a crash when connecting the WebSocket to a server with Cert Based Auth (CBA) enabled.

----

## 1.26.0 Release
- Release Date: December 16, 2019
- Server Versions Supported: Server v5.9+ is required, Self-Signed SSL Certificates are not supported unless the user installs the CA certificate on their device

### Compatibility
 - Android operating system 7+ [is required by Google](https://android-developers.googleblog.com/2017/12/improving-app-security-and-performance.html).
 - iPhone 5s devices and later with iOS 11+ is required.
 
Mattermost Mobile App v1.26.0 contains low to medium level security fixes. [Upgrading](/upgrade/upgrading-mattermost-server.html) is recommended. Details will be posted on our [security updates page](https://mattermost.com/security-updates/) 30 days after release as per the [Mattermost Responsible Disclosure Policy](https://mattermost.com/security-vulnerability-report/).

### Highlights

#### Improved Styling for File, Image and Video Attachments, Including In-line Image Thumbnails

#### Mark as Unread
 - With server v5.18 and above, users can stay on top of important messages with a new feature that allows marking posts as unread. After doing so, users will automatically land on the unread post the next time they click on the relevant channel.

#### Push Notification Message Contents Fetched from the Server on Receipt (E20)
 - Allows push notifications to be delivered showing the full message contents that are fetched from the server once the notification is delivered to the device. This means that Apple Push Notification Service (APNS) or Google Firebase Cloud Messaging (FCM) cannot read the message contents since only a unique message ID is sent in the notification payload. 

#### Upgraded RN to v0.61

### Improvements
- Added support for pasting other file types such as videos, PDFs and documents.
- Added the option to convert public channels to private in the channel info screen.
- Added support for reading the channel drawer button with voice-over.
- Made usernames in system messages tappable.
- Added an autocomplete to edit post screen.
- Added a count for pinned posts icon.
- Updated the channel name length character limit to 64 to match server.
- Added an expand button to truncated markdown tables to improve discoverability of opening them in full screen.
- Added an error message when trying to share too long text from share extension.
- Improved behaviour where posts from different authors in the same thread appeared to be from different threads if separated by new message line.
- Added support for native emojis in the emoji picker and autocomplete.
- Removed reactions and file attachments from the long post view.
- Large number of emoji reactions now wrap instead of introducing horizontal scroll.
- Added support for a generic error message in interactive dialog responses.
- Added the ability to disable attachment buttons and fields.

### Bug Fixes
- Fixed an issue on Android where the app slowed down when opening a channel with large number of animated emoji.
- Fixed an issue where the app crashed when pasting a large file to the text box from the clipboard.
- Fixed an issue where the app crashed when previewing large GIF files.
- Fixed an issue where the app crashed when using the emoji category selector.
- Fixed an issue where the app was not able to play YouTube videos.
- Fixed an issue where images/videos could not be saved.
- Fixed an issue where channels archived via the command line interface were still visible on the left-hand side and accessible on mobile apps.
- Fixed an issue where the thread header in landscape view was wider than the main channel view header.
- Fixed an issue where sidebar separator line was misaligned between Teams and Channel view.
- Fixed an issue on iOS where the channel spinner appeared black on a dark theme.
- Fixed an issue where an asterisk appeared on the "Nickname" and "Position" fields in Edit Profile screen even though nickname is not handled through the login provider.
- Fixed an issue where the filtered list for emojis opened above the edit box and behind the channel header when adding an emoji to channel header using ``:emoji:``.

----

## 1.25.1 Release
- Release Date: November 22, 2019
- Server Versions Supported: Server v5.9+ is required, Self-Signed SSL Certificates are not supported unless the user installs the CA certificate on their device

### Compatibility
 - Android operating system 7+ [is required by Google](https://android-developers.googleblog.com/2017/12/improving-app-security-and-performance.html).
 - iPhone 5s devices and later with iOS 11+ is required.

### Bug Fixes
 - Fixed a crash issue on iOS when SSO cookies did not contain an expiration date during login.
 - Fixed a crash issue on Android caused by notification channels being unavailable in Android 7.
 - Fixed an issue on Android where Enterprise Mobility Management (EMM) blur app screen did not work.
 - Fixed an issue where changing team/channel when sharing several files closed the share dialog.

----

## 1.25.0 Release
- Release Date: November 16, 2019
- Server Versions Supported: Server v5.9+ is required, Self-Signed SSL Certificates are not supported unless the user installs the CA certificate on their device

### Compatibility
 - Android operating system 7+ [is required by Google](https://android-developers.googleblog.com/2017/12/improving-app-security-and-performance.html).
 - iPhone 5s devices and later with iOS 11+ is required.

### Bug Fixes
 - Fixed an issue where Mattermost monokai theme no longer worked properly on mobile apps.
 - Fixed an issue on Android where the notification badge count didn't update when using multiple channels.
 - Fixed an issue on Android where test notifications did not work properly.
 - Fixed an issue where "In-app" notifications caused the app badge count to get out of sync.
 - Fixed an issue on Android where email notification setting displayed was not updated when the setting was changed.
 - Fixed an issue where Favorite channels list didn't update if the app was running in the background.
 - Fixed an issue where the timezone setting did not update when changing it back to set automatically.
 - Fixed an issue on iOS where clicking on a hashtag from "recent mentions" (or flagged posts) returned the user to the channel instead of displaying hashtag search results.
 - Fixed an issue where tapping on a hashtag engaged a keyboard for a moment before displaying search results.
 - Fixed an issue where posts of the same thread appeared to be from different threads if separated by a new message line.
 - Fixed styling issues on iOS for Name, Purpose and Header information on the channel info screen.
 - Fixed styling issues with bot posts timestamps in search results and pinned posts.
 - Fixed styling issues on single sign-on screen in landscape view on iOS iPhone X and later.
 - Fixed styling issues on iOS for the Helper text on Settings screens.
 - Fixed an issue where the thread view header theme was inconsistent during transition back to main channel view.
 - Fixed an issue on iOS where the navigation bar tucked under the phone's status bar when switching orientation.
 - Fixed an issue on iOS where the keyboard flashed darker when Automatic Replies had been previously enabled.
 - Fixed an issue on Android where uploading pictures from storage or camera required unwanted permissions.
 - Fixed an issue where ``mobile.message_length.message`` did not match webapp's ``create_post.error_message``.
 
### Known Issues
 - App slows down when opening a channel with large number of animated emoji. [MM-15792](https://mattermost.atlassian.net/browse/MM-15792)

----

## 1.24.0 Release
- Release Date: October 16, 2019
- Server Versions Supported: Server v5.9+ is required, Self-Signed SSL Certificates are not supported unless the user installs the CA certificate on their device

### Compatibility
 - Android operating system 7+ [is required by Google](https://android-developers.googleblog.com/2017/12/improving-app-security-and-performance.html).
 - iPhone 5s devices and later with iOS 11+ is required.

### Highlights

#### Sidebar UI/UX improvements
 - Improved usability and styling of the channel drawer.

### Improvements
 - Added the ability to paste images on input text box.
 - Added copy and paste protection managed configuration support for Android.
 - Added a confirmation dialog when posting a message with `@channel` and `@all`.
 - Added support for safe area in landscape view on iOS.
 - Changed recent date separators to read Today/Yesterday.
 - Added an autocomplete to the edit channel screen.
 - Emoji picker search now ignores the leading colon.
 - Added support for emoji not requiring a whitespace to render.
 - Added support for footer and footer_icon in message attachments.
 - Added a password type for interactive dialogs.
 - Added support for introductory markdown paragraph in interactive dialogs.
 - Added support for boolean elements in interactive dialogs.
 - Improved the permissions prompt if Mattermost doesn't have permission to the photo library.

### Bug Fixes
 - Fixed an issue where the notification badge could get out of sync when reading messages in another client.
 - Fixed an issue where the notification badge number did not reset when opening a push notification.
 - Fixed an issue where SafeArea insets were not working properly on new iPhone 11 models.
 - Fixed an issue where long press on a system message in an archived channel locked up the app.
 - Fixed an issue where tapping on a hashtag while replying to search results didn't open search correctly.
 - Fixed an issue where the channel list panel was missing for a user when they were added to a new team by another user.
 - Fixed an issue where once in a thread, pressing a channel link appeared to do nothing.
 - Fixed an issue where file previews could scroll to the left until all files were out of view.
 - Fixed an issue on iOS where user was unable to select an emoji from two rows on the bottom of the emoji picker.
 - Fixed an issue where duplicate pinned posts displayed after editing pinned post from Pinned Posts screen.
 - Fixed an issue where the reply arrow overlapped a posts's timestamp in some cases.
 - Fixed an issue where post textbox did not clear after using a slash command.
 - Fixed an issue where users were are not immediately removed from the mention auto-complete when those users were deactivated.
 - Fixed an issue where returning to a channel from a thread view could trigger a long-press menu that couldn't be dismissed.
 - Fixed an issue with a missing "(you)" suffix in the channel header of a self Direct Message.
 - Fixed an issue where the Connected banner got stuck open after the WebSocket was connected.
 - Fixed an issue where the text input area in Android Share extension did not use available space.
 - Fixed an issue where Windows dark theme was not consistent when viewing an archived channel.
 - Fixed an issue where interactive dialogs rendered out of safe area view on landscape orientation.
 - Fixed an issue where a themed "Delete Documents & Data" action flashed a white screen.

### Known Issues
 - App slows down when opening a channel with large number of animated emoji. [MM-15792](https://mattermost.atlassian.net/browse/MM-15792)

----

## 1.23.1 Release
- Release Date: September 27, 2019
- Server Versions Supported: Server v5.9+ is required, Self-Signed SSL Certificates are not supported unless the user installs the CA certificate on their device

### Compatibility
 - Android operating system 7+ [is required by Google](https://android-developers.googleblog.com/2017/12/improving-app-security-and-performance.html).
 - iPhone 5s devices and later with iOS 11+ is required.

### Bug Fixes
 - Fixed issues causing the app to crash on some devices.

----

## 1.23.0 Release
- Release Date: September 16, 2019
- Server Versions Supported: Server v5.9+ is required, Self-Signed SSL Certificates are not supported unless the user installs the CA certificate on their device

### Compatibility
 - Android operating system 7+ [is required by Google](https://android-developers.googleblog.com/2017/12/improving-app-security-and-performance.html).
 - iPhone 5s devices and later with iOS 11+ is required.

### Bug Fixes
 - Fixed an issue where some Giphy actions were not working in ephemeral posts on mobile.
 - Fixed an issue where users were unable to create new channels when "Combine all channel types" was selected.
 - Fixed an issue on Android EMM where a crash occurred when tapping **Go to Settings**.
 - Fixed an issue on iOS where the in-app "Date" localization persisted after server and user changed.
 - Fixed an issue where the download step was showing when previewing a video right after posting it. 
 - Fixed an issue on Android where cancelling a video download twice in a row showed an error.
 - Fixed an issue where file attachment thumbnail/preview could fail to load and not be able to be reloaded.
 - Fixed an issue on Android where **Channel > Add Members > ADD** text changed to black.
 - Fixed an issue on iOS where the **Cancel** label text didn't fit in one line in German language.
 - Fixed an issue where longer than allowed reply posts kept showing a warning with every backspace.
 - Fixed an issue where there was a delay in search box and emoji content width change when switching to/from portrait/landscape view.
 - Fixed an issue where deactivated users did not appear in the "Jump to..." screen.
 - Fixed an issue where "@undefined has joined the channel" was shown instead of "Someone has joined the channel" when a user joined a channel that another user was viewing.
 - Fixed an issue on Android where the reply arrow was cut off in search results.
 - Fixed an issue where changing display theme from webapp didn't work properly on mobile.
 - Fixed an issue on iOS where a bot account icon style was broken.
 - Fixed an issue with an incorrect UI text for location of touch ID setting.
 
### Known Issues
  - App slows down when opening a channel with large number of animated emoji. [MM-15792](https://mattermost.atlassian.net/browse/MM-15792)
  - When users are deactivated, they are not immediately removed from the mention auto-complete. [MM-17953](https://mattermost.atlassian.net/browse/MM-17953)

----

## 1.22.1 Release
- Release Date: August 23, 2019
- Server Versions Supported: Server v5.9+ is required, Self-Signed SSL Certificates are not supported unless the user installs the CA certificate on their device

### Compatibility
 - Android operating system 7+ [is required by Google](https://android-developers.googleblog.com/2017/12/improving-app-security-and-performance.html).
 - iPhone 5s devices and later with iOS 11+ is required.

### Bug Fixes
 - Fixed an issue where the apps crashed when setting the language to Chinese Traditional.
 - Fixed an issue on Android where push notification receipt delivery failed due to invalid server URL.
 - Fixed an issue where the apps crashed when launched via a notification.
 - Fixed an issue where posts made while the app was closed did not appear until refresh.

----

## 1.22.0 Release
- Release Date: August 16, 2019
- Server Versions Supported: Server v5.9+ is required, Self-Signed SSL Certificates are not supported unless the user installs the CA certificate on their device

### Compatibility
 - Android operating system 7+ [is required by Google](https://android-developers.googleblog.com/2017/12/improving-app-security-and-performance.html).
 - iPhone 5s devices and later with iOS 11+ is required.

### Highlights

#### Support for iOS13 and Android Q
 - Added support for iOS13 and Android Q which are to be released later this year.

### Improvements
 - Added support for Interactive Dialog with no elements.
 - Added a setting for tablets to enable or disable fixed sidebar.
 - Changed "about" section references to use the site name when it is configured in **System Console > Custom Branding > Site Name**.
 - Added support for plus-sign and period/dot in custom URL schemes.
 - Added "Edit profile" button to right-hand side menu and to users' own profile pop-over.
 - Message draft is now saved when closing the app.
 - Removing a link preview on webapp now also removes it on the mobile app.
 - Added ability to select and copy channel header text and purpose.

### Bug Fixes
 - Fixed a few mobile app crash / fatal error issues.
 - Fixed an issue where timestamps were off on Android.
 - Fixed an issue where contents of ephemeral posts from /giphy were not being displayed on mobile.
 - Fixed an issue where team/channel page dots at the bottom of left-hand side overlapped with the last Direct Message channel.
 - Fixed an issue where network reconnection incorrectly showed refreshing messages failed.
 - Fixed an issue with the channel sidebar theme colors not being respected on iPhone X.
 - Fixed an issue where "Message failed to send" had incorrect app badge behaviour.
 - Fixed an issue where a white screen was briefly shown after pressing "Send Message" when viewing a user's profile.
 - Fixed an issue on Android where using "Https" instead of "https" in the url of an image didn't show the preview.
 - Fixed an issue where the client ``setCSRFFromCookie`` did not look for subpaths when accessing cookies.
 - Fixed an issue where archived teams reappeared in selector.
 - Fixed an issue where users' profile picture and name did not get updated after websocket disconnect.
 
### Known Issues
  - App slows down when opening a channel with large number of animated emoji. [MM-15792](https://mattermost.atlassian.net/browse/MM-15792)
  - Some Giphy actions do not work in ephemeral posts. [MM-17842](https://mattermost.atlassian.net/browse/MM-17842)

----

## 1.21.2 Release
- Release Date: August 1, 2019
- Server Versions Supported: Server v5.9+ is required, Self-Signed SSL Certificates are not supported unless the user installs the CA certificate on their device

### Compatibility
 - Android operating system 7+ [is required by Google](https://android-developers.googleblog.com/2017/12/improving-app-security-and-performance.html).
 - iPhone 5s devices and later with iOS 11+ is required.

### Bug Fixes
 - Fixed an issue where the mobile apps logged out without a session expiry notification.

----

## 1.21.1 Release
- Release Date: July 22, 2019
- Server Versions Supported: Server v5.9+ is required, Self-Signed SSL Certificates are not supported unless the user installs the CA certificate on their device

### Compatibility
 - Android operating system 7+ [is required by Google](https://android-developers.googleblog.com/2017/12/improving-app-security-and-performance.html).
 - iPhone 5s devices and later with iOS 11+ is required.

### Bug Fixes
 - Fixed an issue on Android where logging in using SSO failed when the Mattermost server was running on a subpath.

----

## 1.21.0 Release
- Release Date: July 16, 2019
- Server Versions Supported: Server v5.9+ is required, Self-Signed SSL Certificates are not supported unless the user installs the CA certificate on their device

### Compatibility
 - Android operating system 7+ [is required by Google](https://android-developers.googleblog.com/2017/12/improving-app-security-and-performance.html).
 - iPhone 5s devices and later with iOS 11+ is required.

### Bug Fixes
 - Fixed a few mobile app crash / fatal error issues.
 - Fixed an issue where having the sidebar open at all times on tablets did not work for split view.
 - Fixed an issue where new messages were often hidden behind a keyboard or text field.
 - Fixed an issue on Android where channel sorting didn't match the web app.
 - Fixed an issue where sharing a GIF via keyboard resulted in an error screen.
 - Fixed an issue where long-press menu could not be dragged up when rotating the device to landscape view while the menu was open.
 - Fixed an issue on Android where push notification settings were only saved after closing the settings page.
 - Fixed an issue where users on View Members list had an icon that appeared to be selectable but was not.
 - Fixed an issue where "Jump To" showed archived channels the user did not belong to instead of the ones the user was a member of.
 - Fixed an issue where changing the timezone setting manually to "Set automatically" did not work on the mobile app.
 - Fixed an issue where setting a position field for AD/LDAP sync or SAML in the System Console did not block the user from changing it in account settings.
 - Fixed an issue where **Channel Info > Manage/View Members** screen didn't load channel users.
 - Fixed an issue where enabling large fonts on iOS caused the left-hand side text to be cut off.
 - Fixed an issue on Android where users could not reply to a push notification if the mention was in a thread message.

### Known Issues
  - (Android) On subpath server, logging in using GitLab or OneLogin fails to display Mattermost. [MM-16829](https://mattermost.atlassian.net/browse/MM-16829)
  - Buttons inside ephemeral posts are not clickable / functional on the mobile app. [MM-15084](https://mattermost.atlassian.net/browse/MM-15084)
  - Android apps slow down when opening a channel with large number of animated emoji. [MM-15792](https://mattermost.atlassian.net/browse/MM-15792)

----

## 1.20.2 Release
- Release Date: July 10, 2019
- Server Versions Supported: Server v4.10+ is required, Self-Signed SSL Certificates are not supported unless the user installs the CA certificate on their device

### Compatibility
 - Mobile App v1.13+ is required for Mattermost Server v5.4+.
 - Android operating system 7+ [is required by Google](https://android-developers.googleblog.com/2017/12/improving-app-security-and-performance.html).
 - iPhone 5s devices and later with iOS 11+ is required.
 
### Bug Fixes
 - Fixed an issue where Moto G7 devices were detected as tablets and showed a fixed width sidebar.
 - Fixed an issue where having the sidebar open at all times on tablets did not work on split view.

----

## 1.20.1 Release
- Release Date: June 21, 2019
- Server Versions Supported: Server v4.10+ is required, Self-Signed SSL Certificates are not supported unless the user installs the CA certificate on their device

### Compatibility
 - Mobile App v1.13+ is required for Mattermost Server v5.4+.
 - Android operating system 7+ [is required by Google](https://android-developers.googleblog.com/2017/12/improving-app-security-and-performance.html).
 - iPhone 5s devices and later with iOS 11+ is required.

### Bug Fixes
 - Fixed an issue where some Android devices were crashing.
 - Fixed an issue where messages were missing after reconnecting the network.

----

## 1.20.0 Release
- Release Date: June 16, 2019
- Server Versions Supported: Server v4.10+ is required, Self-Signed SSL Certificates are not supported unless the user installs the CA certificate on their device

### Compatibility
 - Mobile App v1.13+ is required for Mattermost Server v5.4+.
 - Android operating system 7+ [is required by Google](https://android-developers.googleblog.com/2017/12/improving-app-security-and-performance.html).
 - iPhone 5s devices and later with iOS 11+ is required.

### Highlights

#### Tablet Improvements
 - Channel sidebar now remains open at a fixed width on tablet devices.
 
#### iOS Keyboard Dismissal
 - If the keyboard is open, swiping down past it now closes it.
 
#### Profile Telemetry for Android Beta Builds
 - To improve Android app performance, we are collecting trace events and device information, collectively known as metrics, to identify slow performing key areas. Those metrics will be sent only from users using Android app beta build starting in version v1.20, who are logged in to servers that allow sending [diagnostic information](/configure/configuration-settings.html#enable-diagnostics-and-error-reporting).

### Improvements
 - Increased the double tap delay for post action buttons.
 - Implemented assets for Adaptive icons.
 - Users are now brought to the bottom of the channel when posting a message.
 - Users can now execute actions while the keyboard is open.
 - Added support on iOS for IPv6 on LTE networks.
 - Added support for LDAP Group constrained feature with v5.12 servers.

### Bug Fixes
 - Fixed an issue where a post wasn't immediately removed when deleting another user's post.
 - Fixed an issue where the cursor jumped back when typing after auto-completing a slash command.
 - Fixed an issue where the iOS app didn’t properly restore its connection after disconnect.
 - Fixed an issue where the long press menu persisted after returning from a thread.
 - Fixed an issue on Android where the "Write to [channel name]" was cut off for group messages with several users.
 - Fixed an issue where users were not able to flag or unflag posts in a read-only channel.
 - Fixed an issue where the progress indicator was negative while downloading a video.
 - Fixed an issue where the edit post modal didn’t have an autocorrect.
 - Fixed an issue where the 'I forgot my password' option was available on the mobile client even with Email Authentication disabled on the server.
 - Fixed an issue with large separation between placeholders on iPad when a channel was loading.
 - Fixed an issue where "Show More" was not removed after the post was edited to a single line.
 
### Known Issues
  - Buttons inside ephemeral posts are not clickable / functional on the mobile app. [MM-15084](https://mattermost.atlassian.net/browse/MM-15084)
  - App slows down when opening a channel with large number of animated emoji. [MM-15792](https://mattermost.atlassian.net/browse/MM-15792)
 
 ----

## 1.19.0 Release
- Release Date: May 16, 2019
- Server Versions Supported: Server v4.10+ is required, Self-Signed SSL Certificates are not supported unless the user installs the CA certificate on their device

### Compatibility
 - Mobile App v1.13+ is required for Mattermost Server v5.4+.
 - Android operating system 7+ [is required by Google](https://android-developers.googleblog.com/2017/12/improving-app-security-and-performance.html).
 - iPhone 5s devices and later with iOS 11+ is required.
 
### Bug Fixes
 - Fixed an issue where Android managed config was lost on the thread view.
 - Fixed an issue where contents of ephemeral posts did not display on the mobile app.
 - Fixed a few mobile app crash / fatal error issues.
 - Fixed an issue with an expanding animation when tapping on Jump to Channel in the channel list.
 - Fixed an issue on iOS where animated custom emoji weren't animated.
 - Fixed an issue on iOS where users were unable to create channel name of two characters.
 - Fixed an issue on iOS where emoji appeared too close, with uneven spacing, and too small in the info modal.
 - Added an error handler when sharing text that was over server's maximum post size with the iOS Share Extension.
 - Fixed an issue where users could upload a GIF as a profile image.
 
### Known Issues
 - Buttons inside ephemeral posts are not clickable / functional on the mobile app.

----

## 1.18.1 Release
- Release Date: April 18, 2019
- Server Versions Supported: Server v4.10+ is required, Self-Signed SSL Certificates are not supported unless the user installs the CA certificate on their device

### Compatibility
 - Mobile App v1.13+ is required for Mattermost Server v5.4+.
 - Android operating system 7+ [is required by Google](https://android-developers.googleblog.com/2017/12/improving-app-security-and-performance.html).
 - iPhone 5s devices and later with iOS 11+ is required.

### Bug Fixes 
 - Fixed a crash issue caused by a malformed post textbox localize string.
 - Fixed an issue where iOS crashed when trying to log in using SSO and the SSO provider set a cookie without an expiration date.

----

## 1.18.0 Release
- Release Date: April 16, 2019
- Server Versions Supported: Server v4.10+ is required, Self-Signed SSL Certificates are not supported unless the user installs the CA certificate on their device

### Compatibility
 - Mobile App v1.13+ is required for Mattermost Server v5.4+.
 - Android operating system 7+ [is required by Google](https://android-developers.googleblog.com/2017/12/improving-app-security-and-performance.html).
 - iPhone 5s devices and later with iOS 11+ is required.
 - ``Bot`` tags were added for bot accounts feature in server v5.10 and mobile v1.18, meaning that mobile v1.17 and earlier don't support the tags.
 
### Highlights
 - Added support for Office365 single sign-on (SSO).
 - Added support for Integrated Windows Authentication (IWA).

### Improvements
 - Added the ability for channel links to open inside the app.
 - Added ability for emojis and hyperlinks to render in the message attachment title.
 - Added Chinese support for words that trigger mentions.
 - Added a setting to the system console to change the minimum length of hashtags.
 - Added a reply option to long press context menu.

### Bug Fixes
 - Fixed an issue where blank spaces broke markdown tables.
 - Fixed an issue where deactivated users appeared on "Add Members" modal but not on the search results.
 - Fixed an issue on Android where extra text in the search box appeared after using the autocomplete drop-down.
 - Fixed an issue with multiple text entries when typing with Shift+Letter on Android.
 - Fixed an issue where push notifications badges did not always clear when read on another device.
 - Fixed an issue where opening a single or group notification did not take the user into the channel where the notification came from.
 - Fixed an issue where timezone did not automatically update on Android when travelling to another timezone.
 - Fixed an issue where the user mention autocomplete drop-down was case sensitive.
 - Fixed an issue where system administrators were able to see the full long press menu when long pressing a system message.
 - Fixed an issue where users were not able to unflag posts from "Flagged Posts" when opened from a read-only channel.
 - Fixed an issue where users were unable to create channel names of two byte characters.
 
### Known Issues
 - Content for ephemeral messages is not displayed on Mattermost Mobile Apps.

----

## 1.17.0 Release
- Release Date: March 20, 2019
- Server Versions Supported: Server v4.10+ is required, Self-Signed SSL Certificates are not supported unless the user installs the CA certificate on their device

### Compatibility
 - If **DisableLegacyMfa** setting in ``config.json`` is set to ``true`` and [multi-factor authentication](/onboard/multi-factor-authentication.html) is enabled, ensure your users have upgraded to mobile app version 1.17 or later. See [Important Upgrade Notes](/upgrade/important-upgrade-notes.html) for more details.
 - If you are using an EMM provider via AppConfig, make sure to add two new settings, `useVPN` and `timeoutVPN`, to your AppConfig file. The settings were added for EMM connections using VPN on-demand - one to indicate if every request should wait for the VPN connection to be established, and another to set the timeout in seconds. See docs for more details on [setting AppConfig values](/deploy/mobile-appconfig.html#mattermost-appconfig-values) for VPN support.
 - Mobile App v1.13+ is required for Mattermost Server v5.4+.
 - Android operating system 7+ [is required by Google](https://android-developers.googleblog.com/2017/12/improving-app-security-and-performance.html).
 - iPhone 5s devices and later with iOS 11+ is required.
 
### Highlights
 - iOS Share Extension now supports large file sizes and improved performance

### Bug Fixes
 - Fixed support for EMM connections using VPN on-demand. See docs for more details on [setting AppConfig values](/deploy/mobile-appconfig.html#mattermost-appconfig-values) for VPN support.
 - Fixed several Android app crash / fatal error issues.
 - Fixed an issue on Android where the app crashed intermittently when selecting a link.
 - Fixed an issue where email notifications setting was out of sync with the webapp until the setting was edited.
 - Fixed an issue where notification badges were not cleared from other clients when clicking on a push notification after opening the mobile app.
 - Fixed an issue where the app did not show local notification when session expired.
 - Fixed an issue where the profile picture for webhooks was showing the hook owner picture.
 - Fixed an issue where some emoji were not rendered as jumbo.
 - Fixed an issue where jumbo emoji posted as a reply sometimes appeared with large space beneath.
 - Fixed an issue where the "No Internet Connection" banner did not always display when internet connectivity was lost.
 - Fixed an issue where the "No Internet Connection" banner did not always disappear when connection was re-estabilished.
 - Fixed an issue where opening channels with unreads had loading indicator placed above unread messages line.

----

## 1.16.1 Release
- Release Date: February 21, 2019
- Server Versions Supported: Server v4.10+ is required, Self-Signed SSL Certificates are not supported unless the user installs the CA certificate on their device

### Compatibility
 - Mobile App v1.13+ is required for Mattermost Server v5.4+.
 - Android operating system 7+ [is required by Google](https://android-developers.googleblog.com/2017/12/improving-app-security-and-performance.html).

### Bug Fixes
 - Fixed an issue where link previews and reactions weren't displayed when post metadata was disabled.
 - Fixed an issue on Android where the app crashed when sharing multiple files.

----

## 1.16.0 Release
- Release Date: February 16, 2019
- Server Versions Supported: Server v4.10+ is required, Self-Signed SSL Certificates are not supported unless the user installs the CA certificate on their device

### Compatibility

 - Mobile App v1.13+ is required for Mattermost Server v5.4+.
 - Android operating system 7+ [is required by Google](https://android-developers.googleblog.com/2017/12/improving-app-security-and-performance.html).

### Improvements
 - Added the ability to remove own profile picture.
 - Changed "X" to "Cancel" on Edit Profile page.
 - Added support for relative permalinks.

### Bug Fixes
 - Fixed an issue where the iOS app did not wait until the on-demand VPN connection was established. (EMM Providers)
 - Fixed an issue with a white screen caused by missing Russian translations.
 - Fixed an issue where the iOS badge notification did not always clear.
 - Fixed an issue where the thread view displayed a new message indicator.
 - Fixed an issue where quick multiple taps on the file icon opened multiple file previews.
 - Fixed an issue where the settings page did not show an option to join other teams.
 - Fixed an issue where image previews didn't work after using Delete File Cache.
 - Fixed an issue on Android where the notification trigger word modal title was "Send email notifications" instead of "Keywords".
 - Fixed an issue where the Webhook icon was misaligned and bottom edges were cut off.
 - Fixed an issue on Android where the user was not asked to authenticate to the app first when trying to share a photo, resulting in a white "Share modal" screen with a never-ending loading indicator.
 - Fixed an issue on iOS where push notifications were not preserved when opening the app via the Mattermost icon.

----

## 1.15.2 Release
- Release Date: January 16, 2019
- Server Versions Supported: Server v4.10+ is required, Self-Signed SSL Certificates are not supported unless the user installs the CA certificate on their device

### Compatibility

 - Mobile App v1.13+ is required for Mattermost Server v5.4+.
 - Android operating system 7+ [is required by Google](https://android-developers.googleblog.com/2017/12/improving-app-security-and-performance.html).

### Bug Fixes

 - Fixed an issue where the status changes for other users did not always stay current in the mobile app.
 - Fixed an issue where a post did not fail properly when the user attempted to send the post while there was no network access.
 - Fixed an issue where date separators did not update when changing timezones.
 - Fixed an issue where the Favorites section did not clear from a users's channel drawer.
 - Removed an extra divider below "Edit Channel" of Direct Message Channel Info.
 - Fixed an issue where a user was not returned to previously viewed channel after viewing and then closing an archived channel.
 - Fixed an issue where a quick double tap on switch of Channel Info created and extra on/off state.
 - Fixed an issue where iOS long press menu didn't have rounded corners.

----

## 1.15.1 Release
- Release Date: December 28, 2018
- Server Versions Supported: Server v4.10+ is required, Self-Signed SSL Certificates are not supported unless the user installs the CA certificate on their device

### Compatibility

 - Mobile App v1.13+ is required for Mattermost Server v5.4+.
 - Android operating system 7+ [is required by Google](https://android-developers.googleblog.com/2017/12/improving-app-security-and-performance.html).
 
### Bug Fixes
 - Fixed an issue preventing some users from logging in using OKTA.

----

## 1.15.0 Release
- Release Date: December 16, 2018
- Server Versions Supported: Server v4.10+ is required, Self-Signed SSL Certificates are not supported unless the user installs the CA certificate on their device

### Compatibility

 - Mobile App v1.13+ is required for Mattermost Server v5.4+.
 - Android operating system 7+ [is required by Google](https://android-developers.googleblog.com/2017/12/improving-app-security-and-performance.html).

### Highlights
 - Added mention and reply mention highlighting.
 - Added a sliding animation for the reaction list.
 - Added support for pinned posts.
 - Added support for jumbo emojis.
 - Added support for interactive dialogs.
 - Improved UI for the long press menu and emoji reaction viewer.

### Improvements
 - Added the ability to include custom headers with requests for custom builds.
 - Push Notifications that are grouped by channels are cleared once the channel is read.
- Improved auto-reconnect when unable to reach the server.
 - Added support for changing the mobile client status to offline when the app loses connection.
 - Added 'View Members' button to archived channels.
 - Added support on iOS for keeping the postlist in place without scrolling when new content is available.

### Bug Fixes
 - Fixed an issue where clicking on a file did not show downloading progress.
 - Fixed an issue on Android where on fresh install the share extension would not properly show available channels.
 - Fixed an issue where recently archived channels remained in in: autocomplete when they had been archived.
 - Fixed an issue where text should render when no actual custom emoji matched the named emoji pattern.
 - Fixed an issue on iOS where text got cut-off after replying to a message.
 - Fixed an issue where search modifier for channels was showing Direct Messages without usernames.
 - Fixed an issue where "Close Channel" did not work properly when viewing two archived channels in a row.
 - Fixed an issue with "Critical Error" screen when trying to upload certain file types from "+" to the left of message input box.

----

## 1.14.0 Release
- Release Date: November 16, 2018
- Server Versions Supported: Server v4.10+ is required, Self-Signed SSL Certificates are not supported unless the user installs the CA certificate on their device

**Compatibility Note: Mobile App v1.13+ is required for Mattermost Server v5.4+**

### Bug Fixes
- Fixed an issue where the Android app did not allow establishing a network connection with any server that used a self-signed certificate that had the CA certificate user installed on the device.
- Removed "Copy Post" option on long-press message menu for posts without text.
- Fixed an issue where the "Search Results" header was not fully scrolled to top on search "from:username".
- Fixed an issue where channel names truncated at fewer characters than necessary.
- Fixed an issue where the same uploaded photo generated a different file size.
- Fixed an issue where the "(you)" was not displayed to the right of a user's name in the channel drawer when a user opened a Direct Message channel with themself.
- Fixed an issue where a dark theme set from webapp broke mobile display.
- Fixed an issue where channel drawer transition sometimes lagged.
- Fixed an issue where sending photos to Mattermost created large files.
- Fixed an issue where the apps showed "Select a Team" screen when opened.
- Fixed an issue where at-mention, emoji, and slash command autocompletes had a double top border.
- Fixed an issue where the drawer was unable to close when showing the team list.
- Fixed an issue where team sidebar showed + sign even without more teams to join.

----

## 1.13.1 Release
- Release Date: October 18, 2018
- Server Versions Supported: Server v4.10+ is required, Self-Signed SSL Certificates are not supported

**Compatibility Note: Mobile App v1.13+ is required for Mattermost Server v5.4+**

### Bug Fixes
- Fixed an issue preventing some users from authenticating using OKTA

----

## v1.13.0 Release
- Release Date: October 16, 2018
- Server Versions Supported: Server v4.10+ is required, Self-Signed SSL Certificates are not supported

**Compatibility Note: Mobile App v1.13+ is required for Mattermost Server v5.4+**

### Highlights

#### View Emoji Reactions
- Hold down on any emoji reaction to see who reacted to the post.

#### Hashtags
- Added support for searching for hashtags in posts.

#### Dropdown menus
- Added support for dropdown menus in message attachments.

### Improvements
- Added support for iPhone XR, XS and XS Max.
- Added support for nicknames on user profile.
- On servers 5.4+, added support for searching in direct and group message channels using the "in:" modifier.
- Channel autocomplete now gets closed if multiple tildes are typed.
- Added a draft icon in sidebar and channel switcher for channels with unsent messages.
- Users are now redirected to the archived channel view (rather than to Town Square) when a channel is archived.
- When closing an archived channel, users are now returned to the previously viewed channel.

### Bug Fixes
- Refactored postlist to include Android Pie fixes and smoother scrolling.
- Fixed an issue where deactivated users were not marked as such in "Jump To" search.
- Fixed an issue where users got a permission error when trying to open a file from within the image preview screen.
- Fixed an issue where session expiry notifications were not being sent on Android.
- Fixed an issue where post attachments failed to upload.
- Fixed an issue where the "DM More..." list cut off user info.
- Fixed an issue where the user would briefly see a system message when loading a reply thread.
- Fixed an issue where the error message was incorrectly formatted if the login method was set to email/password and the user tried to log in with SAML.
- Fixed an issue on Android where the keyboard sometimes overlapped the bottom of the post textbox.
- Fixed an issue where there was no option to take video via "+" > "Take Photo or Video" on iOS.

----

## v1.12.0 Release
- Release Date: September 16, 2018
- Server Versions Supported: Server v4.10+ is required, Self-Signed SSL Certificates are not supported

### Highlights

#### Search Date Filters
- Search for messages before, on, or after a specified date.

### Improvements
- Added notification support for Android O and P.

### Bug Fixes
- Fixed an issue where Okta was not able to login in some deployments.
- Fixed an issue where messages in Direct Message channels did not show when clicking "Jump To".
- Fixed an issue where `Show More` on a post with a message attachment displayed a blank where content should have been.
- Prevent downloading of files when disallowed in the System Console.
- Fixed an issue where users could not click on attachment filenames to open them.
- Fixed an issue where email notification settings did not save from mobile.
- Fixed an issue where the share extension allowed users to select and attempt to share content to channels that had been archived.
- Fixed an issue where reacting to an existing emoji in an archived channel was allowed.
- Fixed an issue where archived channels sometimes remained in the drawer.
- Fixed an issue where deactivated users were not marked as such in Direct Message search.

----

## v1.11.0 Release
- Release Date: August 16, 2018
- Server Versions Supported: Server v4.10+ is required, Self-Signed SSL Certificates are not supported

### Highlights

#### Searching Archived Channels
- Added ability to search for archived channels. Requires Mattermost server v5.2 or later.

#### Deep Linking
- Added the ability for custom builds to open Mattermost links directly in the app rather than the default mobile browser. Learn more in our [documentation](/deploy/mobile-faq.html#how-do-i-configure-deep-linking)

### Improvements
- Added profile pop-up to combined system messages.
- Force re-entering SSO auth credentials after logout.
- Added consecutive posts by the same user.
- Added a loading indicator when user info is still loading in the left-hand side.

### Bug Fixes
- Fixed an issue where Android devices showed an incorrect timestamp.
- Fixed an issue on Android where the app did not get sent to the background when pressing the hardware back button in the channel screen.
- Fixed an issue with video playback when the filename had spaces.
- Fixed an issue where the app crashed when playing YouTube videos.
- Fixed an issue with session expiration notification.
- Fixed an issue with sharing files from Google Drive in Android Share Extension.
- Fixed an issue on Android where replying to a push notification sometimes went to the wrong channel.
- Fixed an issue where the previous server URL was present on the input textbox before changing the screen to Login.
- Fixed an issue where user menu was not translated correctly.
- Fixed an issue where some field lengths in Account Settings didn't match the desktop app.
- Fixed an issue where long URLs for embedded images in message attachments got cut off and didn't render.
- Fixed an issue where link preview images were not cropped properly.
- Fixed an issue where long usernames didn't wrap properly in the Account Settings menu.
- Fixed an issue where DMs would not open if users were using "Jump To".
- Fixed an issue where no message was displayed after removing a user from a channel with join/leave messages disabled.

----

## v1.10.0 Release
- Release Date: July 16, 2018
- Server Versions Supported: Server v4.0+ is required, Self-Signed SSL Certificates are not supported

### Highlights

#### Channel drawer performance
- Android devices will notice significant performance improvements when opening and closing the channel drawer.

#### Channel loading performance
- Improved channel loading performance as post are retrieved with every push notification

#### Announcement banner improvements
- Markdown now renders when announcement banners are expanded
- When enabled by the System Admin, users can now dismiss announcement banners until their next session

### Improvements

 - Combined consecutive messages from the same user.
 - Added experimental support for certificate-based authentication (CBA) for iOS to identify a user or a device before granting access to Mattermost. See [documentation](/onboard/certificate-based-authentication.html) to learn more.
 - Added support for the experimental automatic direct message replies feature.
 - Added support for the experimental timezone feature.
 - Changed post textbox to not be a connected component.
 - Allow connecting to mattermost instances hosted at subpaths.
 - Added support for starting YouTube videos at a given time.
 - Added support for keeping messages if slash command fails.

### Bug Fixes

 - Fixed an issue where the unread badge background was always white.
 - Fixed an issue where a username repeated in system message if user was added to a channel more than once.
 - Fixed an issue where Android Sharing from Microsoft apps failed.
 - Fixed an issue where YouTube crashed the app if link did not have a time set.
 - Fixed an issue where System Admins did not see all teams available to join on mobile.
 - Fixed an issue where users were unable to share from Files app.
 - Fixed an issue where viewing a non-existent permalink didn't show an error message.
 - Fixed an issue where jumping to a channel search did not bold unread channels.
 - Fixed an issue with being able to add own user to a Group Message channel.
 - Fixed an issue with not being able to reply from a push notification on iOS.
 - Fixed an issue where the app did not display Brazilian language.

----

## 1.9.3 Release
- Release Date: July 04, 2018
- Server Versions Supported: Server v4.0+ is required, Self-Signed SSL Certificates are not supported

### Bug Fixes

- Fixed multiple issues causing app crashes
- Fixed an issue on iOS devices with typing non-english characters in the post input box

----

## 1.9.2 Release
- Release Date: June 27, 2018
- Server Versions Supported: Server v4.0+ is required, Self-Signed SSL Certificates are not supported

### Bug Fixes

- Fixed an issue where attached videos did not play for the poster
- Fixed an issue where "Jump to recent messages" from the permalink view did not direct the user to the bottom of the channel
- Fixed an issue where post comments did not identify which parent post they belonged to
- Fixed multiple issues with typing non-english characters in the post input box
- Fixed multiple issues causing random app crashes
- Fixed an issue where files from the Android Files app failed to upload
- Fixed an issue where the iOS share extension crashed when switching the team or channel
- Fixed an issue where files from the Microsoft app failed to upload
- Fixed an issue on Android devices where sharing files changed the file extension of the attachment

----

## 1.9.1 Release
- Release Date: June 23, 2018
- Server Versions Supported: Server v4.0+ is required, Self-Signed SSL Certificates are not supported

### Bug Fixes
- Fixed an issue with typing lag on Android devices
- Fixed an issue causing users to be logged out after upgrading to v1.9.0
- Fixed an issue where the ``in:`` and ``from:`` modifiers were not being added to the search field

----

## v1.9.0 Release
- Release Date: June 16, 2018
- Server Versions Supported: Server v4.0+ is required, Self-Signed SSL Certificates are not supported

### Highlights

#### Improved first load time on Android
 - Significantly decreased first load time on Android devices from cold start.
 
#### iOS Files app support
- Added support for attaching files from the iOS Files app from within Mattermost.

#### Improved styling of push notification
- Improved the layout of message content, channel name and sender name in push notifications.

### Improvements

 - Combined join/leave system messages.
 - Added splash screen and channel loader improvements.
 - Removed the desktop notification duration setting.
 - Added cache team icon and set background to always be white if using a PNG file.
 - Added whitelabel for icons and splash screen.

### Bug Fixes

 - Fixed an issue where other user's display name did not render in combined system messages after joining the channel.
 - Fixed an issue where posts incorrectly had "Commented on Someone's message" above them.
 - Fixed an issue where deleting a post or its parent in permalink view left permalink view blank.
 - Fixed an issue where "User is typing" message cut was off.
 - Fixed an issue where `More New Messages Above` appeared at the top of new channel on joining.
 - Fixed an issue where a user was not directed to Town Square when leaving a channel.
 - Fixed an issue where long post were not collapsed on Android.
 - Fixed an issue where a user's name was initially shown as "someone" when opening a direct message with the user.
 - Fixed an issue where an error was received when trying to change the team or channel from the share extension.
 - Fixed an issue where switching to a newly created channel from a push notification redirected a user to Town Square.
 - Fixed an issue where a public channel made private did not disappear automatically from clients not part of the channel.

----

## v1.8.0 Release
- Release Date: April 27, 2018
- Server Versions Supported: Server v4.0+ is required, Self-Signed SSL Certificates are not supported

### Highlights

#### Image performance
- Images are now downloaded and stored locally for better performance

#### Flagged Posts and Recent Mentions
- Access all your flagged posts and recent mentions from the buttons in the sidebar

#### Muted Channels
- Added support for Muted Channels released with Mattermost server v4.9 

### Improvements
- Date separators now appear between each posts in the search view
- Deactivated users are now filtered out of the channel members lists
- Direct Messages user list is now sorted by username first
- Added the option to Direct Message yourself from your user profile screen
- Improved performance on the post list
- Improved matching and display when searching for users in the Direct Message user list

### Bug Fixes
- Fixed an issue where emoji reactions could be added from the search view but did not appear
- Fixed an issue causing the app to crash when trying to share content from a custom keyboard
- Fixed an issue where team names were being sorted based on letter case
- Fixed an issue where username would not be inserted to the post draft when using experimental configuration settings
- Fixed an issue with nested bullet lists being cut off in the user interface
- Fixed an issue where private channels were listed in the public channels section of the channel autocomplete list
- Fixed an issue where a profile images could not be updated from the app

----

## v1.7.1 Release
- Release Date: April 3, 2018
- Server Versions Supported: Server v4.0+ is required, Self-Signed SSL Certificates are not supported

### Bug Fixes
- Fixed an issue where the iOS share extension sometimes crashed the Mattermost app
- Fixed an issue preventing Markdown tables from rendering with some international characters 

----

## v1.7.0 Release
- Release Date: March 26, 2018
- Server Versions Supported: Server v4.0+ is required, Self-Signed SSL Certificates are not supported

### Highlights

#### iOS File Sharing
- Share files and images from other applications as attached files in Mattermost

#### Markdown Tables
- Tables created using markdown formatting can now be viewed in the app

#### Permalinks
- Permalinks now open in the app instead of launching a browser window 

### Improvements
- Increased the tappable area of various icons for improved usability
- Announcement banners now display in the app
- Added "+" button to add emoji reactions to a post
- Minor performance improvements for app launch time
- Text files can now be viewed in the app
- Support for email autolinking into the app

### Bugs
- Fixed an issue causing some devices to hang at the splash screen on app launch
- Fixed an issue causing some letters to be hidden in the Android search input box
- Fixed an issue causing some Direct Message channels to show date stamps below the most recent message
- Fixed an issue where users weren't able to join open teams they've never been a member of
- Fixed an issue so double tapping buttons can no longer cause UI issues
- Fixed an issue where changing the channel display name wasn't being updated in the UI appropriately
- Fixed an issue where searhing for public channels sometimes showed no results
- Fixed an issue where the post menu could remain open while scrolling in the post list
- Fixed an issue where the system message to add users to a channel was missing the execution link
- Fixed an issue where bulleted lists cut off text if nested deeper than two levels
- Fixed an issue where logging into an account that is not on any team freezes the app
- Fixed an issue on iOS causing the app to crash when taking a photo then attaching it to a post

----

## v1.6.1 Release
- Release Date: February 13, 2018
- Server Versions Supported: Server v4.0+ is required, Self-Signed SSL Certificates are not supported

### Bug Fixes
- Fixed an issue preventing the app from going to the correct channel when opened from a push notification
- Fixed an issue on Android devices where the app could sometimes freeze on the launch screen
- Fixed an issue on Samsung devices causing extra letters to be insterted when typing to filter user lists

----

## v1.6.0 Release
- Release Date: February 6, 2018
- Server Versions Supported: Server v4.0+ is required, Self-Signed SSL Certificates are not supported

### Highlights

#### Android File Sharing
- Share files and images from other applications as attached files in Mattermost 

### Improvements
- Added a right drawer to access settings, edit profile information, change online status and logout
- Added support for opening a Direct Message channel with yourself

### Bugs
- Fixed a number of issues causing crashes on Android devices
- Fixed an issue with auto capitalization on Android keyboards
- Fixed an issue where the GitLab SSO login button sometimes didn't appear
- Fixed an issue with link previews not appearing on some accounts
- Fixed an issue where logging out of the app didn't clear the notification badge on the homescreen icon
- Fixed an issue where interactive message buttons would not wrap to a new line
- Fixed an issue where the keyboard would sometimes overlap the text input box
- Fixed an issue where the Direct Message channel wouldn't open from the profile page
- Fixed an issue where posts would sometimes overlap
- Fixed an issue where the app sometimes hangs on logout

----

## v1.5.3 Release
- Release Date: February 1, 2018
- Server Versions Supported: Server v4.0+ is required, Self-Signed SSL Certificates are not supported
- Fixed a login issue when connecting to servers running a Data Retention policy 

----

## v1.5.2 Release
- Release Date: January 12, 2018
- Server Versions Supported: Server v4.0+ is required, Self-Signed SSL Certificates are not supported

### Bug Fixes
- Fixed an issue causing some Android devices to crash on launch
- Fixed an issue with the app occasionally crashing when receiving push notifications in a new channel 
- Channel footer area is now refreshed when switching between Group and Direct Message channels
- Fixed an issue on some Android devices so Mattermost verifies it has permissions to access ringtones
- Fixed an issue where the text box overlapped the keyboard on some iOS devices using multiple keyboard layouts
- Fixed an issue with video uploads on Android devices
- Fixed an issue with GIF uploads on iOS devices
- Fixed an issue with the mention badge flickering on the channel drawer icon when there were over 10 unread mentions
- Fixed an issue with the app occasionally freezing when requesting the RefreshToken

----

## v1.5.1 Release

- Release Date: December 7, 2017
- Server Versions Supported: Server v4.0+ is required, Self-Signed SSL Certificates are not supported

### Bug Fixes
- Fixed an issue with the upgrade app screen showing with a transparent background
- Fixed an issue with clearing or replying to notifications sometimes crashing the app on Android
- Fixed an issue with the app sometimes crashing due to a missing function in the swiping control

----

## v1.5 Release 

- Release Date: December 6, 2017
- Server Versions Supported: Server v4.0+ is required, Self-Signed SSL Certificates are not supported

### Highlights 

#### File Viewer
- Preview videos, RTF,  PDFs, Word, Excel, and Powerpoint files 

#### iPhone X Compatibility
- Added support for iPhone X

#### Slash Commands
- Added support for using custom slash commands
- Added support for built-in slash commands /away, /online, /offline, /dnd, /header, /purpose, /kick, /me, /shrug

### Improvements
- In iOS, 3D touch can now be used to peek into a channel to view the contents, and quickly mark it as read
- Markdown images in posts now render 
- Copy posts, URLs, and code blocks
- Opening a channel with Unread messages takes you to the "New Messages" indicator 
- Support for data retention, interactive message buttons, and viewing Do Not Disturb statuses depending on the server version
- (Edited) indicator now shows up beside edited posts 
- Added a "Recently Used" section for emoji reactions

### Bug Fixes 
- Android notifications now follow the default system setting for vibration 
- Fixed app crashing when opening notification settings on Android 
- Fixed an issue where the "Proceed" button on log in screen stopped working after pressing logout multiple times
- HEIC images posted from iPhones now get converted to JPEG before uploading

----

## v1.4.1 Release

Release Date: Nov 15, 2017
Server Versions Supported: Server v4.0+ is required, Self-Signed SSL Certificates are not supported

### Bug Fixes

- Fixed network detection issue causing some people to be unable to access the app
- Fixed issue with lag when pressing send button 
- Fixed app crash when opening notification settings
- Fixed various other bugs to reduce app crashes

----

## v1.4 Release 

- Release Date: November 6, 2017
- Server Versions Supported: Server v4.0+ is required, Self-Signed SSL Certificates are not supported

### Highlights 

#### Performance improvements
- Various performance improvements to decrease channel load times 

### Bug Fixes
- Fixed issue with Android app sometimes showing a white screen when re-opening the app
- Fixed an issue with orientation lock not working on Android 

----

## v1.3 Release 

- Release Date: October 5, 2017
- Server Versions Supported: Server v4.0+ is required, Self-Signed SSL Certificates are not supported

### Highlights 

#### Tablet Support (Beta) 
- Added support for landscape view, so the app may be used on tablets
- Note: Tablet support is in beta, and further improvements are planned for a later date

#### Link Previews 
- Added support for image, GIF, and youtube link previews

#### Notifications
- Android: Added the ability to set light, vibrate, and sound settings
- Android: Improved notification stacking so most recent notification shows first 
- Updated the design for Notification settings to improve usability 
- Added the ability to reply from a push notification without opening the app (requires Android v7.0+, iOS 10+) 
- Increased speed when opening app from a push notification

#### Download Files 
- Added the ability to download all files on Android and images on iOS

### Improvements
- Using `+` shortcut for emoji reactions is now supported 
- Improved emoji formatting (alignment and rendering of non-square aspect ratios)
- Added support for error tracking with Sentry
- Only show the "Connecting..." bar after two connection attempts 

### Bug Fixes
- Fixed link rendering not working in certain cases
- Fixed theme color issue with status bar on Android

----

## v1.2 Release

- Release Date: September 5, 2017 
- Server Versions Supported: Server v4.0+ is required, Self-Signed SSL Certificates are not supported

### Highlights 

#### AppConfig Support for EMM solutions
- Added [AppConfig](https://www.appconfig.org/) support, to make it easier to integrate with a variety of EMM solutions

#### Code block viewer
- Tap on a code block to open a viewer for easier reading 

### Improvements
- Updated formatting for markdown lists and code blocks
- Updated formatting for `in:` and `from:` search autocomplete 

### Emoji Picker for Emoji Reactions
- Added an emoji picker for selecting a reaction 

### Bug Fixes
- Fixed issue where if only LDAP and GitLab login were enabled, LDAP did not show up on the login page
- Fixed issue with three digit mention count UI in channel drawer

### Known Issues
- Using `+:emoji:` to react to a message is not yet supported 

----

## v1.1 Release

- Release Date: August 2017 
- Server Versions Supported: Server v3.10+ is required, Self-Signed SSL Certificates are not supported

### Highlights 

#### Search
- Search posts and tap to preview the result
- Click "Jump" to open the channel the search result is from 

#### Emoji Reactions
- View Emoji Reactions on a post

#### Group Messages
- Start Direct and Group Messages from the same screen

#### Improved Performance on Poor Connections
- Added auto-retry to automatically reattempt to get posts if the network connection is intermittent
- Added manual loading option if auto-retry fails to retrieve new posts

### Improvements
- Android: Added Big Text support for Android notifications, so they expand to show more details
- Added a Reset Cache option
- Improved "Jump to conversation" filter so it matches on nickname, full name, or username 
- Tapping on an @username mention opens the user's profile
- Disabled the send button while attachments upload
- Adjusted margins on icons and elsewhere to make spacing more consistent
- iOS URL scheme: mattermost:// links now open the new app
- About Mattermost page now includes a link to NOTICES.txt for platform and the mobile app
- Various UI improvements

### Bug Fixes
- Fixed an issue where sometimes an unmounted badge caused app to crash on start up 
- Group Direct Messages now show the correct member count 
- Hamburger icon does not break after swiping to close sidebar
- Fixed an issue with some image thumbnails appearing out of focus
- Uploading a file and then leaving the channel no longer shows the file in a perpetual loading state
- For private channels, the last member can no longer delete the channel if the EE server permissions do not allow it
- Error messages are now shown when SSO login fails
- Android: Leaving a channel now redirects to Town Square instead of the Town Square info page
- Fixed create new public channel screen shown twice when trying to create a channel
- Tapping on a post will no longer close the keyboard

----

## v1.0.1 Release 

- Release Date: July 20, 2017 
- Server Versions Supported: Server v3.8+ is required, Self-Signed SSL Certificates are not yet supported

### Bug Fixes
- Huawei devices can now load messages
- GitLab SSO now works if there is a trailing `/` in the server URL
- Unsupported server versions now show a prompt clarifying that a server upgrade is necessary

----

## v1.0 Release 

- Release Date: July 10, 2017 
- Server Versions Supported: Server v3.8+ is required, Self-Signed SSL Certificates are not supported

### Highlights 

#### Authentication (Requires v3.10+ [Mattermost server](https://github.com/mattermost/platform))
- GitLab login 

#### Offline Support
- Added offline support, so already loaded portions of the app are accessible without a connection
- Retry mechanism for posts sent while offline 
- See [FAQ](https://github.com/mattermost/mattermost-mobile#frequently-asked-questions) for information on how data is handled for deactivated users

#### Notifications (Requires v3.10+ [push proxy server](https://github.com/mattermost/mattermost-push-proxy)) 
- Notifications are cleared when read on another device
- Notification sent just before session expires to let people know login is required to continue receiving notifications

#### Channel and Team Sidebar
- Unreads section to easily access channels with new messages
- Search filter to jump to conversations quickly 
- Improved team switching design for better cross-team notifications 
- Added ability to join open teams on the server 

#### Posts
- Emojis now render
- Integration attachments now render 
- ~channel links now render 

#### Navigation
- Updated navigation to have smoother transitions 

### Known Issues
- [Android: Swipe to close in-app notifications does not work](https://mattermost.atlassian.net/browse/RN-45)
- Apps are not yet at feature parity for desktop, so features not mentioned in the changelog are not yet supported

### Contributors

Many thanks to all our contributors. In alphabetical order:
- asaadmahmood, cpanato, csduarte, enahum, hmhealey, jarredwitt, JeffSchering, jasonblais, lfbrock, omar-dev, rthill

----

## Beta Release

- Release Date: March 29, 2017
- Server Versions Supported: Server v3.7+ is required, Self-Signed SSL Certificates are not yet supported

Note: If you need an SSL certificate, consider using [Let's Encrypt](/install/config-ssl-http2-nginx.html) instead of a self-signed one.

### Highlights

The Beta apps are a work in progress, supported features are listed below. You can become a beta tester by [downloading the Android app](https://play.google.com/store/apps/details?id=com.mattermost.react.native&hl=en) or [signing up to test iOS](https://mattermost-fastlane.herokuapp.com/). 

#### Authentication
- Email login
- LDAP/AD login
- Multi-factor authentication 
- Logout

#### Messaging
- View and send posts in the center channel
- Automatically load more posts in the center channel when scrolling
- View and send replies in thread view
- "New messages" line in center channel (app does not yet scroll to the line)
- Date separators 
- @mention autocomplete
- ~channel autocomplete
- "User is typing" message
- Edit and delete posts
- Flag/Unflag posts
- Basic markdown (lists, headers, bold, italics, links)

#### Notifications
- Push notifications
- In-app notifications when you receive a message in another channel while the app is open
- Clicking on a push notification takes you to the channel

#### User profiles
- Status indicators
- View profile information by clicking on someone's username or profile picture

#### Files
- File thumbnails for posts with attachments
- Upload up to five images
- Image previewer to view images when clicked on

#### Channels
- Channel drawer for selecting channels
- Bolded channel names for Unreads, and mention jewel for Mentions
- (iOS only) Unread posts above/below indicator
- Favorite channels (Section in sidebar, and ability to favorite/unfavorite from channel menu)
- Create new public or private channels
- Create new Direct Messages (Group Direct Messages are not yet supported) 
- View channel info (name, header, purpose) 
- Join public channels
- Leave channel
- Delete channel
- View people in a channel
- Add/remove people from a channel
- Loading screen when opening channels 

#### Settings
- Account Settings > Notifications page
- About Mattermost info dialog
- Report a problem link that opens an email for bug reports

#### Teams
- Switch between teams using "Team Selection" in the main menu (viewing which teams have notifications is not yet supported) 

### Contributors

Many thanks to all our contributors. In alphabetical order:
- csduarte, dmeza, enahum, hmhealey, it33, jarredwitt, jasonblais, lfbrock, mfpiccolo, saturninoabril, thomchop<|MERGE_RESOLUTION|>--- conflicted
+++ resolved
@@ -1,7 +1,5 @@
 # Mattermost mobile apps changelog
 
-<<<<<<< HEAD
-=======
 Latest Mattermost Mobile Apps releases:
 
 - [2.10.0 Release](#release)
@@ -36,7 +34,6 @@
  - Users are unable to adjust the font size via the OS font size setting.
  - Some Google Pixel phones on Android 12+ might not continue past the login screen. This is a known issue with the OS, and the current workaround is to restart the device.
 
->>>>>>> fd940fd5
 ## 2.9.1 Release
 - Release Date: November 1, 2023
 - Server Versions Supported: Server v7.8.0+ is required. Self-Signed SSL Certificates are not supported unless the user installs the CA certificate on their device.
