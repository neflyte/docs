# Mattermost mobile apps changelog

This changelog summarizes updates to Mattermost mobile apps releases for [Mattermost](https://mattermost.com).

<<<<<<< HEAD
=======
```{contents} On this page
:depth: 2
```

## 2.14.0 Release
 - Release Date: March 15, 2024
 - Server Versions Supported: Server v8.1.0+ is required. Self-Signed SSL Certificates are not supported unless the user installs the CA certificate on their device.

### Compatibility
 - **Upgrade to server version v8.1.0 or later is required.** Support for server [Extended Support Release](https://docs.mattermost.com/upgrade/extended-support-release.html) (ESR) v7.8.0 has ended and upgrading to server ESR v8.1.0 or later is required. As we innovate and offer newer versions of our mobile apps, we maintain backwards compatibility only with supported server versions. Users who upgrade to the newest mobile apps while being connected to an unsupported server version can be exposed to compatibility issues, which can cause crashes or severe bugs that break core functionality of the app.
 - Android operating system 7+ [is required by Google](https://android-developers.googleblog.com/2017/12/improving-app-security-and-performance.html).	
 - iPhone 5s devices and later with iOS 12.4+ is required.

### Bug Fixes
 - Fixed an issue with switching to a **Direct Message** channel with a shared channel user (user from another server).
 - Fixed an issue with foldable devices where sometimes it wasn't possible to navigate to **Home** in the unfolded view.

### Known Issues
 - Users are unable to adjust the font size via the OS font size setting.
 - Some Google Pixel phones on Android 12+ might not continue past the login screen. This is a known issue with the OS, and the current workaround is to restart the device.

>>>>>>> b5d4bcdb
## 2.13.0 Release
 - Release Date: February 16, 2024
 - Server Versions Supported: Server v8.1.0+ is required. Self-Signed SSL Certificates are not supported unless the user installs the CA certificate on their device.

### Compatibility
 - **Upgrade to server version v8.1.0 or later is required.** Support for server [Extended Support Release](https://docs.mattermost.com/upgrade/extended-support-release.html) (ESR) v7.8.0 has ended and upgrading to server ESR v8.1.0 or later is required. As we innovate and offer newer versions of our mobile apps, we maintain backwards compatibility only with supported server versions. Users who upgrade to the newest mobile apps while being connected to an unsupported server version can be exposed to compatibility issues, which can cause crashes or severe bugs that break core functionality of the app.
 - Android operating system 7+ [is required by Google](https://android-developers.googleblog.com/2017/12/improving-app-security-and-performance.html).	
 - iPhone 5s devices and later with iOS 12.4+ is required.

Note: Mattermost Mobile App v2.13.0 contains low level security fixes. Updating is recommended. Details will be posted on our security updates page 30 days after release as per the Mattermost Responsible Disclosure Policy.

### Improvements
 - Calls: Implemented an alert that shows an error to user in case they leave (or are removed from) a channel with an active call.
 - Calls: Updated the host and participant notices to include transcriptions, if enabled.
 - Calls: Added transcription subtitles support to Calls recordings.

### Bug Fixes
 - Fixed an issue where it was not possible to join a channel from the **Find channels** screen.
 - Fixed an issue with the height of automatic replies input text box.
 - Fixed an issue with the selection of custom themes.
 - Fixed an issue with the mention badge color when connected to multiple servers.

### Known Issues
 - Users are unable to adjust the font size via the OS font size setting.
 - Some Google Pixel phones on Android 12+ might not continue past the login screen. This is a known issue with the OS, and the current workaround is to restart the device.

## 2.12.2 Release
 - Release Date: February 5, 2024
 - Server Versions Supported: Server v8.1.0+ is required. Self-Signed SSL Certificates are not supported unless the user installs the CA certificate on their device.

### Compatibility
 - **Upgrade to server version v8.1.0 or later is required.** Support for server [Extended Support Release](https://docs.mattermost.com/upgrade/extended-support-release.html) (ESR) v7.8.0 has ended and upgrading to server ESR v8.1.0 or later is required. As we innovate and offer newer versions of our mobile apps, we maintain backwards compatibility only with supported server versions. Users who upgrade to the newest mobile apps while being connected to an unsupported server version can be exposed to compatibility issues, which can cause crashes or severe bugs that break core functionality of the app.
 - Android operating system 7+ [is required by Google](https://android-developers.googleblog.com/2017/12/improving-app-security-and-performance.html).	
 - iPhone 5s devices and later with iOS 12.4+ is required.

### Bug Fixes
 - Fixed an issue with HTTP connections on iOS that were previously removed.
 - Updated the purpose message for permissions on iOS.

## 2.12.1 Release
 - Release Date: January 30, 2024
 - Server Versions Supported: Server v8.1.0+ is required. Self-Signed SSL Certificates are not supported unless the user installs the CA certificate on their device.

### Compatibility
 - **Upgrade to server version v8.1.0 or later is required.** Support for server [Extended Support Release](https://docs.mattermost.com/upgrade/extended-support-release.html) (ESR) v7.8.0 has ended and upgrading to server ESR v8.1.0 or later is required. As we innovate and offer newer versions of our mobile apps, we maintain backwards compatibility only with supported server versions. Users who upgrade to the newest mobile apps while being connected to an unsupported server version can be exposed to compatibility issues, which can cause crashes or severe bugs that break core functionality of the app.
 - Android operating system 7+ [is required by Google](https://android-developers.googleblog.com/2017/12/improving-app-security-and-performance.html).	
 - iPhone 5s devices and later with iOS 12.4+ is required.

Note: Mattermost Mobile App v2.12.1 contains a medium level security fix. Updating is recommended. Details will be posted on our security updates page 30 days after release as per the Mattermost Responsible Disclosure Policy.

### Bug Fixes
 - Fixed an issue where various menus and popovers were non-functional when the phone had accessibility settings related to removing animations enabled.

## 2.12.0 Release
 - Release Date: January 16, 2024
 - Server Versions Supported: Server v8.1.0+ is required. Self-Signed SSL Certificates are not supported unless the user installs the CA certificate on their device.

### Compatibility
 - **Upgrade to server version v8.1.0 or later is required.** Support for server [Extended Support Release](https://docs.mattermost.com/upgrade/extended-support-release.html) (ESR) v7.8.0 has ended and upgrading to server ESR v8.1.0 or later is required. As we innovate and offer newer versions of our mobile apps, we maintain backwards compatibility only with supported server versions. Users who upgrade to the newest mobile apps while being connected to an unsupported server version can be exposed to compatibility issues, which can cause crashes or severe bugs that break core functionality of the app.
 - Android operating system 7+ [is required by Google](https://android-developers.googleblog.com/2017/12/improving-app-security-and-performance.html).	
 - iPhone 5s devices and later with iOS 12.4+ is required.

### Improvements
 - Calls: Incoming call notifications now appear on the channel list screen.
 - Calls: Added the server name to the call notification banner for a better user experience.
 - Calls: Added support for multiple client sessions for the same user in the same call.
 - Added a new option to the **Channel Info** to be able to auto-follow all threads.
 - Added an option to convert Group Messages to private channels.
 - Added a ``channelType`` parameter to ``persistentNotificationsConfirmation``.
 - Added a new feature to highlight keywords without triggering a notification. This cannot be configured in the mobile app.

### Bug Fixes
 - Calls: Fixed an issue where the in-app "push" notification overlay appeared after the user had already received the incoming call notification banner.
 - Fixed an issue where mentions did not appear in the global **Threads** view.
 - Fixed an issue where an error "Cannot read property 'centerChannelColor' of undefined" appeared.
 - Fixed an issue with opening the same modal twice.
 - Fixed "Invariant Violation: "Home" has not been registered" error when opening the app.
 - Fixed an issue where toggling emojis in the emoji picker and quick reactions were not enabled.
 - Fixed an issue with displaying tutorials for servers and user lists when the app is used for the first time.

### Open Source Components
 - Added ``@formatjs/intl-listformat`` and ``path-to-regexp``, and removed ``@nozbe/with-observables``, ``@react-native/eslint-config`` and ``@react-native/metro-config`` from https://github.com/mattermost/mattermost-mobile.

### Known Issues
 - Popovers, such as emoji selectors and the channel context menu, may be non-functional in the mobile app [MM-56582](https://mattermost.atlassian.net/browse/MM-56582). A workaround is to disable the **Reduce Motion** accessibility option in your device settings and then re-launch the app.
 - Users are unable to adjust the font size via the OS font size setting.
 - Some Google Pixel phones on Android 12+ might not continue past the login screen. This is a known issue with the OS, and the current workaround is to restart the device.

## 2.11.0 Release
- Release Date: December 15, 2023
- Server Versions Supported: Server v8.1.0+ is required. Self-Signed SSL Certificates are not supported unless the user installs the CA certificate on their device.

### Compatibility
 - **Upgrade to server version v8.1.0 or later is required.** Support for server [Extended Support Release](https://docs.mattermost.com/upgrade/extended-support-release.html) (ESR) v7.8.0 has ended and upgrading to server ESR v8.1.0 or later is required. As we innovate and offer newer versions of our mobile apps, we maintain backwards compatibility only with supported server versions. Users who upgrade to the newest mobile apps while being connected to an unsupported server version can be exposed to compatibility issues, which can cause crashes or severe bugs that break core functionality of the app.
 - Android operating system 7+ [is required by Google](https://android-developers.googleblog.com/2017/12/improving-app-security-and-performance.html).	
 - iPhone 5s devices and later with iOS 12.4+ is required.

### Improvements
 - Added Vietnamese as a new language (beta).
 - Calls: added user interface (UI) redesign and polish.
 - Calls: fixed **More messages bar** and added a small redesign for consistency with calls banners.
 - Implemented **Copy header text** functionality for channel headers.
 - Added the ability to reconnect to a previous server after migrating the app to a new device.

### Bug Fixes
 - Fixed an issue where the channel order in the channel sidebar categories got reversed after favoriting or unfavoriting a channel.
 - Fixed an issue with channel ordering by recency.
 - Fixed issue on Android where notifications didn't open or they opened in the wrong channel.
 - Fixed a rare issue where the app would crash when tapping on a push notification.

### Known Issues
 - Users are unable to adjust the font size via the OS font size setting.
 - Some Google Pixel phones on Android 12+ might not continue past the login screen. This is a known issue with the OS, and the current workaround is to restart the device.

## 2.10.1 Release
- Release Date: November 29, 2023
- Server Versions Supported: Server v8.1.0+ is required. Self-Signed SSL Certificates are not supported unless the user installs the CA certificate on their device.

### Compatibility
 - **Upgrade to server version v8.1.0 or later is required.** Support for server [Extended Support Release](https://docs.mattermost.com/upgrade/extended-support-release.html) (ESR) v7.8.0 has ended and upgrading to server ESR v8.1.0 or later is required. As we innovate and offer newer versions of our mobile apps, we maintain backwards compatibility only with supported server versions. Users who upgrade to the newest mobile apps while being connected to an unsupported server version can be exposed to compatibility issues, which can cause crashes or severe bugs that break core functionality of the app.
 - Android operating system 7+ [is required by Google](https://android-developers.googleblog.com/2017/12/improving-app-security-and-performance.html).	
 - iPhone 5s devices and later with iOS 12.4+ is required.

Note: Mattermost Mobile App v2.10.1 contains a high level security fix. Updating is recommended. Details will be posted on our security updates page 30 days after release as per the Mattermost Responsible Disclosure Policy.

## 2.10.0 Release
- Release Date: November 16, 2023
- Server Versions Supported: Server v8.1.0+ is required. Self-Signed SSL Certificates are not supported unless the user installs the CA certificate on their device.

### Compatibility
 - **Upgrade to server version v8.1.0 or later is required.** Support for server [Extended Support Release](https://docs.mattermost.com/upgrade/extended-support-release.html) (ESR) v7.8.0 has ended and upgrading to server ESR v8.1.0 or later is required. As we innovate and offer newer versions of our mobile apps, we maintain backwards compatibility only with supported server versions. Users who upgrade to the newest mobile apps while being connected to an unsupported server version can be exposed to compatibility issues, which can cause crashes or severe bugs that break core functionality of the app.
 - Android operating system 7+ [is required by Google](https://android-developers.googleblog.com/2017/12/improving-app-security-and-performance.html).	
 - iPhone 5s devices and later with iOS 12.4+ is required.

### Improvements
 - Added the ability to copy the channel purpose text.

### Bug Fixes
 - Calls: Fixed an issue on Android where the microphone would stop working when Mattermost was put in the background.
 - Fixed an issue where users could not auto-reconnect the websocket after turning off and then turning on Wi-Fi (or when Wi-Fi was not stable) on some Samsung devices.
 - Fixed an issue where users did not remain in the current channel when replying to a post from the permalink view.
 - Fixed an issue where the app became unresponsive when a tutorial for the user or server list was partially showed.

### Open Source Components
 - Added ``@voximplant/react-native-foreground-service`` to https://github.com/mattermost/mattermost-mobile.

### Known Issues
 - Users are unable to adjust the font size via the OS font size setting.
 - Some Google Pixel phones on Android 12+ might not continue past the login screen. This is a known issue with the OS, and the current workaround is to restart the device.

## 2.9.1 Release
- Release Date: November 1, 2023
- Server Versions Supported: Server v7.8.0+ is required. Self-Signed SSL Certificates are not supported unless the user installs the CA certificate on their device.

### Compatibility
 - **Upgrade to server version v7.8.0 or later is required.** Support for server [Extended Support Release](https://docs.mattermost.com/upgrade/extended-support-release.html) (ESR) v7.1.0 has ended and upgrading to server ESR v7.8.0 or later is required. As we innovate and offer newer versions of our mobile apps, we maintain backwards compatibility only with supported server versions. Users who upgrade to the newest mobile apps while being connected to an unsupported server version can be exposed to compatibility issues, which can cause crashes or severe bugs that break core functionality of the app.
 - Android operating system 7+ [is required by Google](https://android-developers.googleblog.com/2017/12/improving-app-security-and-performance.html).	
 - iPhone 5s devices and later with iOS 12.4+ is required.

### Bug Fixes
 - Fixed an issue where a crash occurred when tapping on **Threads** when a message contained LaTex.

----

## 2.9.0 Release
- Release Date: October 16, 2023
- Server Versions Supported: Server v7.8.0+ is required. Self-Signed SSL Certificates are not supported unless the user installs the CA certificate on their device.

### Compatibility
 - **Upgrade to server version v7.8.0 or later is required.** Support for server [Extended Support Release](https://docs.mattermost.com/upgrade/extended-support-release.html) (ESR) v7.1.0 has ended and upgrading to server ESR v7.8.0 or later is required. As we innovate and offer newer versions of our mobile apps, we maintain backwards compatibility only with supported server versions. Users who upgrade to the newest mobile apps while being connected to an unsupported server version can be exposed to compatibility issues, which can cause crashes or severe bugs that break core functionality of the app.
 - Android operating system 7+ [is required by Google](https://android-developers.googleblog.com/2017/12/improving-app-security-and-performance.html).	
 - iPhone 5s devices and later with iOS 12.4+ is required.

### Improvements
 - Added an alert showing the user that the server is using an invalid or untrusted SSL certificate.
 - Calls: added wired headset support as an option in the Android build. iOS supports wired headset as the non-speakerphone output.
 - Added changes for v9.1+ servers that send notifications for every message within group messages.

### Bug Fixes
 - Fixed an issue on Android where pressing the back button on certain settings did not always save the changes.
 - Fixed a display error on the Multi-factor Authentication (MFA) screen.
 - Fixed an issue where the **Following** button in the Thread view wrapped incorrectly.

### Open Source Components
 - Removed ``@rudderstack/rudder-sdk-react-native`` from https://github.com/mattermost/mattermost-mobile/.

### Known Issues
 - "Removed from channel" message is shown when a Direct Message channel is converted to a private channel [MM-54525](https://mattermost.atlassian.net/browse/MM-54525).
 - Users are unable to adjust the font size via the OS font size setting.
 - Some Google Pixel phones on Android 12+ might not continue past the login screen. This is a known issue with the OS, and the current workaround is to restart the device.

----

## 2.8.2 Release
- Release Date: Oct 10, 2023
- Server Versions Supported: Server v7.8.0+ is required. Self-Signed SSL Certificates are not supported unless the user installs the CA certificate on their device.

### Compatibility
 - **Upgrade to server version v7.8.0 or later is required.** Support for server [Extended Support Release](https://docs.mattermost.com/upgrade/extended-support-release.html) (ESR) v7.1.0 has ended and upgrading to server ESR v7.8.0 or later is required. As we innovate and offer newer versions of our mobile apps, we maintain backwards compatibility only with supported server versions. Users who upgrade to the newest mobile apps while being connected to an unsupported server version can be exposed to compatibility issues, which can cause crashes or severe bugs that break core functionality of the app.
 - Android operating system 7+ [is required by Google](https://android-developers.googleblog.com/2017/12/improving-app-security-and-performance.html).	
 - iPhone 5s devices and later with iOS 12.4+ is required.
 - Updated the iOS minimum supported version back to v12.4.

----

## 2.8.1 Release
- Release Date: October 2, 2023
- Server Versions Supported: Server v7.8.0+ is required. Self-Signed SSL Certificates are not supported unless the user installs the CA certificate on their device.

### Compatibility
 - **Upgrade to server version v7.8.0 or later is required.** Support for server [Extended Support Release](https://docs.mattermost.com/upgrade/extended-support-release.html) (ESR) v7.1.0 has ended and upgrading to server ESR v7.8.0 or later is required. As we innovate and offer newer versions of our mobile apps, we maintain backwards compatibility only with supported server versions. Users who upgrade to the newest mobile apps while being connected to an unsupported server version can be exposed to compatibility issues, which can cause crashes or severe bugs that break core functionality of the app.
 - Android operating system 7+ [is required by Google](https://android-developers.googleblog.com/2017/12/improving-app-security-and-performance.html).	
 - iPhone 5s devices and later with iOS 13.4+ is required.
 - Bumped the iOS minimum supported version to v13.4.

```{Note} 
Mattermost Mobile App v2.8.1 contains a high level security fix. Updating is recommended. Details will be posted on our security updates page 30 days after release as per the [Mattermost Responsible Disclosure Policy](https://mattermost.com/security-vulnerability-report/).
```


### Improvements
 - Added an alert showing when a deeplink is invalid.

### Bug Fixes
 - Fixed an issue where the app hanged when using the magic keyboard on iPadOS 17.
 - Patched the ``react-native-fast-image`` library which resulted in the transient dependency libwebp being updated and ``CVE-2023-4863`` being mitigated for iOS.

----

## 2.8.0 Release
- Release Date: September 15, 2023
- Server Versions Supported: Server v7.8.0+ is required. Self-Signed SSL Certificates are not supported unless the user installs the CA certificate on their device.

### Compatibility
 - **Upgrade to server version v7.8.0 or later is required.** Support for server [Extended Support Release](https://docs.mattermost.com/upgrade/extended-support-release.html) (ESR) v7.1.0 has ended and upgrading to server ESR v7.8.0 or later is required. As we innovate and offer newer versions of our mobile apps, we maintain backwards compatibility only with supported server versions. Users who upgrade to the newest mobile apps while being connected to an unsupported server version can be exposed to compatibility issues, which can cause crashes or severe bugs that break core functionality of the app.
 - Android operating system 7+ [is required by Google](https://android-developers.googleblog.com/2017/12/improving-app-security-and-performance.html).	
 - iPhone 5s devices and later with iOS 12.1+ is required.

```{Note} 
Mattermost Mobile App v2.8.0 contains a medium level security fix. Updating is recommended. Details will be posted on our security updates page 30 days after release as per the [Mattermost Responsible Disclosure Policy](https://mattermost.com/security-vulnerability-report/).
```


### Improvements
 - Calls: Added incoming call notifications for Direct Message and Group Message calls.
 - Added some performance improvements.
 - Removed unneeded requests to the server with malformed mentions.
 - Added toast info when the ``Copy Info`` button is tapped on the **About** screen.
 - Slightly improved performance of Markdown rendering.
 - Added a limit to the maximum complexity of Markdown rendered.

### Bug Fixes
 - Removed some inconsistencies between mobile and browser in the way Direct Messages are shown in the sidebar.
 - The **Member**/**Admin** label is now correctly shown inside the **Members** screen when managing users.
 - Fixed UI issues with the **Mark all as read** button where the **Thread** disappeared when the font size was too large.
 - Fixed an issue where users could not scroll down the acknowledgement bottom sheet in the user list when there were many users.
 - Fixed a potential issue causing Calls sessions to be stuck.

### Known Issues
 - The **Following** button in the Thread view wraps incorrectly [MM-54499](https://mattermost.atlassian.net/browse/MM-54499).
 - Users are unable to adjust the font size via the OS font size setting.
 - Some Google Pixel phones on Android 12+ might not continue past the login screen. This is a known issue with the OS, and the current workaround is to restart the device.

----

## 2.7.0 Release
- Release Date: August 16, 2023
- Server Versions Supported: Server v7.8.0+ is required. Self-Signed SSL Certificates are not supported unless the user installs the CA certificate on their device.

### Compatibility
 - **Upgrade to server version v7.8.0 or later is required.** Support for server [Extended Support Release](https://docs.mattermost.com/upgrade/extended-support-release.html) (ESR) v7.1.0 has ended and upgrading to server ESR v7.8.0 or later is required. As we innovate and offer newer versions of our mobile apps, we maintain backwards compatibility only with supported server versions. Users who upgrade to the newest mobile apps while being connected to an unsupported server version can be exposed to compatibility issues, which can cause crashes or severe bugs that break core functionality of the app.
 - Android operating system 7+ [is required by Google](https://android-developers.googleblog.com/2017/12/improving-app-security-and-performance.html).	
 - iPhone 5s devices and later with iOS 12.1+ is required.

### Improvements
 - Guest tags are now removed based on server configuration under **System Console > Authentication > Guest Access > Show Guest Tag**.
 - Improved behavior of multi-request environments (such as HTTP/1.1).
 - Added search result highlight that matches the words being searched.
 - Added a new feature for remembering the last viewed channel or thread that takes returning users to the last channel or thread they visited.
 - Improved the appearance of the search results.
 - User’s current status is now shown at the bottom tab bar profile image.
 - Added a **Copy info** button to the **About** page.

### Bug Fixes
 - Fixed issues with timeouts when uploading files.
 - Fixed hashtag search to match the hashtag and not the word.
 - Fixed search results to match the webapp.
 - Fixed an issue with selecting the custom theme from the display setting.
 - Fixed an issue where the keyboard overlapped with recent search items in the search tab.
 - Fixed an issue with notifications showing a session expired message when it shouldn't.

### Known Issues
 - Users are unable to adjust the font size via the OS font size setting.
 - Some Google Pixel phones on Android 12+ might not continue past the login screen. This is a known issue with the OS, and the current workaround is to restart the device.

----

## 2.6.0 Release
- Release Date: July 14, 2023
- Server Versions Supported: Server v7.8.0+ is required. Self-Signed SSL Certificates are not supported unless the user installs the CA certificate on their device.

### Compatibility
 - **Upgrade to server version v7.8.0 or later is required.** Support for server [Extended Support Release](https://docs.mattermost.com/upgrade/extended-support-release.html) (ESR) v7.1.0 has ended and upgrading to server ESR v7.8.0 or later is required. As we innovate and offer newer versions of our mobile apps, we maintain backwards compatibility only with supported server versions. Users who upgrade to the newest mobile apps while being connected to an unsupported server version can be exposed to compatibility issues, which can cause crashes or severe bugs that break core functionality of the app.
 - Android operating system 7+ [is required by Google](https://android-developers.googleblog.com/2017/12/improving-app-security-and-performance.html).	
 - iPhone 5s devices and later with iOS 12.1+ is required.

### Improvements
 - Calls: ``/call start`` will now start calls within an existing thread.
 - Improved logging for mobile apps.
 - Added localization support to iOS share extension.
 - Improved the user interface of the **Edit Post** screen.

### Bug Fixes
 - Fixed a rare issue when changing the role of the current user in a channel.
 - Calls: Fixed an issue for blank screen after ending a call and exiting its thread.
 - Fixed an issue where the Global Threads screens didn't show a badge if the user had mentions in other channels / servers.
 - Removed unneeded fetch posts for unread archived channels that were appearing in the logs.
 - Removed unneeded group calls that were appearing in the logs.
 - Fixed an issue with the progress indicator when uploading files on Android.
 - Fixed a few issues with app initialization.
 - Fixed an issue where notifications would show "Session expired" instead of the message.
 - Fixed a crash when users that reacted with a certain emoji were listed and a user was missing.

### Known Issues
 - Users are unable to adjust the font size via the OS font size setting.
 - Some Google Pixel phones on Android 12+ might not continue past the login screen. This is a known issue with the OS, and the current workaround is to restart the device.

----

## 2.5.1 Release
- Release Date: June 23, 2023
- Server Versions Supported: Server v7.8.0+ is required. Self-Signed SSL Certificates are not supported unless the user installs the CA certificate on their device.

### Compatibility
 - **Upgrade to server version v7.8.0 or later is required.** Support for server [Extended Support Release](https://docs.mattermost.com/upgrade/extended-support-release.html) (ESR) v7.1.0 has ended and upgrading to server ESR v7.8.0 or later is required. As we innovate and offer newer versions of our mobile apps, we maintain backwards compatibility only with supported server versions. Users who upgrade to the newest mobile apps while being connected to an unsupported server version can be exposed to compatibility issues, which can cause crashes or severe bugs that break core functionality of the app.
 - Android operating system 7+ [is required by Google](https://android-developers.googleblog.com/2017/12/improving-app-security-and-performance.html).	
 - iPhone 5s devices and later with iOS 12.1+ is required.

```{Note} Mattermost Mobile App v2.5.1 contains a high level security fix. Upgrading is recommended. Details will be posted on our [security updates page](https://mattermost.com/security-updates/) 30 days after release as per the [Mattermost Responsible Disclosure Policy](https://mattermost.com/security-vulnerability-report/).
```

### Bug Fixes
 - Fixed an issue where reading a thread could lead to the phone and server to overwork.
 - Fixed the overlap between image attachments and the post footer with Collapsed Reply Threads enabled.

----

## 2.5.0 Release
- Release Date: June 16, 2023
- Server Versions Supported: Server v7.8.0+ is required. Self-Signed SSL Certificates are not supported unless the user installs the CA certificate on their device.

### Compatibility
 - **Upgrade to server version v7.8.0 or later is required.** Support for server [Extended Support Release](https://docs.mattermost.com/upgrade/extended-support-release.html) (ESR) v7.1.0 has ended and upgrading to server ESR v7.8.0 or later is required. As we innovate and offer newer versions of our mobile apps, we maintain backwards compatibility only with supported server versions. Users who upgrade to the newest mobile apps while being connected to an unsupported server version can be exposed to compatibility issues, which can cause crashes or severe bugs that break core functionality of the app.
 - Android operating system 7+ [is required by Google](https://android-developers.googleblog.com/2017/12/improving-app-security-and-performance.html).	
 - iPhone 5s devices and later with iOS 12.1+ is required.

### Improvements
 - Calls: Added call quality degradation logic and a banner to alert users when they are on unstable connections.
 - Improved client error handling.
 - Post editing now respects the ``message_source`` field.
 - Improved reaction time for the **Copy Text** option.
 - Improved behavior around "Maximum call stack size exceeded" errors.
 - Android: removed unneeded space after the list in the **Find Channels** screen.

### Bug Fixes
 - Fixed an issue where **Search** and **Recent Mentions** did not highlight saved posts.
 - Fixed the interactive dialog radio buttons style when using the light theme.
 - Fixed a small issue when marking threads as read.
 - Fixed an issue where the **Save** button sometimes did not show on the Edit Post screen.
 - Fixed theming issues in the login screen.
 - Fixed an issue where replies sometimes seemed to be attributed to the wrong person or the wrong thread.
 - Ensured users mentioned in message attachments are loaded by the app.
 - Fixed issues with user status synchronization.
 - Fixed duplicated text for SSO login method when only SSO was available.

### Known Issues
 - Users are unable to adjust the font size via the OS font size setting.
 - Some Google Pixel phones on Android 12+ might not continue past the login screen. This is a known issue with the OS, and the current workaround is to restart the device.

----

## 2.4.0 Release
- Release Date: May 17, 2023
- Server Versions Supported: Server v7.8.0+ is required. Self-Signed SSL Certificates are not supported unless the user installs the CA certificate on their device.

### Compatibility
 - **Upgrade to server version v7.8.0 or later is required.** Support for server [Extended Support Release](https://docs.mattermost.com/upgrade/extended-support-release.html) (ESR) v7.1.0 has ended and upgrading to server ESR v7.8.0 or later is required. As we innovate and offer newer versions of our mobile apps, we maintain backwards compatibility only with supported server versions. Users who upgrade to the newest mobile apps while being connected to an unsupported server version can be exposed to compatibility issues, which can cause crashes or severe bugs that break core functionality of the app.
 - Android operating system 7+ [is required by Google](https://android-developers.googleblog.com/2017/12/improving-app-security-and-performance.html).	
 - iPhone 5s devices and later with iOS 12.1+ is required.

### Improvements
 - Added mobile support for message acknowledgements and persistent notifications.
 - Added the ability to add members to channels.
 - Increased the character limit for the user's nickname from 22 to 64 characters.
 - Added localization support for iOS usage description strings in permission dialogs.
 - Users can now follow or unfollow a thread and undo the action if needed.
 - Added the ability to search for files posted in a channel.
 - Added support for ``ExperimentalSettings.DelayChannelAutocomplete`` to make the channel autocomplete only appear after typing a couple letters instead of immediately after a tilde.
 - Calls: Redesigned the Calls user interface.
 - Calls: Call threads are now auto-followed when joining from mobile.
 - Calls (Android): Fixed an issue with Bluetooth, and added audio device selection menu.
 - Added support for self-hosted Sentry URL parameters in build scripts.

### Bug Fixes
 - Fixed an issue where the app did not now show an error when adding servers without a diagnostic ID.
 - Fixed an issue where users were unable to select several files when attaching files to a message.
 - Fixed an issue where some channels would appear as if no messages were there.
 - Fixed an issue with using the camera to capture photos/videos on Android versions 9 and below.
 - Fixed a crash on iOS when attempting to open a Thread by tapping on the notification.
 - Fixed an incomplete setup of ``sentry-cli`` node package.
 - Fixed an issue with out of order websocket event handling for posts.
 - Fixed a crash when opening a push notification for a thread when the Thread screen was already opened in the background.
 - Fixed a crash issue and error ``Cannot read property "id" of undefined``.
 - RN Image is now used on local images to avoid cache problems.

### Known Issues
 - Users are unable to adjust the font size via the OS font size setting.
 - Some Google Pixel phones on Android 12+ might not continue past the login screen. This is a known issue with the OS, and the current workaround is to restart the device.

----

## 2.3.0 Release
- Release Date: April 14, 2023
- Server Versions Supported: Server v7.1.0+ is required. Self-Signed SSL Certificates are not supported unless the user installs the CA certificate on their device.

### Compatibility
 - **Upgrade to server version v7.1.0 or later is required.** Support for server [Extended Support Release](https://docs.mattermost.com/upgrade/extended-support-release.html) (ESR) 6.3.0 has ended and upgrading to server ESR v7.1.0 or later is required. As we innovate and offer newer versions of our mobile apps, we maintain backwards compatibility only with supported server versions. Users who upgrade to the newest mobile apps while being connected to an unsupported server version can be exposed to compatibility issues, which can cause crashes or severe bugs that break core functionality of the app.
 - Android operating system 7+ [is required by Google](https://android-developers.googleblog.com/2017/12/improving-app-security-and-performance.html).	
 - iPhone 5s devices and later with iOS 12.1+ is required.

### Improvements
 - Calls: Raising a hand will now take precedence when ordering participants in the call screen.
 - Calls: Optimized screensharing in landscape mode for Android and iOS and unlocked landscape mode for iOS phone devices.
 - Channel names are now tappable in threads and in recent mentions, search, and saved message screens.
 - The ``ExperimentalGroupUnreadChannels`` server config is now respected.
 - Added more information to the logs for better debugging.

### Bug Fixes
 - Calls: Fixed an issue with emoji rendering.
 - Calls: Fixed an issue that caused a crash when the current presenter left the call without stopping the screenshare.
 - Fixed an issue with guest badges not appearing on the channel member list.
 - Added minor performance fixes to the channel member list screen.
 - Fixed an issue where some notifications did not show when a channel sidebar category was collapsed.
 - Fixed an issue where tapping on a custom status in the message list did not open the user's profile card.
 - Fixed an issue where the channel members count did not get updated after removing users.
 - Fixed a crash on markdown table images and prevented image-related crashes on other parts of the app.
 - Fixed websocket not connecting during rare scenarios.
 - Fixed the sort order of the search results. Search results now display from newest to oldest.

### Open Source Components
 - Added ``mattermost/calls-common`` to https://github.com/mattermost/mattermost-mobile.

### Known Issues
 - Users are unable to adjust the font size via the OS font size setting.
 - Some Google Pixel phones on Android 12+ might not continue past the login screen. This is a known issue with the OS, and the current workaround is to restart the device.

----

## 2.2.0 Release
- Release Date: March 17, 2023
- Server Versions Supported: Server v7.1.0+ is required. Self-Signed SSL Certificates are not supported unless the user installs the CA certificate on their device.

### Compatibility
 - **Upgrade to server version v7.1.0 or later is required.** Support for server [Extended Support Release](https://docs.mattermost.com/upgrade/extended-support-release.html) (ESR) 6.3.0 has ended and upgrading to server ESR v7.1.0 or later is required. As we innovate and offer newer versions of our mobile apps, we maintain backwards compatibility only with supported server versions. Users who upgrade to the newest mobile apps while being connected to an unsupported server version can be exposed to compatibility issues, which can cause crashes or severe bugs that break core functionality of the app.
 - Android operating system 7+ [is required by Google](https://android-developers.googleblog.com/2017/12/improving-app-security-and-performance.html).	
 - iPhone 5s devices and later with iOS 12.1+ is required.

### Improvements
 - Added the ability to set mobile notifications preferences per channel.
 - Added support for connecting the WebSocket over TLS1.3.
 - Calls: Added slash commands to start/stop call recordings (``/call recording [start|stop]``).
 - Calls: Implemented glare free negotiation. This fix prevents potential negotiation problems when two clients try to connect simultaneously.
 - The Help link now is not converted to lowercase.
 - Added minor performance improvements on sending a message.
 - Archived channels show a more detailed warning.

### Bug Fixes
 - Calls: Fixed a rare case where the Join Call banner showed that a call started "53 years ago".
 - Calls: Fixed a crash on joining calls.
 - Fixed an issue where tapping **Send Message** in a user’s profile pop-over did not open a Direct Message channel.
 - Fixed an issue where an incorrect skin tone was applied to emojis selected in the emoji picker.
 - Fixed an issue where the channel list displayed Direct Messages with user accounts that had been deactivated.
 - Fixed an issue with searching for channels and users that contain non-Latin characters.
 - Fixed an issue where selecting an item from the autocomplete doubled tilde and slash characters.
 - Fixed an "Unable to reset your password" issue.
 - Fixed an issue where the Group Message member count showed as 0 on GraphQL enabled instances.
 - Fixed an issue with missing posts in a thread when a post gets deleted.
 - Fixed an issue with saving a draft when navigating away from a thread or channel screens.
 - Fixed an issue with running the app in a Stage Manager on iPad.
 - Fixed an issue with the timing of showing the tutorial for the skin tone selector in the emoji picker.
 - Fixed a crash when toggling Collapsed Reply Thread on/off.
 - Fixed an issue with the push notification display when push notifications were set as a generic message with sender only.

### Known Issues
 - Users are unable to adjust the font size via the OS font size setting.
 - Moving posts with the Wrangler plugin causes database "Unique key" errors [MM-44960](https://mattermost.atlassian.net/browse/MM-44960).
 - Some pixel phones on Android 12+ might not go past the login screen. This is a known issue with the OS and the current workaround is to restart the device.

----

## 2.1.0 Release
- Release Date: February 16, 2023
- Server Versions Supported: Server v7.1.0+ is required. Self-Signed SSL Certificates are not supported unless the user installs the CA certificate on their device.

### Compatibility
 - **Upgrade to server version v7.1.0 or later is required.** Support for server [Extended Support Release](https://docs.mattermost.com/upgrade/extended-support-release.html) (ESR) 6.3.0 has ended and upgrading to server ESR v7.1.0 or later is required. As we innovate and offer newer versions of our mobile apps, we maintain backwards compatibility only with supported server versions. Users who upgrade to the newest mobile apps while being connected to an unsupported server version can be exposed to compatibility issues, which can cause crashes or severe bugs that break core functionality of the app.
 - Android operating system 7+ [is required by Google](https://android-developers.googleblog.com/2017/12/improving-app-security-and-performance.html).	
 - iPhone 5s devices and later with iOS 12.1+ is required.

### Improvements
 - Added the ability to manage channel members.
 - Added the option in **Profile > Settings > Display** settings to enable/disable Collapsed Reply Threads.
 - Added functionality to invite users by email and to invite users from other teams on the server.
 - Calls: Calls now start in speaker mode by default.
 - Calls: Calls now show the call thread in root calls posts.
 - Implemented Data Retention for mobile.

### Bug Fixes
 - Calls: fixed an issue with displaying recording messages.
 - Fixed an issue where a long team name wasn’t wrapped and pushed the  "+ icon " next to it.
 - Fixed an issue on Android where user avatars instead of webhook avatars were shown in notifications.
 - Fixed an issue where the file menu remained open after the option to "open in channel" was selected.
 - Fixed the ability to mark a post as unread if the post was created from a webhook.
 - Fixed a crash on iOS versions lower than 16.x when opening an item in the gallery.
 - Fixed an issue where ``enableMobileUploadFiles`` setting was not working correctly.

### Open Source Components
 - Added ``@gorhom/bottom-sheet`` and ``react-native-walkthrough-tooltip`` https://github.com/mattermost/mattermost-mobile.

### Known Issues
 - Selecting an item from autocomplete doubles tilde and slash characters [MM-50351](https://mattermost.atlassian.net/browse/MM-50351).
 - Users are unable to adjust the font size via the OS font size setting.
 - Drafts are lost when following a notification [MM-47373](https://mattermost.atlassian.net/browse/MM-47373).
 - Moving posts with the Wrangler plugin causes database "Unique key" errors [MM-44960](https://mattermost.atlassian.net/browse/MM-44960).
 - Some pixel phones on Android 12+ might not go past the login screen. This is a known issue with the OS and the current workaround is to restart the device.

----

## 2.0.1 Release
- Release Date: February 7, 2023
- Server Versions Supported: Server v7.1.0+ is required. Self-Signed SSL Certificates are not supported unless the user installs the CA certificate on their device.

### Compatibility
 - **Upgrade to server version v7.1.0 or later is required.** Support for server [Extended Support Release](https://docs.mattermost.com/upgrade/extended-support-release.html) (ESR) 6.3.0 has ended and upgrading to server ESR v7.1.0 or later is required. As we innovate and offer newer versions of our mobile apps, we maintain backwards compatibility only with supported server versions. Users who upgrade to the newest mobile apps while being connected to an unsupported server version can be exposed to compatibility issues, which can cause crashes or severe bugs that break core functionality of the app.
 - Android operating system 7+ [is required by Google](https://android-developers.googleblog.com/2017/12/improving-app-security-and-performance.html).	
 - iPhone 5s devices and later with iOS 12.1+ is required.

### Improvements
 - Added support for Android tablets and foldables.
 - Added support to rotate iPads in all orientations.
 - Improved the mobile emoji picker user interface and interaction.

### Bug Fixes
 - Fixed a crash when dismissing a notification on Android.
 - Fixed a potential crash when trying access non existent database records.
 - Fixed opening a link when the server is hosted on a subpath.
 - Fixed an issue with uploading certain files.
 - Fixed an issue with downloading certain files from the search results.
 - Disabled top domain level verification.
 - Fixed some potential crashes in the iOS Share Extension and Notification Service.
 - Fixed some screens in the login flow not showing the content when animations are turned off in the device settings.
 - Fixed an issue where new Direct and Group Messages sometimes did not appear in the channel list until reopening the app.
 - The permissions required to receive push notifications is now always requested if needed.
 - Fixed ANRs found with some Android devices.
 - Fixed an issue where the keyboard changed on iOS when a code block was started.
 - Fixed an issue where the EMM configuration for VPN timeouts were in ``seconds`` instead of in ``ms``.
 - Fixed an issue with markdown bolded strings.
 - Fixed an issue where the markdown for mentions did not inherit heading fonts.
 - Fixed an issue where a crash occurred when attempting to download a profile image.
 
### Known Issues
 - Selecting an item from autocomplete doubles tilde and slash characters [MM-50351](https://mattermost.atlassian.net/browse/MM-50351).
 - Users are unable to adjust the font size via the OS font size setting.
 - **Manage Members** modal is not yet added [MM-48489](https://mattermost.atlassian.net/browse/MM-48489).
 - Posts may remain in the local device database after data retention job has been run [MM-47548](https://mattermost.atlassian.net/browse/MM-47548).
 - Drafts are lost when following a notification [MM-47373](https://mattermost.atlassian.net/browse/MM-47373).
 - Moving posts with the Wrangler plugin causes database "Unique key" errors [MM-44960](https://mattermost.atlassian.net/browse/MM-44960).
 - Some pixel phones on Android 12+ might not go past the login screen. This is a known issue with the OS and the current workaround is to restart the device.

----

## 2.0.0 Release
- Release Date: January 16, 2023
- Server Versions Supported: Server v7.1.0+ is required. Self-Signed SSL Certificates are not supported unless the user installs the CA certificate on their device.

### Compatibility
 - Please [see here](https://mattermost.com/blog/preparing-for-mobile-v2-0/) for more details on preparing for the mobile v2 release.
 - **Upgrade to server version v7.1.0 or later is required.** Support for server [Extended Support Release](https://docs.mattermost.com/upgrade/extended-support-release.html) (ESR) 6.3.0 has ended and upgrading to server ESR v7.1.0 or later is required. As we innovate and offer newer versions of our mobile apps, we maintain backwards compatibility only with supported server versions. Users who upgrade to the newest mobile apps while being connected to an unsupported server version can be exposed to compatibility issues, which can cause crashes or severe bugs that break core functionality of the app.
 - Android operating system 7+ [is required by Google](https://android-developers.googleblog.com/2017/12/improving-app-security-and-performance.html).	
 - iPhone 5s devices and later with iOS 12.1+ is required.

### Highlights

Mattermost mobile v2.0 is a major update to the iOS and Android apps bringing support for multiple workspaces and a more stable and performant user experience that includes:

 - Support for collaborating in multiple workspaces with a redesigned channel and team sidebar for easier navigation. 
 - Improved app responsiveness to user input, faster launch, and less memory consumed when running.
 - Improved app stability so users encounter fewer crashes and bugs, as well as reduced app hang and errors if internet connectivity becomes unstable. 

Users now gain a more reliable and feature-rich application, improving their experience for collaborating with their teams on the go.

### Known Issues
 - Landscape mode doesn't work on Android tablets.
 - Users are unable to adjust the font size via the OS font size setting.
 - **Add Members** and **Manage Members** modals are not yet added [MM-48489](https://mattermost.atlassian.net/browse/MM-48489).
 - Posts may remain in the local device database after data retention job has been run [MM-47548](https://mattermost.atlassian.net/browse/MM-47548).
 - Drafts are lost when following a notification [MM-47373](https://mattermost.atlassian.net/browse/MM-47373).
 - Moving posts with the Wrangler plugin causes database "Unique key" errors [MM-44960](https://mattermost.atlassian.net/browse/MM-44960).
 - Some pixel phones on Android 12+ might not go past the login screen. This is a known issue with the OS and the current workaround is to restart the device.
 - The app crashes when uploading a PDF file [MM-49707](https://mattermost.atlassian.net/browse/MM-49707).
 - The ``timeoutVPN`` values are not converted from milliseconds to seconds in v2 [MM-49722](https://mattermost.atlassian.net/browse/MM-49722).

----

## 1.55.1 Release
- Release Date: September 15, 2022
- Server Versions Supported: Server v6.3.0+ is required. Self-Signed SSL Certificates are not supported unless the user installs the CA certificate on their device.

### Compatibility
 - Mobile App v1.55.1 is our first extended support release (ESR). We are very excited about the upcoming general availability of the v2.0 mobile app in December. We recognize that some customers may have a custom build of Mattermost mobile and need more time to test or implement their custom changes on mobile v2.0. The mobile ESR will be supported until July 2023. v1.55.1 will receive critical security fixes only and will be released as needed via unsigned builds to our mobile GitHub repository.
 - **Upgrade to server version v6.3.0 or later is required.** Support for server [Extended Support Release](https://docs.mattermost.com/upgrade/extended-support-release.html) (ESR) 5.37 has ended and upgrading to server ESR v6.3.0 or later is required. As we innovate and offer newer versions of our mobile apps, we maintain backwards compatibility only with supported server versions. Users who upgrade to the newest mobile apps while being connected to an unsupported server version can be exposed to compatibility issues, which can cause crashes or severe bugs that break core functionality of the app.
 - Android operating system 7+ [is required by Google](https://android-developers.googleblog.com/2017/12/improving-app-security-and-performance.html).	
 - iPhone 5s devices and later with iOS 12.1+ is required.

### Bug Fixes
 - Fixed an issue where users were unable to convert public channels to private.
 - Fixed an issue where selected boxes in app forms and interactive dialogs could not be cleared.

### Known Issues
 - Channel sidebar disappears sometimes when the channel categories are not fetched from the server.
 - Posts sometimes get stuck behind the post textbox on iPad.

----

## 1.55.0 Release
- Release Date: August 16, 2022
- Server Versions Supported: Server v6.3.0+ is required. Self-Signed SSL Certificates are not supported unless the user installs the CA certificate on their device.

### Compatibility
 - **Upgrade to server version v6.3.0 or later is required.** Support for server [Extended Support Release](https://docs.mattermost.com/upgrade/extended-support-release.html) (ESR) 5.37 has ended and upgrading to server ESR v6.3.0 or later is required. As we innovate and offer newer versions of our mobile apps, we maintain backwards compatibility only with supported server versions. Users who upgrade to the newest mobile apps while being connected to an unsupported server version can be exposed to compatibility issues, which can cause crashes or severe bugs that break core functionality of the app.
 - Android operating system 7+ [is required by Google](https://android-developers.googleblog.com/2017/12/improving-app-security-and-performance.html).	
 - iPhone 5s devices and later with iOS 12.1+ is required.

### Improvements
 - Calls: Implemented WebSocket reconnection support.

### Bug Fixes
 - Calls: Fixed a crash on "cannot replaceTrack after peer is destroyed" error.
 - Fixed an issue with sharing of text alongside an image on Android.
 - Fixed an issue on Android where clicking on a hashtag from the Saved Posts modal returned the user to the channel instead of taking the user to the search results.
 - Fixed an issue where the select modal value was not getting populated.

### Known Issues
 - Channel sidebar disappears sometimes when the channel categories are not fetched from the server.
 - Posts sometimes get stuck behind the post textbox on iPad.

----

## 1.54.0 Release
- Release Date: July 15, 2022
- Server Versions Supported: Server v6.3.0+ is required. Self-Signed SSL Certificates are not supported unless the user installs the CA certificate on their device.

### Compatibility
 - **Upgrade to server version v6.3.0 or later is required.** Support for server [Extended Support Release](https://docs.mattermost.com/upgrade/extended-support-release.html) (ESR) 5.37 has ended and upgrading to server ESR v6.3.0 or later is required. As we innovate and offer newer versions of our mobile apps, we maintain backwards compatibility only with supported server versions. Users who upgrade to the newest mobile apps while being connected to an unsupported server version can be exposed to compatibility issues, which can cause crashes or severe bugs that break core functionality of the app.
 - Android operating system 7+ [is required by Google](https://android-developers.googleblog.com/2017/12/improving-app-security-and-performance.html).	
 - iPhone 5s devices and later with iOS 12.1+ is required.

### Improvements
 - Calls: Added support for accepting advanced ICE server configurations through the config.
 - Calls: Added support for using Calls when the Mattermost installation is served under a subpath.
 - Calls: Added support for generating short-lived TURN credentials.

### Bug Fixes
 - Fixed an issue where Latex in root posts crashed the global Threads screen.

### Known Issues
 - The app crashes when the session length for mobile is changed via webapp.
 - Channel sidebar disappears sometimes when the channel categories are not fetched from the server.
 - Posts sometimes get stuck behind the post textbox on iPad.

----

## 1.53.0 Release
- Release Date: June 15, 2022
- Server Versions Supported: Server v6.3.0+ is required. Self-Signed SSL Certificates are not supported unless the user installs the CA certificate on their device.

### Compatibility
 - **Upgrade to server version v6.3.0 or later is required.** Support for server [Extended Support Release](https://docs.mattermost.com/upgrade/extended-support-release.html) (ESR) 5.37 has ended and upgrading to server ESR v6.3.0 or later is required. As we innovate and offer newer versions of our mobile apps, we maintain backwards compatibility only with supported server versions. Users who upgrade to the newest mobile apps while being connected to an unsupported server version can be exposed to compatibility issues, which can cause crashes or severe bugs that break core functionality of the app.
 - Android operating system 7+ [is required by Google](https://android-developers.googleblog.com/2017/12/improving-app-security-and-performance.html).	
 - iPhone 5s devices and later with iOS 12.1+ is required.

### Improvements
 - Added Calls Cloud Freemium limits.
 - Added a handler for a new ``call_end`` event.
 - Added support for a new ``MaxCallParticipants`` config setting.

### Known Issues
 - Channel sidebar disappears sometimes when the channel categories are not fetched from the server.
 - Posts sometimes get stuck behind the post textbox on iPad.

----

## 1.52.0 Release
- Release Date: May 16, 2022
- Server Versions Supported: Server v6.3.0+ is required. Self-Signed SSL Certificates are not supported unless the user installs the CA certificate on their device.

### Compatibility
 - **Upgrade to server version v6.3.0 or later is required.** Support for server [Extended Support Release](https://docs.mattermost.com/upgrade/extended-support-release.html) (ESR) 5.37 has ended and upgrading to server ESR v6.3.0 or later is required. As we innovate and offer newer versions of our mobile apps, we maintain backwards compatibility only with supported server versions. Users who upgrade to the newest mobile apps while being connected to an unsupported server version can be exposed to compatibility issues, which can cause crashes or severe bugs that break core functionality of the app.
 - Android operating system 7+ [is required by Google](https://android-developers.googleblog.com/2017/12/improving-app-security-and-performance.html).	
 - iPhone 5s devices and later with iOS 12.1+ is required.

### Improvements
 - Added .m4a audio file preview support via the video player.
 - Added the ability to render latex code blocks.

### Known Issues
 - Channel sidebar disappears sometimes when the channel categories are not fetched from the server.
 - Posts sometimes get stuck behind the post textbox on iPad.

----

## 1.51.2 Release
- Release Date: May 5, 2022
- Server Versions Supported: Server v6.3.0+ is required. Self-Signed SSL Certificates are not supported unless the user installs the CA certificate on their device.

### Compatibility
 - **Upgrade to server version v6.3.0 or later is required.** Support for server [Extended Support Release](https://docs.mattermost.com/upgrade/extended-support-release.html) (ESR) 5.37 has ended and upgrading to server ESR v6.3.0 or later is required. As we innovate and offer newer versions of our mobile apps, we maintain backwards compatibility only with supported server versions. Users who upgrade to the newest mobile apps while being connected to an unsupported server version can be exposed to compatibility issues, which can cause crashes or severe bugs that break core functionality of the app.
 - Android operating system 7+ [is required by Google](https://android-developers.googleblog.com/2017/12/improving-app-security-and-performance.html).	
 - iPhone 5s devices and later with iOS 12.1+ is required.

### Bug Fixes

#### All apps
 - Fixed an issue with Calls where multiple "Access to route for non-existent plugin" errors got logged in the server logs.

----

## 1.51.1 Release
- Release Date: April 22, 2022
- Server Versions Supported: Server v6.3.0+ is required. Self-Signed SSL Certificates are not supported unless the user installs the CA certificate on their device.

### Compatibility
 - **Upgrade to server version v6.3.0 or later is required.** Support for server [Extended Support Release](https://docs.mattermost.com/upgrade/extended-support-release.html) (ESR) 5.37 has ended and upgrading to server ESR v6.3.0 or later is required. As we innovate and offer newer versions of our mobile apps, we maintain backwards compatibility only with supported server versions. Users who upgrade to the newest mobile apps while being connected to an unsupported server version can be exposed to compatibility issues, which can cause crashes or severe bugs that break core functionality of the app.
 - Android operating system 7+ [is required by Google](https://android-developers.googleblog.com/2017/12/improving-app-security-and-performance.html).	
 - iPhone 5s devices and later with iOS 12.1+ is required.

### Bug Fixes

#### All apps
 - Fixed an issue with logging in when multiple SSO methods are enabled while email/password is disabled.

----

## 1.51.0 Release
- Release Date: April 16, 2022
- Server Versions Supported: Server v6.3.0+ is required. Self-Signed SSL Certificates are not supported unless the user installs the CA certificate on their device.

### Compatibility
 - **Upgrade to server version v6.3.0 or later is required.** Support for server [Extended Support Release](https://docs.mattermost.com/upgrade/extended-support-release.html) (ESR) 5.37 has ended and upgrading to server ESR v6.3.0 or later is required. As we innovate and offer newer versions of our mobile apps, we maintain backwards compatibility only with supported server versions. Users who upgrade to the newest mobile apps while being connected to an unsupported server version can be exposed to compatibility issues, which can cause crashes or severe bugs that break core functionality of the app.
 - Android operating system 7+ [is required by Google](https://android-developers.googleblog.com/2017/12/improving-app-security-and-performance.html).	
 - iPhone 5s devices and later with iOS 12.1+ is required.

### Breaking Changes
 - The [Apps Framework protocol](https://developers.mattermost.com/integrate/apps/) for binding/form submissions has changed, by separating the single `call` into separate `submit`, `form`, `refresh` and `lookup` calls. If any users have created their own Apps, they have to be updated to the new system.

### Improvements
 - Users are now taken directly to the SSO login if only one SSO login method is enabled.
 - Calls are now enabled on mobile if the server has Calls enabled.
 - For Calls, added "raise hand" functionality and a screensharing icon.
 - "Default Enabled Calls" and "Allow Enable Calls" server settings are now respected by Calls on mobile.
 - Added a speakerphone button to the Calls interface.
 - Added support for link highlighting for capitalized link schemes, such as ``Https://`` instead of ``https://``.
 - Changed the search bar in manual timezone selection view to be consistent with the rest of the app.
 - The mobile app no longer attempts to fetch thread bindings when the ``AppsEnabled`` feature flag is ``false``.
 - The mobile app will now only fetch App bindings if the Apps plugin is enabled.
 - Added support for allowing 1-character channel names.

### Bug Fixes

#### All apps
 - Fixed an issue with Calls banner locations for earlier iPhone models.
 - Fixed an issue where users were not able to scroll down to view custom themes.
 - Fixed a bug that resulted in dropping the Call state when switching to another app and returning.
 - Fixed an issue where some messages could have been cut off if the markdown used had two or more links with an ``=`` sign.

### Known Issues
 - Channel sidebar disappears sometimes when the channel categories are not fetched from the server.
 - Posts sometimes get stuck behind the post textbox on iPad.

----

## 1.50.1 Release
- Release Date: March 21, 2022
- Server Versions Supported: Server v5.37.0+ is required. Self-Signed SSL Certificates are not supported unless the user installs the CA certificate on their device.

### Compatibility
 - **Upgrading to server version v5.37.0 or later is required.** Support for server [Extended Support Release](https://docs.mattermost.com/upgrade/extended-support-release.html) (ESR) v5.31 has ended and upgrading to server ESR v5.37.0 or later is required. As we innovate and offer newer versions of our mobile apps, we maintain backwards compatibility only with supported server versions. Users who upgrade to the newest mobile apps while being connected to an unsupported server version can be exposed to compatibility issues, which can cause crashes or severe bugs that break core functionality of the app.
 - Android operating system 7+ [is required by Google](https://android-developers.googleblog.com/2017/12/improving-app-security-and-performance.html).	
 - iPhone 5s devices and later with iOS 12.1+ is required.

### Bug Fixes

#### All apps
 - Fixed an issue where Latex-formatted text caused the mobile app to crash.

----

## 1.50.0 Release
- Release Date: March 16, 2022
- Server Versions Supported: Server v5.37.0+ is required. Self-Signed SSL Certificates are not supported unless the user installs the CA certificate on their device.

### Compatibility
 - **Upgrade to server version v5.37.0 or later is required.** Support for server [Extended Support Release](https://docs.mattermost.com/upgrade/extended-support-release.html) (ESR) 5.31 has ended and upgrading to server ESR v5.37.0 or later is required. As we innovate and offer newer versions of our mobile apps, we maintain backwards compatibility only with supported server versions. Users who upgrade to the newest mobile apps while being connected to an unsupported server version can be exposed to compatibility issues, which can cause crashes or severe bugs that break core functionality of the app.
 - Android operating system 7+ [is required by Google](https://android-developers.googleblog.com/2017/12/improving-app-security-and-performance.html).	
 - iPhone 5s devices and later with iOS 12.1+ is required.

### Improvements
 - Added support for markdown inline image custom sizes.

### Bug Fixes

#### All apps
 - Fixed an issue where setting a custom status failed silently.

### Known Issues
 - Channel sidebar disappears sometimes when the channel categories are not fetched from the server.
 - Posts sometimes get stuck behind the post textbox on iPad.
 - Various known issues with Collapsed Reply Threads (Beta) feature:
   - New messages banner should only count root posts.
   - Threads item unread state (bolding) does not persist when deleting documents and data.

----

## 1.49.1 Release
- Release Date: February 23, 2022.
- Server Versions Supported: Server v5.37.0+ is required. Self-Signed SSL Certificates are not supported unless the user installs the CA certificate on their device.

### Compatibility
 - **Upgrade to server version v5.37.0 or later is required.** Support for server [Extended Support Release](https://docs.mattermost.com/administration/extended-support-release.html) (ESR) 5.31 has ended and upgrading to server ESR v5.37.0 or later is required. As we innovate and offer newer versions of our mobile apps, we maintain backwards compatibility only with supported server versions. Users who upgrade to the newest mobile apps while being connected to an unsupported server version can be exposed to compatibility issues, which can cause crashes or severe bugs that break core functionality of the app.
 - Android operating system 7+ [is required by Google](https://android-developers.googleblog.com/2017/12/improving-app-security-and-performance.html).	
 - iPhone 5s devices and later with iOS 12.1+ is required.

### Bug Fixes

#### Android specific
 - Fixed an issue on Android where document files did not open.

----

## 1.49.0 Release
- Release Date: February 16, 2022
- Server Versions Supported: Server v5.37.0+ is required. Self-Signed SSL Certificates are not supported unless the user installs the CA certificate on their device.

### Compatibility
 - **Upgrade to server version v5.37.0 or later is required.** Support for server [Extended Support Release](https://docs.mattermost.com/administration/extended-support-release.html) (ESR) 5.31 has ended and upgrading to server ESR v5.37.0 or later is required. As we innovate and offer newer versions of our mobile apps, we maintain backwards compatibility only with supported server versions. Users who upgrade to the newest mobile apps while being connected to an unsupported server version can be exposed to compatibility issues, which can cause crashes or severe bugs that break core functionality of the app.
 - Android operating system 7+ [is required by Google](https://android-developers.googleblog.com/2017/12/improving-app-security-and-performance.html).	
 - iPhone 5s devices and later with iOS 12.1+ is required.

### Improvements
 - Added SVG support for markdown inline images.

### Bug Fixes

#### All apps
 - Fixed an issue where the date picker jumped back to the current month after the past date selection.
 - Fixed a crash issue on markdown table images.
 - Fixed an issue with Collapsed Reply Threads where clicking on a permalink added the thread replies in the channel view.
 - Fixed an issue with Collapsed Reply Threads where link previews disappeared when a thread was created.

### Known Issues
 - Some files (such as PDFs) fail to open/download on v1.49.0 [MM-41968](https://mattermost.atlassian.net/browse/MM-41968).
 - Channel sidebar disappears sometimes when the channel categories are not fetched from the server.
 - Posts sometimes get stuck behind the post textbox on iPad.
 - Various known issues with Collapsed Reply Threads (Beta) feature:
   - New messages banner should only count root posts.
   - Threads item unread state (bolding) does not persist when deleting documents and data.

----

## 1.48.2 Release
- Release Date: January 6, 2022
- Server Versions Supported: Server v5.37.0+ is required. Self-Signed SSL Certificates are not supported unless the user installs the CA certificate on their device.

### Compatibility
 - **Upgrade to server version v5.37.0 or later is required.** Support for server [Extended Support Release](https://docs.mattermost.com/upgrade/extended-support-release.html) (ESR) 5.31 has ended and upgrading to server ESR v5.37.0 or later is required. As we innovate and offer newer versions of our mobile apps, we maintain backwards compatibility only with supported server versions. Users who upgrade to the newest mobile apps while being connected to an unsupported server version can be exposed to compatibility issues, which can cause crashes or severe bugs that break core functionality of the app.
 - Android operating system 7+ [is required by Google](https://android-developers.googleblog.com/2017/12/improving-app-security-and-performance.html).	
 - iPhone 5s devices and later with iOS 12.1+ is required.

### Bug Fixes

#### All apps
 - Fixed an issue with custom status updates with no expiry.

### Known Issues
 - Channel sidebar disappears sometimes when the channel categories are not fetched from the server.
 - Posts sometimes get stuck behind the post textbox on iPad.
 - Various known issues with Collapsed Reply Threads (Beta) feature:
   - New messages banner should only count root posts.
   - Clicking on a permalink adds the thread replies in the channel view.
   - Threads item unread state (bolding) does not persist when deleting documents and data.

----

## 1.48.1 Release
- Release Date: December 15, 2021
- Server Versions Supported: Server v5.37.0+ is required. Self-Signed SSL Certificates are not supported unless the user installs the CA certificate on their device.

### Compatibility
 - **Upgrade to server version v5.37.0 or later is required.** Support for server [Extended Support Release](https://docs.mattermost.com/upgrade/extended-support-release.html) (ESR) 5.31 has ended and upgrading to server ESR v5.37.0 or later is required. As we innovate and offer newer versions of our mobile apps, we maintain backwards compatibility only with supported server versions. Users who upgrade to the newest mobile apps while being connected to an unsupported server version can be exposed to compatibility issues, which can cause crashes or severe bugs that break core functionality of the app.
 - Android operating system 7+ [is required by Google](https://android-developers.googleblog.com/2017/12/improving-app-security-and-performance.html).	
 - iPhone 5s devices and later with iOS 12.1+ is required.

### Bug Fixes

#### All apps
 - Fixed a crash on collapsed reply threads when opening the Gallery view from within a Thread.
 - Fixed an issue with clearing and grouping of push notifications when Collapsed Reply Threads is enabled.
 - Fixed an issue with opening the YouTube app from within Mattermost.

### Known Issues
 - Channel sidebar disappears sometimes when the channel categories are not fetched from the server.
 - Posts sometimes get stuck behind the post textbox on iPad.
 - Various known issues with Collapsed Reply Threads (Beta) feature:
   - New messages banner should only count root posts.
   - Clicking on a permalink adds the thread replies in the channel view.
   - Threads item unread state (bolding) does not persist when deleting documents and data.

----

## 1.48.0 Release
- Release Date: November 16, 2021
- Server Versions Supported: Server v5.37.0+ is required. Self-Signed SSL Certificates are not supported unless the user installs the CA certificate on their device.

### Compatibility
 - **Upgrade to server version v5.37.0 or later is required.** Support for server [Extended Support Release](https://docs.mattermost.com/upgrade/extended-support-release.html) (ESR) 5.31 has ended and upgrading to server ESR v5.37.0 or later is required. As we innovate and offer newer versions of our mobile apps, we maintain backwards compatibility only with supported server versions. Users who upgrade to the newest mobile apps while being connected to an unsupported server version can be exposed to compatibility issues, which can cause crashes or severe bugs that break core functionality of the app.
 - Android operating system 7+ [is required by Google](https://android-developers.googleblog.com/2017/12/improving-app-security-and-performance.html).	
 - iPhone 5s devices and later with iOS 12.1+ is required.

### Highlights

#### Cross-team Recent Mentions
 - Recent mentions and saved posts now show across all teams.

### Improvements
 - Adjusted channel override mobile notification preferences for Threads.
 - Added long-press options to the Global Threads screen.
 - Added a new messages line to the Threads screen.
 - Added "pull to refresh" to load threads in the Global Threads screen.
 - Added OAuth support for plugins and apps.
 - Added multiselect support for apps forms.
 - Added a "Rest" field app command to filter empty options on static and dynamic selects and to prohibit executing non-leaf commands.
 - App bindings now recognize the post menu options for each channel they live in.
 - Added ``@here`` mention to the ``EnableConfirmNotificationsToChannel`` config setting to show a warning modal when over 5 members might be alerted with ``@here``.
 - Updated "Jump to..." to match webapp equivalent user interface string.

### Bug Fixes

#### All apps
 - Fixed an issue where image previews could only be viewed once while on the Thread view.

### Known Issues
 - Channel sidebar disappears sometimes when the channel categories are not fetched from the server.
 - Posts sometimes get stuck behind the post textbox on iPad.
 - Various known issues with Collapsed Reply Threads (Beta) feature:
   - New messages banner should only count root posts.
   - Clicking on a permalink adds the thread replies in the channel view.
   - Threads item unread state (bolding) does not persist when deleting documents and data.

----

## 1.47.2 Release
- Release Date: October 25, 2021
- Server Versions Supported: Server v5.37.0+ is required. Self-Signed SSL Certificates are not supported unless the user installs the CA certificate on their device.

### Compatibility
 - **Upgrade to server version v5.37.0 or later is required.** Support for server [Extended Support Release](https://docs.mattermost.com/upgrade/extended-support-release.html) (ESR) 5.31 has ended and upgrading to server ESR v5.37.0 or later is required. As we innovate and offer newer versions of our mobile apps, we maintain backwards compatibility only with supported server versions. Users who upgrade to the newest mobile apps while being connected to an unsupported server version can be exposed to compatibility issues, which can cause crashes or severe bugs that break core functionality of the app.
 - Android operating system 7+ [is required by Google](https://android-developers.googleblog.com/2017/12/improving-app-security-and-performance.html).	
 - iPhone 5s devices and later with iOS 12.1+ is required.

### Bug Fixes

#### iOS specific
 - Fixed an issue copying and pasting files on iOS.

#### Android specific
 - Fixed a crash when switching channels or focusing the text input area on Android.
 - Fixed a crash while opening notifications on Android.

----

## 1.47.1 Release
- Release Date: October 19, 2021
- Server Versions Supported: Server v5.37.0+ is required. Self-Signed SSL Certificates are not supported unless the user installs the CA certificate on their device.

### Compatibility
 - **Upgrade to server version v5.37.0 or later is required.** Support for server [Extended Support Release](https://docs.mattermost.com/upgrade/extended-support-release.html) (ESR) 5.31 has ended and upgrading to server ESR v5.37.0 or later is required. As we innovate and offer newer versions of our mobile apps, we maintain backwards compatibility only with supported server versions. Users who upgrade to the newest mobile apps while being connected to an unsupported server version can be exposed to compatibility issues, which can cause crashes or severe bugs that break core functionality of the app.
 - Android operating system 7+ [is required by Google](https://android-developers.googleblog.com/2017/12/improving-app-security-and-performance.html).	
 - iPhone 5s devices and later with iOS 12.1+ is required.

### Bug Fixes

#### All apps
 - Fixed an issue where navigating to Global Threads crashed the app.
 - Fixed Text input font scaling to follow the OS setting to fix an issue where iOS Dynamic Type size was not correct in the message box.

#### iOS specific
 - Updated the iOS app icon to a flattened version.
 - Fixed a gesture conflict between the drawers and the post input on iOS.

----

## 1.47.0 Release
- Release Date: October 13, 2021
- Server Versions Supported: Server v5.37.0+ is required. Self-Signed SSL Certificates are not supported unless the user installs the CA certificate on their device.

### Compatibility
 - **Upgrade to server version v5.37.0 or later is required.** Support for server [Extended Support Release](https://docs.mattermost.com/upgrade/extended-support-release.html) (ESR) 5.31 has ended and upgrading to server ESR v5.37.0 or later is required. As we innovate and offer newer versions of our mobile apps, we maintain backwards compatibility only with supported server versions. Users who upgrade to the newest mobile apps while being connected to an unsupported server version can be exposed to compatibility issues, which can cause crashes or severe bugs that break core functionality of the app.
 - Android operating system 7+ [is required by Google](https://android-developers.googleblog.com/2017/12/improving-app-security-and-performance.html).	
 - iPhone 5s devices and later with iOS 12.1+ is required.

### Highlights

#### Branding Changes
 - Updated the Splash Screen, app icons, and Threads illustration to align with new branding.
 - Added a new default brand theme named "Denim".
 - The existing theme names and colors, including "Mattermost", "Organization", "Mattermost Dark", and "Windows Dark" have been updated to the new "Denim", "Sapphire", "Indigo", and "Onyx" theme names and colors, respectively. Anyone using the existing themes will see slightly modified theme colors after their server or workspace is upgraded. The theme variables for the existing "Mattermost", "Organization", "Mattermost Dark", and "Windows Dark" themes will still be accessible in [our documentation](https://docs.mattermost.com/messaging/customizing-theme-colors.html#custom-theme-examples), so a custom theme can be created with these theme variables if desired. Custom themes are unaffected by this change.
 - Added a new light theme named "Quartz" to the default available list of themes.

#### Deprecations
 - Stopped evaluating deprecated config settings starting with server version 6.0.

#### Custom, Collapsible Channel Categories
 - App now displays custom categories in the sidebar.

### Improvements
 - Added mobile push notifications for followed Threads.
 - Increased the limit of uploaded file attachments per post from 5 to 10.
 - Removed deprecated ``Posts.ParentId`` in favor of the semantically equivalent ``Posts.RootId``.
 - Added better support for channel and user selection from within Apps commands.
 - Added better binding filtering for Apps.

### Bug Fixes

#### All apps
 - Added an option to download a video in the gallery view if it failed to playback.
 - Fixed an issue where the emojis were cutoff when editing a message with jumbo emojis.
 - Fixed an issue where some mentions were highlighted when the mention key partially matched the mention in the message.
 - Fixed an issue with in-app notifications that caused the keyboard to blur when the notifications were automatically dismissed.
 - Fixed an issue where the autocomplete options were still visible when the keyboard was dismissed.
 - Fixed an issue where the “Loading messages…” text was upside down.
 - Fixed an issue where tapping on the push notification for a new reply did not open the thread with the post.
 - Fixed an issue where opening a push notification while in the Thread screen did not take the user to the channel screen.
 - Fixed an issue where a System message was missing when a guest user was added to a channel or when a guest joined a channel.
 - Fixed an error where the submit button on interactive dialogs was not shown when the dialog did not specify ``submit_label``.
 - Fixed an issue where pressing **Jump to** on mobile showed a different highlighted channels list than the sidebar highlighted channels list.
 - Removed Date and Time label from recently used custom statuses.
 - Fixed an error with locations and binding filtering.

#### iOS specific
 - Fixed a crash when attempting to share content into Mattermost on iOS when Biometric authentication was required.

#### Android specific
 - Fixed the ability to snooze push notifications on Android.
 - Fixed an issue with uploading of animated gif files on Android.

### Known Issues
 - An error may occur when archiving a channel or when attempting to post to an archived channel.
 - The "+" to add a reaction is still visible in archived channels.
 - Close Preview X and Close Settings X are themed incorrectly in Quartz theme.
 - Channel sidebar disappears sometimes in Airplane mode.
 - Posts sometimes get stuck behind the post textbox on iPad.
 - Various known issues with Collapsed Reply Threads (Beta) feature:
   - New messages banner should only count root posts.
   - Turning the feature on and off does not push an update to the Mobile client.
   - Clicking on a permalink adds the thread replies in the channel view.
   - Threads item unread state (bolding) does not persist when deleting documents and data.

----

## 1.46.0 Release
- Release Date: August 16, 2021
- Server Versions Supported: Server v5.31.3+ is required. Self-Signed SSL Certificates are not supported unless the user installs the CA certificate on their device.

### Compatibility
 - **Upgrade to server version v5.31.3 or later is required.** Support for server [Extended Support Release](https://docs.mattermost.com/upgrade/extended-support-release.html) (ESR) 5.25 has ended and upgrading to server ESR v5.31.3 or later is required. As we innovate and offer newer versions of our mobile apps, we maintain backwards compatibility only with supported server versions. Users who upgrade to the newest mobile apps while being connected to an unsupported server version can be exposed to compatibility issues, which can cause crashes or severe bugs that break core functionality of the app.
 - Android operating system 7+ [is required by Google](https://android-developers.googleblog.com/2017/12/improving-app-security-and-performance.html).	
 - iPhone 5s devices and later with iOS 11+ is required.

### Highlights

#### Collapsed Reply Threads (Beta)
 - Added support for [Collapsed Reply Threads](https://mattermost.com/blog/collapsed-reply-threads-beta/) for the mobile apps.

#### Custom Status Expiry
 - Added a feature to choose expiry time when setting a custom status. Requires server version 5.37 or later. Also added new screens such as **Clear** and new components such as ``DateTime`` picker.

#### Granular Data Retention Policies 
 - Added support for Granular Data Retention Policies for the mobile apps. Requires server version 5.37 or later.

### Improvements
 - Added the custom statuses to the mention autocomplete.
 - Changed the default behavior of autocomplete user interface for cases of long display names. Long display names will be truncated to show the username.
 - Added support for showing plugin slash command icons.
 - Added support for apps to add arbitrary markdown in between fields on forms.
 - Implemented a new style for app submit buttons.
 - Added markdown support for app fields descriptions and errors.

### Bug Fixes

#### All apps
 - Fixed an issue where boolean fields did not get disabled on dialogs when they should have.
 - Fixed an issue with displaying the current user when multiple users were part of the System join / leave messages.
 - Fixed a race condition when bringing the app to the foreground by tapping in a notification that belongs to a channel other than the current channel that caused the current channel to miss any mentions if it had any.
 - Fixed an issue with attaching files to the correct post.

#### Android specific
 - Fixed a silent crash that could happen for some users when receiving a push notification on Android.

### Known Issues
 - Posts sometimes get stuck behind the post textbox on iPad.
 - User may need to log out and back in from the app to see data retention results on the app.
 - Various known issues with Collapsed Reply Threads (Beta) feature:
   - Mobile app top bar disappears after resuming app from screen lock.
   - New messages banner should only count root posts.
   - Clicking Jump to on mobile shows a different highlighted channel list than the sidebar highlighted channel list.
   - Only the last six threads are visible in the Threads view.
   - Some unread channels with leave/join system messages are doubled in search results.
   - Tapping on the push notification for new reply should open the thread with the post.
   - Turning the feature on and off does not push an update to the Mobile client.
   - Clicking on a permalink adds the thread replies in the channel view.
   - Threads item is lost when clearing search in the channel sideabar.
   - Previously viewed Thread is auto-followed after new replies come in.
   - Threads item unread state (bolding) does not persist when deleting documents and data.
   - Clicking Jump to on mobile shows different highlighted channels list than the sidebar unread channels list.

### Contributors
 - [anurag6713](https://github.com/anurag6713), [ashishbhate](https://github.com/ashishbhate), [enahum](https://github.com/enahum), [larkox](https://github.com/larkox), [manojmalik20](https://github.com/manojmalik20)

----

## 1.45.1 Release
- Release Date: July 20, 2021
- Server Versions Supported: Server v5.31.3+ is required. Self-Signed SSL Certificates are not supported unless the user installs the CA certificate on their device.

### Compatibility
 - **Upgrade to server version v5.31.3 or later is required.** Support for server [Extended Support Release](https://docs.mattermost.com/upgrade/extended-support-release.html) (ESR) 5.25 has ended and upgrading to server ESR v5.31.3 or later is required. As we innovate and offer newer versions of our mobile apps, we maintain backwards compatibility only with supported server versions. Users who upgrade to the newest mobile apps while being connected to an unsupported server version can be exposed to compatibility issues, which can cause crashes or severe bugs that break core functionality of the app.
 - Android operating system 7+ [is required by Google](https://android-developers.googleblog.com/2017/12/improving-app-security-and-performance.html).	
 - iPhone 5s devices and later with iOS 11+ is required.

### Bug Fixes

#### All apps
 - Fixed an issue where the app crashed when a message with only emojis included a hard break.

#### Android specific
 - Fixed Android push notifications so that they are now grouped by channel.

----

## 1.45.0 Release
- Release Date: July 16, 2021
- Server Versions Supported: Server v5.31.3+ is required. Self-Signed SSL Certificates are not supported unless the user installs the CA certificate on their device.

### Compatibility
 - **Upgrade to server version v5.31.3 or later is required.** Support for server [Extended Support Release](https://docs.mattermost.com/upgrade/extended-support-release.html) (ESR) 5.25 has ended and upgrading to server ESR v5.31.3 or later is required. As we innovate and offer newer versions of our mobile apps, we maintain backwards compatibility only with supported server versions. Users who upgrade to the newest mobile apps while being connected to an unsupported server version can be exposed to compatibility issues, which can cause crashes or severe bugs that break core functionality of the app.
 - Android operating system 7+ [is required by Google](https://android-developers.googleblog.com/2017/12/improving-app-security-and-performance.html).	
 - iPhone 5s devices and later with iOS 11+ is required.

### Highlights

#### Emoji Enhancements with Skin Tone Selection
 - Added support for emoji standard v13.0 with Mattermost server v5.37. 

```{Note} 
Due to the upgrade to Emoji 13.0, some emojis may be missing on Android older than 11 and iOS older than 14.2.
```

#### English-Australian Language Support
 - Mattermost is now available in English-Australian.

### Improvements
 - Added the ability to reply to individual messages from push notifications on Android.
 - Included message sender's user icon in push notifications.
 - Removed the nickname from the user autocomplete when the item is the current user.
 - The "swipe up to refresh" functionality was added back.

### Bug Fixes

#### All apps
 - Fixed an issue where the progress indicator did not display for all attachments in the post draft when adding multiple images at once.
 - Fixed an issue where tapping a channel link from a reply thread did not open the channel.
 - Fixed an issue that caused the reply from a push notification to fail when the message belonged to a thread.
 - Fixed an issue where the at-sign ``@`` was not ignored when searching for users.
 - Fixed the post draft to correctly detect if the channel being viewed is read only, including when the thread view is from a different channel than the current channel.
 - Fixed the render of auto-responder posts.
 - Fixed an issue where the option to join another team was not present after deleting cache & data.

#### Android specific
 - Fixed Android not being hidden when going back in the thread screen when the keyboard was opened.

#### iOS specific
 - Fixed an animation transition when displaying the options menu on iOS.

### Known Issues
 - Android app doesn't group notifications properly [MM-37134](https://mattermost.atlassian.net/browse/MM-37134).

----

## 1.44.1 Release
- Release Date: June 28, 2021
- Server Versions Supported: Server v5.31.3+ is required, Self-Signed SSL Certificates are not supported unless the user installs the CA certificate on their device

### Compatibility
 - **Upgrade to server version v5.31.3 or later is required.** Support for server [Extended Support Release](https://docs.mattermost.com/upgrade/extended-support-release.html) (ESR) 5.25 has ended and upgrading to server ESR v5.31.3 or later is required. As we innovate and offer newer versions of our mobile apps, we maintain backwards compatibility only with supported server versions. Users who upgrade to the newest mobile apps while being connected to an unsupported server version can be exposed to compatibility issues, which can cause crashes or severe bugs that break core functionality of the app.
 - Android operating system 7+ [is required by Google](https://android-developers.googleblog.com/2017/12/improving-app-security-and-performance.html).	
 - iPhone 5s devices and later with iOS 11+ is required.

### Bug Fixes

#### All apps
 - Added a fix to prevent a crash when message attachments or app bindings were ``null``.
 - Fixed an issue where the app crashed when bringing the app from the background after tapping on a deep link.
 - Added back the permalink view from search, recent mentions, pinned and saved posts.
 - Fixed an issue where the custom status did not get reflected on the Mobile App until closing and reopening the app when changing the custom status from the webapp while the Mobile App was in the background.

#### iOS specific
 - Fixed an issue where the keyboard covered the messages on the channel screen.
 - Fixed an issue where a YouTube playback error could appear when clicking the thumbnail of a linked YouTube video.
 - Fixed an issue where the badge count on the app icon for iOS was incorrect.

----

## 1.44.0 Release
- Release Date: June 16, 2021
- Server Versions Supported: Server v5.31.3+ is required, Self-Signed SSL Certificates are not supported unless the user installs the CA certificate on their device

### Compatibility
 - **Upgrade to server version v5.31.3 or later is required.** Support for server [Extended Support Release](https://docs.mattermost.com/upgrade/extended-support-release.html) (ESR) 5.25 has ended and upgrading to server ESR v5.31.3 or later is required. As we innovate and offer newer versions of our mobile apps, we maintain backwards compatibility only with supported server versions. Users who upgrade to the newest mobile apps while being connected to an unsupported server version can be exposed to compatibility issues, which can cause crashes or severe bugs that break core functionality of the app.
 - Android operating system 7+ [is required by Google](https://android-developers.googleblog.com/2017/12/improving-app-security-and-performance.html).	
 - iPhone 5s devices and later with iOS 11+ is required.

```{Note} 
Mattermost Mobile App v1.44.0 contains low to high level security fixes. Upgrading is recommended. Details will be posted on our [security updates page](https://mattermost.com/security-updates/) 30 days after release as per the [Mattermost Responsible Disclosure Policy](https://mattermost.com/security-vulnerability-report/).
```

### Highlights

#### Custom Statuses
 - Added the custom status feature support for mobile apps. Mattermost server v5.36+ is required to access custom statuses on mobile.
 
#### Shared Channels
 - Added support for Shared Channels feature (Experimental, Enterprise Edition E20) by displaying information and icons for the shared channels and remote users. Also added shared channel filter for browser channels. This feature is available in Mattermost server versions v5.35.0+.

#### Hungarian Language (Beta)
 - Added a new language, Hungarian (beta).

### Improvements
 - Added support for localization with country variants.
 - The "swipe up to refresh" functionality was removed to fix an issue where the app performed slowly on Android devices.

### Bug Fixes

#### Android specific
 - Fixed an issue where the app performed slowly on Android devices that ran at 120fps instead of the normal 60fps.

### Known Issues
 - When changing the custom status from the webapp while the Mobile App is in the background, the custom status does not get reflected on the Mobile App until you close and re-open the Mobile App.
 - Users will need to be on v5.31.3 for the "Unsupported server version" in-app notice to go away as [5.31.3 fixes an issue](https://docs.mattermost.com/install/self-managed-changelog.html#release-v5-31-esr) where the server version was reported as v5.30.0.
 - On iOS, a YouTube playback error may appear when clicking the thumbnail of a linked YouTube video. A workaround is to tap on the link to open the video in YouTube.

----

## 1.43.0 Release
- Release Date: May 16, 2021
- Server Versions Supported: Server v5.31.3+ is required, Self-Signed SSL Certificates are not supported unless the user installs the CA certificate on their device

### Compatibility
 - **Upgrade to server version v5.31.3 or later is required.** Support for server [Extended Support Release](https://docs.mattermost.com/upgrade/extended-support-release.html) (ESR) 5.25 has ended and upgrading to server ESR v5.31.3 or later is required. As we innovate and offer newer versions of our mobile apps, we maintain backwards compatibility only with supported server versions. Users who upgrade to the newest mobile apps while being connected to an unsupported server version can be exposed to compatibility issues, which can cause crashes or severe bugs that break core functionality of the app.
 - Android operating system 7+ [is required by Google](https://android-developers.googleblog.com/2017/12/improving-app-security-and-performance.html).	
 - iPhone 5s devices and later with iOS 11+ is required.

### Highlights

#### Support for Apps Framework (Developer Preview)
 - Apps Framework is now supported on the mobile client and allows developers to create Apps which have interactivity and buttons on mobile. You can learn more at https://developers.mattermost.com/integrate/apps/.

### Improvements
 - Added avatars to the sidebar Direct Messages and channel info.
 - On Websocket reconnect, instead of getting all the groups, only the updated groups are now fetched.
 - Team channels including archived channels are now fetched since the last known timestamp.

### Bug Fixes

#### All apps
 - Fixed an issue where appended skin tone emoji didn't render on the app.
 - Fixed an issue where users were unable to get to the last line when editing a very long post.
 - Fixed the user autocomplete by adding the current user to the list.

#### Android specific
 - Fixed an issue where archived teams were accessible and functional.
 - Fixed an issue where uploading files failed when uploading multiple files.

#### iOS specific
 - Fixed an issue on iPad where the last message rendered behind the input box.
 - Fixed an issue that caused the draft to be saved for a different channel when running the app on tablet devices.
 - Fixed an issue where the **Automatic replies** setting's **Done** button on the keyboard added a new line.

### Known Issues
 - Users will need to be on v5.31.3 for the "Unsupported server version" in-app notice to go away as [5.31.3 fixes an issue](https://docs.mattermost.com/install/self-managed-changelog.html#release-v5-31-esr) where the server version was reported as v5.30.0.
 - On iOS, a YouTube playback error may appear when clicking the thumbnail of a linked YouTube video. A workaround is to tap on the link to open the video in YouTube.
 - The app has been reported to perform slowly on Android devices that run at 120fps instead of the normal 60fps.

----

## 1.42.1 Release
- Release Date: April 19, 2021
- Server Versions Supported: Server v5.31.3+ is required, Self-Signed SSL Certificates are not supported unless the user installs the CA certificate on their device

### Compatibility
 - **Upgrade to server version v5.31.3 or later is required.** Support for server [Extended Support Release](https://docs.mattermost.com/upgrade/extended-support-release.html) (ESR) 5.25 has ended and upgrading to server ESR v5.31.3 or later is required. As we innovate and offer newer versions of our mobile apps, we maintain backwards compatibility only with supported server versions. Users who upgrade to the newest mobile apps while being connected to an unsupported server version can be exposed to compatibility issues, which can cause crashes or severe bugs that break core functionality of the app.
 - Android operating system 7+ [is required by Google](https://android-developers.googleblog.com/2017/12/improving-app-security-and-performance.html).	
 - iPhone 5s devices and later with iOS 11+ is required.

### Bug Fixes

#### All apps
 - Set the minimum server version to 5.31.3 instead of 5.31.0 for the "Unsupported server version" in-app notice. Servers will need to be on v5.31.3 for the in-app notice to go away as [5.31.3 fixes an issue](https://docs.mattermost.com/install/self-managed-changelog.html#release-v5-31-esr) where the server version was reported as v5.30.0.

#### iOS specific
 - Fixed an issue where the app crashed on launch.

----

## 1.42.0 Release
- Release Date: April 16, 2021
- Server Versions Supported: Server v5.31.3+ is required, Self-Signed SSL Certificates are not supported unless the user installs the CA certificate on their device

### Compatibility
 - **Upgrade to server version v5.31.3 or later is required.** Support for server [Extended Support Release](https://docs.mattermost.com/upgrade/extended-support-release.html) (ESR) 5.25 has ended and upgrading to server ESR v5.31.3 or later is required. As we innovate and offer newer versions of our mobile apps, we maintain backwards compatibility only with supported server versions. Users who upgrade to the newest mobile apps while being connected to an unsupported server version can be exposed to compatibility issues, which can cause crashes or severe bugs that break core functionality of the app.
 - Android operating system 7+ [is required by Google](https://android-developers.googleblog.com/2017/12/improving-app-security-and-performance.html).	
 - iPhone 5s devices and later with iOS 11+ is required.

### Highlights

#### Support for Apps Framework (Developer Preview)
 - This feature is available on Mobile Apps when Apps Framework becomes available on Mattermost v5.35.0 and the proxy plugin is loaded on an instance. The launch for the Developer Preview of the Apps Framework is scheduled for April 29th.

### Bug Fixes

#### All apps
 - Fixed an issue where the parser of images did not accept URL escaped string, contrary to what happens in the webapp.
 - Fixed an issue where images with a transparent background showed as black in the gallery.
 - Fixed an issue where the Mention Highlight Link Color was not being used properly.
 - Fixed an issue where sliding did not work when five images were uploaded.
 - Fixed a minor typo in the search **in:** modifier label.
 - Fixed an issue where OpenGraph without images did not show the image placeholder.

#### Android specific
 - Fixed an issue with frequent logouts on the latest Android OS.
 - Fixed an issue where the app crashed when pressing the back button while sharing an image.
 - Fixed an issue where uploading and sharing PDFs crashed the app.
 - Fixed an issue where the image gallery view had a weird behaviour and did not close smoothly.

### Known Issues
 - Users will need to be on v5.31.3 for the "Unsupported server version" in-app notice to go away as [5.31.3 fixes an issue](https://docs.mattermost.com/install/self-managed-changelog.html#release-v5-31-esr) where the server version was reported as v5.30.0.
 - The app has been reported to perform slowly on Android devices that run at 120fps instead of the normal 60fps.
 - The last message in a channel is sometimes rendered behind the message box on iPad devices.

----

## 1.41.1 Release
- Release Date: April 7, 2021
- Server Versions Supported: Server v5.25+ is required, Self-Signed SSL Certificates are not supported unless the user installs the CA certificate on their device

### Compatibility
 - **Upgrade to server version v5.25 or later is required.** Support for server [Extended Support Release](https://docs.mattermost.com/upgrade/extended-support-release.html) (ESR) 5.19 has ended and upgrading to server ESR v5.25 or later is required. As we innovate and offer newer versions of our mobile apps, we maintain backwards compatibility only with supported server versions. Users who upgrade to the newest mobile apps while being connected to an unsupported server version can be exposed to compatibility issues, which can cause crashes or severe bugs that break core functionality of the app.
 - Android operating system 7+ [is required by Google](https://android-developers.googleblog.com/2017/12/improving-app-security-and-performance.html).
 - iPhone 5s devices and later with iOS 11+ is required.

### Bug Fixes
 - Fixed an issue where authenticating with any SAML provider opened the default browser, breaking the app VPN tunnel.

----

## 1.41.0 Release
- Release Date: March 16, 2021
- Server Versions Supported: Server v5.25+ is required, Self-Signed SSL Certificates are not supported unless the user installs the CA certificate on their device

### Compatibility
 - **Upgrade to server version v5.25 or later is required.** Support for server [Extended Support Release](https://docs.mattermost.com/upgrade/extended-support-release.html) (ESR) 5.19 has ended and upgrading to server ESR v5.25 or later is required. As we innovate and offer newer versions of our mobile apps, we maintain backwards compatibility only with supported server versions. Users who upgrade to the newest mobile apps while being connected to an unsupported server version can be exposed to compatibility issues, which can cause crashes or severe bugs that break core functionality of the app.
 - Android operating system 7+ [is required by Google](https://android-developers.googleblog.com/2017/12/improving-app-security-and-performance.html).	
 - iPhone 5s devices and later with iOS 11+ is required.

``` {Note}Mattermost Mobile App v1.41.0 contains a high level security fix. Upgrading is recommended. Details will be posted on our [security updates page](https://mattermost.com/security-updates/) 30 days after release as per the [Mattermost Responsible Disclosure Policy](https://mattermost.com/security-vulnerability-report/).
```

### Improvements
 - Refined animations for the new image gallery.
 - System Admins are now prompted before joining a private channel via a permalink.
 - The ``filteredEmojis`` is now calculated on first change.

### Bug Fixes

#### All apps
 - Fixed an issue where the status and reminder time did not get updated in "Update Status" screen in the Incident Collaboration plugin on the mobile apps.
 - Fixed an issue where a handler was missing for permalinks with ``_redirect``.

### Known Issues
 - Frequent logouts from the app have been experienced on the latest Android OS. Some ways to recover include logging out from the app and then uninstalling and installing the app, as well as restarting the device.
 - On Pixel 4a, uploading PDFs crashes the app and sharing files does not work.
 - The app has been reported to perform slowly on Android devices that run at 120fps instead of the normal 60fps.
 - The last message in a channel is sometimes rendered behind the message box on iPad devices.

----

## 1.40.0 Release
- Release Date: February 25, 2021
- Server Versions Supported: Server v5.25+ is required, Self-Signed SSL Certificates are not supported unless the user installs the CA certificate on their device

### Compatibility
 - **Upgrade to server version v5.25 or later is required.** Support for server [Extended Support Release](https://docs.mattermost.com/upgrade/extended-support-release.html) (ESR) 5.19 has ended and upgrading to server ESR v5.25 or later is required. As we innovate and offer newer versions of our mobile apps, we maintain backwards compatibility only with supported server versions. Users who upgrade to the newest mobile apps while being connected to an unsupported server version can be exposed to compatibility issues, which can cause crashes or severe bugs that break core functionality of the app.
 - Android operating system 7+ [is required by Google](https://android-developers.googleblog.com/2017/12/improving-app-security-and-performance.html).	
 - iPhone 5s devices and later with iOS 11+ is required.
 
``` {Note}Mattermost Mobile App v1.40.0 contains a low level security fix. Upgrading is recommended. Details will be posted on our [security updates page](https://mattermost.com/security-updates/) 30 days after release as per the [Mattermost Responsible Disclosure Policy](https://mattermost.com/security-vulnerability-report/).
```

### Improvements
 - Added support for OpenID Connect (E20 Edition) - **This feature is available in Mattermost Cloud and will be available in upcoming server v5.33.0 (March 16th) release.**
 - Changed the OAuth / SAML login flow to utilize an external browser instead of the WebView in the Mobile App.
 - Added new languages, Bulgarian and Swedish.

### Bug Fixes

#### All apps
 - Fixed an issue where deeply nested asterisks caused the app to crash.
 - Fixed an issue where the app crashed when attempting to render a post whose attachment value was null.
 - Fixed an issue where in-app notification banner locked user interaction until the notification banner was dismissed.
 - Fixed an issue where posts with at-mentions were double posting if the user hit the **Send** button quickly multiple times in a thread.
 - Fixed an issue where users were unable to add more than 40 emoji reactions on a post.
 - Fixed an issue where unexpected emoji picker sometimes appeared in search results.
 - Fixed an issue where "(you)" did not appear after the current username when using ``@yourself`` autocomplete in a channel.

#### iOS specific
 - Fixed an issue where users were unable to scroll horizontally to view multiple file attachments.

### Known Issues
 - Frequent logouts from the app have been experienced on the latest Android OS. Some ways to recover include logging out from the app and then uninstalling and installing the app, as well as restarting the device.
 - On Pixel 4a, uploading PDFs crashes the app and sharing files does not work.
 - The app has been reported to perform slowly on Android devices that run at 120fps instead of the normal 60fps.
 - The last message in a channel is sometimes rendered behind the message box on iPad devices.

----

## 1.39.0 Release
- Release Date: January 16, 2021
- Server Versions Supported: Server v5.25+ is required, Self-Signed SSL Certificates are not supported unless the user installs the CA certificate on their device

### Compatibility
 - **Upgrade to server version v5.25 or later is required.** Support for server [Extended Support Release](https://docs.mattermost.com/upgrade/extended-support-release.html) (ESR) 5.19 has ended and upgrading to server ESR v5.25 or later is required. As we innovate and offer newer versions of our mobile apps, we maintain backwards compatibility only with supported server versions. Users who upgrade to the newest mobile apps while being connected to an unsupported server version can be exposed to compatibility issues, which can cause crashes or severe bugs that break core functionality of the app.
 - Android operating system 7+ [is required by Google](https://android-developers.googleblog.com/2017/12/improving-app-security-and-performance.html).
 - iPhone 5s devices and later with iOS 11+ is required.

### Improvements
 - Teams in the sidebar are now ordered by user preference.
 - Typing an emoji in a post now adds the emoji to the list of recently used emojis.

### Bug Fixes
 
#### All apps
 - Fixed an issue where users were unable to open files with file names that contained multiple dots.
 - Fixed an issue where ``/mscalendar settings`` did not redirect a user to the bot Direct Message channel.
 - Fixed an issue where tapping on an archived channel link from the app did not redirect the user to the archived channel.

#### Android specific
 - Fixed an issue where in some cases the deviceID used to receive push notifications wasn't being attached to the session as the registration completed.

#### iOS specific
 - Fixed an issue where custom URL schemes didn't work.

### Known Issues
 - Frequent logouts from the app have been experienced on the latest Android OS. Some ways to recover include logging out from the app and then uninstalling and installing the app, as well as restarting the device.
 - The app has been reported to perform slowly on Android devices that run at 120fps instead of the normal 60fps.
 - In-app notification banner locks user interaction until the notification banner is dismissed.
 - The last message in a channel is sometimes rendered behind the message box on iPad devices.

----

## 1.38.1 Release
- Release Date: December 18, 2020
- Server Versions Supported: Server v5.25+ is required, Self-Signed SSL Certificates are not supported unless the user installs the CA certificate on their device

### Compatibility
 - **Upgrade to server version v5.25 or later is required.** Support for server [Extended Support Release](https://docs.mattermost.com/upgrade/extended-support-release.html) (ESR) 5.19 has ended and upgrading to server ESR v5.25 or later is required. As we innovate and offer newer versions of our mobile apps, we maintain backwards compatibility only with supported server versions. Users who upgrade to the newest mobile apps while being connected to an unsupported server version can be exposed to compatibility issues, which can cause crashes or severe bugs that break core functionality of the app.
 - Android operating system 7+ [is required by Google](https://android-developers.googleblog.com/2017/12/improving-app-security-and-performance.html).
 - iPhone 5s devices and later with iOS 11+ is required.

### Bug Fixes
 - Fixed an issue where the v1.38.0 app crashed on iPadOS 14 when reopened from the app switcher.
 - Fixed an issue where the at-mention and slash command suggestion autocomplete modals blocked the post draft.

## 1.38.0 Release
- Release Date: December 16, 2020
- Server Versions Supported: Server v5.25+ is required, Self-Signed SSL Certificates are not supported unless the user installs the CA certificate on their device

### Compatibility
 - **Upgrade to server version v5.25 or later is required.** Support for server [Extended Support Release](https://docs.mattermost.com/upgrade/extended-support-release.html) (ESR) 5.19 has ended and upgrading to server ESR v5.25 or later is required. As we innovate and offer newer versions of our mobile apps, we maintain backwards compatibility only with supported server versions. Users who upgrade to the newest mobile apps while being connected to an unsupported server version can be exposed to compatibility issues, which can cause crashes or severe bugs that break core functionality of the app.
 - Android operating system 7+ [is required by Google](https://android-developers.googleblog.com/2017/12/improving-app-security-and-performance.html).
 - iPhone 5s devices and later with iOS 11+ is required.
 
```{Note} 
Support for landscape orientation was removed for non-tablet devices.
```

### Improvements
 - Added gallery user interface improvements.
 - Images now load progressively as the image comes into view-port instead of loading all the images on mount.
 - Mattermost is now resizeable on Android Desktops such as Samsung DeX.
 - "Something went wrong" message block is now vertically centered.

### Bug Fixes

#### All apps
 - Fixed an issue where the apps frequently failed to load channels for initial team.
 - Fixed an issue where all channel push notifications were cleared when opening one channel's push notification.
 - Fixed an issue where post edits and deletes propagated inconsistently.
 
#### Android specific
 - Fixed an issue where the list of Group Mentions was not updated when Groups were added or removed in an LDAP Group Synced Team.
 - Fixed an issue where a group mention was highlighted by default before it was posted.

#### iOS specific
 - Fixed an issue where the header area overlapped notch on launch on iPhone 12.
 
### Known Issues
 - At-mention and slash command suggestion autocomplete modals block post draft.

----

## 1.37.0 Release
- Release Date: November 16, 2020
- Server Versions Supported: Server v5.25+ is required, Self-Signed SSL Certificates are not supported unless the user installs the CA certificate on their device

### Compatibility
 - **Upgrade to server version v5.25 or later is required.** Support for server [Extended Support Release](https://docs.mattermost.com/upgrade/extended-support-release.html) (ESR) 5.19 has ended and upgrading to server ESR v5.25 or later is required. As we innovate and offer newer versions of our mobile apps, we maintain backwards compatibility only with supported server versions. Users who upgrade to the newest mobile apps while being connected to an unsupported server version can be exposed to compatibility issues, which can cause crashes or severe bugs that break core functionality of the app.
 - Android operating system 7+ [is required by Google](https://android-developers.googleblog.com/2017/12/improving-app-security-and-performance.html).
 - iPhone 5s devices and later with iOS 11+ is required.

### Improvements
 - Icons have been updated across the app to be more consistent and adhere to new design standards.
 - The user autocomplete now allows matching on terms with spaces (For example: @firstname lastName) the same way as in the WebApp.

### Bug Fixes

#### All apps
 - Fixed an issue where the app crashed when a user received a notification while dismissing a modal.
 - Fixed an issue where users were still able to paste files in the message box even when mobile file uploads were disabled in the System Console.
 - Fixed an issue where tapping on an invalid permalink showed an error.
 - Fixed an issue where Global Default notification channel setting displayed incorrect notification defaults.
 - Fixed an issue where the channel info count for Group Messages did not match the total number of users when both active and deactivated users were present.
 - Fixed an issue where the hamburger icon width had changed and notification badges were misaligned.
 - Fixed an issue where the redux-persist serializer did not return a value based on the type of the argument.
 
#### Android specific
 - Fixed an issue where the Android app added autofill data in the chat box.
 - Fixed an issue where the Android app defaulted to Town Square after sharing a file outside of the app.

----

## 1.36.0 Release
- Release Date: October 16, 2020
- Server Versions Supported: Server v5.25+ is required, Self-Signed SSL Certificates are not supported unless the user installs the CA certificate on their device

### Compatibility
 - **Upgrade to server version v5.25 or later is required.** Support for server [Extended Support Release](https://docs.mattermost.com/upgrade/extended-support-release.html) (ESR) 5.19 has ended and upgrading to server ESR v5.25 or later is required. As we innovate and offer newer versions of our mobile apps, we maintain backwards compatibility only with supported server versions. Users who upgrade to the newest mobile apps while being connected to an unsupported server version can be exposed to compatibility issues, which can cause crashes or severe bugs that break core functionality of the app.
 - Android operating system 7+ [is required by Google](https://android-developers.googleblog.com/2017/12/improving-app-security-and-performance.html).
 - iPhone 5s devices and later with iOS 11+ is required.

### Improvements
 - Added **Channel Info > Notification Preferences** to add the ability to edit mobile push notification settings at the channel level.
 - Server URL now autofills when opening the app from a mobile browser landing page.
 - Added support for accessibility to the channel header buttons.
 - Refactored the post draft component, including writing and posting messages, attaching images, using the autocomplete functionality, showing alerts from group mentions and channel wide mentions, and executing slash commands.
 - Improved the empty state screen for Recent Mentions.
 - Improved ``in:@user`` search to return Direct and Group Message search results.
 - Improved styling of Read Only channels.
 - Removed the filename from an error message when an image/video was too large.
 - Improved unread badge styling of the hamburger menu and team icons.
 - Improved styling of autocomplete modals.
 - Improved the validation error message of the Enter Server URL screen when entering an invalid server URL.

### Bug Fixes

#### All apps
 - Fixed an issue where a hashtag (#) character added to an announcement banner caused the app to display a blank screen.
 - Fixed an issue where users were still able to upload files via the share extension when ``EnableMobileFileUpload`` was disabled on the server.
 - Fixed an issue where a draft message on the reply thread was not retained if the user navigated away from the thread.
 - Fixed an issue where a thumbnail of a file attachment posted in a reply thread displayed in the center channel.
 - Fixed an issue where users were unable to join public channels via channel links.

#### iOS specific
 - Fixed an issue where user received an error when opening links on iOS 14 when Safari was not set as the default browser.

----

## 1.35.1 Release
- Release Date: September 21, 2020
- Server Versions Supported: Server v5.19+ is required, Self-Signed SSL Certificates are not supported unless the user installs the CA certificate on their device

### Compatibility
 - **Upgrade to server version v5.19 or later is required.** Support for server [Extended Support Release](https://docs.mattermost.com/upgrade/extended-support-release.html) (ESR) 5.9 has ended and upgrading to server ESR v5.19 or later is required. As we innovate and offer newer versions of our mobile apps, we maintain backwards compatibility only with supported server versions. Users who upgrade to the newest mobile apps while being connected to an unsupported server version can be exposed to compatibility issues, which can cause crashes or severe bugs that break core functionality of the app. See [this blog post](https://mattermost.com/blog/support-for-esr-5-9-has-ended/) for more details.
 - Android operating system 7+ [is required by Google](https://android-developers.googleblog.com/2017/12/improving-app-security-and-performance.html).
 - iPhone 5s devices and later with iOS 11+ is required.

### Bug Fixes
 - Fixed an issue where the app crashed when tapping on "Show More" on a long post and then tapping on the post to go to the thread.

## 1.35.0 Release
- Release Date: September 16, 2020
- Server Versions Supported: Server v5.19+ is required, Self-Signed SSL Certificates are not supported unless the user installs the CA certificate on their device

### Compatibility
 - **Upgrade to server version v5.19 or later is required.** Support for server [Extended Support Release](https://docs.mattermost.com/upgrade/extended-support-release.html) (ESR) 5.9 has ended and upgrading to server ESR v5.19 or later is required. As we innovate and offer newer versions of our mobile apps, we maintain backwards compatibility only with supported server versions. Users who upgrade to the newest mobile apps while being connected to an unsupported server version can be exposed to compatibility issues, which can cause crashes or severe bugs that break core functionality of the app. See [this blog post](https://mattermost.com/blog/support-for-esr-5-9-has-ended/) for more details.
 - Android operating system 7+ [is required by Google](https://android-developers.googleblog.com/2017/12/improving-app-security-and-performance.html).
 - iPhone 5s devices and later with iOS 11+ is required.

### Highlights

#### Upgrade to React Native 0.63.2
 - React Native 0.63.2 introduces performance and stability improvements to the core app platform.

### Improvements
 - Addded a default empty search state for the emoji picker screen.
 - Added an alert box to let users know what happened when removed from a channel they were viewing.

### Bug Fixes

#### All apps
 - Fixed an issue where the app crashed on a channel that had lot of images and attachments.
 - Fixed an issue where YouTube videos rendered as OpenGraph objects but also displayed play buttons when posted using bit.ly links.
 - Fixed an issue where at-mention notifications followed by a period were not highlighted.
 - Fixed an issue where the permission to delete other users' posts did not function independently of deleting own posts.
 - Fixed an issue where archiving a channel while in the permalink view cleared the permalink view content.
 - Fixed an issue where edits to “Full Name” in Mattermost profile got overwritten by the setting from the GitLab / Google / Office365 Single Sign-On providers.
 - Fixed an issue where an AD/LDAP group mention of an outsider group was highlighted on a Group Synced channel.

#### Android specific
 - Fixed an issue where users were unable to upload files with spaces in the file name.

#### iOS specific
 - Fixed an issue where using keyboard dictation sent a blank message.
 - Fixed an issue where users were unable to swipe to close the left-hand side after closing the keyboard.
 - Fixed an issue where the channel info screen ``This channel has guests`` text was out of safe area.
 
### Known Issues
 - Some Android devices running Android 11 may notice some choppiness in certain animations.

----

## 1.34.1 Release
- Release Date: August 27, 2020
- Server Versions Supported: Server v5.19+ is required, Self-Signed SSL Certificates are not supported unless the user installs the CA certificate on their device

### Compatibility
 - **Upgrade to server version v5.19 or later is required.** Support for server [Extended Support Release](https://docs.mattermost.com/upgrade/extended-support-release.html) (ESR) 5.9 has ended and upgrading to server ESR v5.19 or later is required. As we innovate and offer newer versions of our mobile apps, we maintain backwards compatibility only with supported server versions. Users who upgrade to the newest mobile apps while being connected to an unsupported server version can be exposed to compatibility issues, which can cause crashes or severe bugs that break core functionality of the app. See [this blog post](https://mattermost.com/blog/support-for-esr-5-9-has-ended/) for more details.
 - Android operating system 7+ [is required by Google](https://android-developers.googleblog.com/2017/12/improving-app-security-and-performance.html).
 - iPhone 5s devices and later with iOS 11+ is required.

### Bug Fixes
 - Fixed an issue where GitLab SSO was appending a # sign causing the app to fail on further requests.
 - Fixed an issue where an "Hair on fire" emoji caused the app to crash.
 - Fixed an issue where the app crashed when receiving a push notification when having special characters in the Nickname field.

## 1.34.0 Release
- Release Date: August 16, 2020
- Server Versions Supported: Server v5.19+ is required, Self-Signed SSL Certificates are not supported unless the user installs the CA certificate on their device

### Compatibility
 - **Upgrade to server version v5.19 or later is required.** Support for server [Extended Support Release](https://docs.mattermost.com/upgrade/extended-support-release.html) (ESR) 5.9 has ended and upgrading to server ESR v5.19 or later is required. As we innovate and offer newer versions of our mobile apps, we maintain backwards compatibility only with supported server versions. Users who upgrade to the newest mobile apps while being connected to an unsupported server version can be exposed to compatibility issues, which can cause crashes or severe bugs that break core functionality of the app. See [this blog post](https://mattermost.com/blog/support-for-esr-5-9-has-ended/) for more details.
 - Android operating system 7+ [is required by Google](https://android-developers.googleblog.com/2017/12/improving-app-security-and-performance.html).
 - iPhone 5s devices and later with iOS 11+ is required.
 
### Highlights
 - End users will now receive an in-app notification to contact their System Admin to upgrade the server version if they are running versions v5.18 and below.
 - Added support for [LDAP group mentions (E20 feature)](https://docs.mattermost.com/onboard/ad-ldap-groups-synchronization.html) for mobile apps.
 - Added support for non-cached slash command autocomplete for mobile apps.

### Improvements
 - Removed auto-scrolling to the new message line on channel load and added a "More Messages" button when there are unread posts.
 - Improved screen styling for iOS Settings, Profile, Channel Info, "+" button for DMs and channels, Create Channel, and other user profile pages.
 - Added the ability to view users' first and last name in the profile view.
 - Added support on Android for showing a toast to exit when pressing the back button on channel screen.
 - Added the ability for editing others' posts to function independently of Edit Own Posts.
 
### Bug Fixes

#### All apps
 - Fixed an issue where an endless spinner instead of an error message was displayed when SSO login action failed.
 - Fixed an issue where users were unable to create channels when first joining a team.
 - Fixed an issue where an extra separator line appeared above the message box in landscape view after using mentions autocomplete.
 - Fixed an issue where the at-symbol was shown twice when clicking on the at-icon.

#### Android specific
 - Fixed an issue with keyboard glitches after using an invalid slash command.
 - Fixed an issue where the keyboard did not disappear when closing the channel sidebar **More** screen.
 - Fixed an issue where typing right after clicking the send button didn't clear the old message.

#### iOS specific
 - Fixed an issue where users were unable to edit a message that contained a bullet list.
 - Fixed an issue where user was unable to scroll or tap on emoji autocomplete in post **Edit** screen.
 - Fixed an issue where the channel list was not scrolled to the bottom when a new message was received while the keyboard was open.

----

## 1.33.1 Release
- Release Date: July 15, 2020
- Server Versions Supported: Server v5.19+ is required, Self-Signed SSL Certificates are not supported unless the user installs the CA certificate on their device

### Compatibility
 - **Upgrade to server version v5.19 or later is required.** Support for server [Extended Support Release](https://docs.mattermost.com/upgrade/extended-support-release.html) (ESR) 5.9 has ended and upgrading to server ESR v5.19 or later is required. As we innovate and offer newer versions of our mobile apps, we maintain backwards compatibility only with supported server versions. Users who upgrade to the newest mobile apps while being connected to an unsupported server version can be exposed to compatibility issues, which can cause crashes or severe bugs that break core functionality of the app. See [this blog post](https://mattermost.com/blog/support-for-esr-5-9-has-ended/) for more details.
 - Android operating system 7+ [is required by Google](https://android-developers.googleblog.com/2017/12/improving-app-security-and-performance.html).
 - iPhone 5s devices and later with iOS 11+ is required.
 
### Bug Fixes
 - Fixed an issue where the apps crashed when a malformed YouTube link was posted in a channel.

----

## 1.33.0 Release
- Release Date: July 16, 2020
- Server Versions Supported: Server v5.19+ is required, Self-Signed SSL Certificates are not supported unless the user installs the CA certificate on their device

### Compatibility
 - **Upgrade to server version v5.19 or later is required.** Support for server [Extended Support Release](https://docs.mattermost.com/upgrade/extended-support-release.html) (ESR) 5.9 has ended and upgrading to server ESR v5.19 or later is required. As we innovate and offer newer versions of our mobile apps, we maintain backwards compatibility only with supported server versions. Users who upgrade to the newest mobile apps while being connected to an unsupported server version can be exposed to compatibility issues, which can cause crashes or severe bugs that break core functionality of the app. See [this blog post](https://mattermost.com/blog/support-for-esr-5-9-has-ended/) for more details.
 - Android operating system 7+ [is required by Google](https://android-developers.googleblog.com/2017/12/improving-app-security-and-performance.html).
 - iPhone 5s devices and later with iOS 11+ is required.
 
### Breaking Changes
 - Starting with mobile app v1.33.0, users on server versions below v5.19 may experience issues with how attachments, link previews, reactions and embed data are displayed. Updating your server to v5.19 or later is required.
 
```{Note} 
Mattermost Mobile App v1.33.0 contains a low level security fix. Upgrading is recommended. Details will be posted on our [security updates page](https://mattermost.com/security-updates/) 30 days after release as per the [Mattermost Responsible Disclosure Policy](https://mattermost.com/security-vulnerability-report/).
```
 
### Highlights
 -  System admins will now receive an in-app notification to upgrade their server version if they are running versions v5.18 and below.

### Improvements
 - Removed **Select Team** title in cases where teams aren't loading.
 - The at-mention and search autocompletes now render even if there is a server request or a network outage.
 
### Bug Fixes

#### All apps
 - Fixed an issue where push notifications did not redirect to the correct channel when the app was not running in the background.
 - Fixed an issue where Enterprise mobility management (EMM) filled username field was not accepted as a valid username.
 - Fixed an issue where the app did not open on server url screen with previous server url filled in after logging out.
 - Fixed an issue where leaving a team in a browser while the mobile app was open caused the app to be stuck in the team.
 - Fixed an issue where, when hitting the **Delete Documents & Data** button, the button to join the team disappeared.
 - Fixed an issue where the channel header transition to landscape mode was slow.
 - Fixed an issue where teams were not listed alphabetically on the **Select Team** screen.
 - Fixed an issue where a currently active unread channel was not bolded.
 - Fixed an issue where a team icon was not visible on the left-hand side.
 - Fixed an issue where user was unable to create channels directly after joining a team.
 - Fixed an issue where the **:** search date picker on edit replaced the date and left old date info.
 - Fixed an issue where a confusing **Invalid Message** banner was present on Edit Message modal when typing a message that was over the character limit.
 - Fixed an issue with an unhandled error when logging out from the **Select Team** screen.
 - Fixed an issue where an error message on Server URL screen moved strangely when the keyboard slid on.
 - Fixed an issue with an uneven horizontal margins around **Jump to** box.
 - Fixed an issue where the OneLogin button had a blue outline, but a green fill.

#### Android specific
 - Fixed an issue where hitting edit multiple times opened the edit window without a save button.

#### iOS specific
 - Fixed an issue where ``switchKeyboardForCodeBlocks`` crashed the app on iOS 11.
 - Fixed an issue where the Enter key did not work in search when using an iPad with an external keyboard.
 - Fixed an issue where OAuth and SAML single sign-on (SSO) no longer required re-entering credentials after logging out and logging back in.

----

## 1.32.2 Release
- Release Date: June 26, 2020
- Server Versions Supported: Server v5.19+ is required, Self-Signed SSL Certificates are not supported unless the user installs the CA certificate on their device

### Compatibility
 - **Upgrade to server version v5.19 or later is required.** Support for server [Extended Support Release](https://docs.mattermost.com/upgrade/extended-support-release.html) (ESR) 5.9 has ended and upgrading to server ESR v5.19 or later is required. As we innovate and offer newer versions of our mobile apps, we maintain backwards compatibility only with supported server versions. Users who upgrade to the newest mobile apps while being connected to an unsupported server version can be exposed to compatibility issues, which can cause crashes or severe bugs that break core functionality of the app. See [this blog post](https://mattermost.com/blog/support-for-esr-5-9-has-ended/) for more details.
 - Android operating system 7+ [is required by Google](https://android-developers.googleblog.com/2017/12/improving-app-security-and-performance.html).
 - iPhone 5s devices and later with iOS 11+ is required.

### Bug Fixes
 - Fixed an issue where some users on the v1.32.0 or v1.32.1 mobile apps authenticating with GitLab or Office365 Single Sign-On (SSO) to a Mattermost server using a subpath were unable to login to the app. Some users authenticating to Mattermost using SAML SSO with two-factor authentication or authenticating to Mattermost with an SSO provider that utilizes query strings as part of the authentication URLs were also impacted.
 - Fixed an issue where opening the app was causing an "Unexpected Error" due to a failed migration.

----

## 1.32.1 Release
- Release Date: June 25, 2020
- Server Versions Supported: Server v5.19+ is required, Self-Signed SSL Certificates are not supported unless the user installs the CA certificate on their device

### Compatibility
 - **Upgrade to server version v5.19 or later is required.** Support for server [Extended Support Release](https://docs.mattermost.com/upgrade/extended-support-release.html) (ESR) 5.9 has ended and upgrading to server ESR v5.19 or later is required. As we innovate and offer newer versions of our mobile apps, we maintain backwards compatibility only with supported server versions. Users who upgrade to the newest mobile apps while being connected to an unsupported server version can be exposed to compatibility issues, which can cause crashes or severe bugs that break core functionality of the app. See [this blog post](https://mattermost.com/blog/support-for-esr-5-9-has-ended/) for more details.
 - Android operating system 7+ [is required by Google](https://android-developers.googleblog.com/2017/12/improving-app-security-and-performance.html).
 - iPhone 5s devices and later with iOS 11+ is required.

### Bug Fixes
 - Fixed an issue where Android app cold start and channel switching were slow.

----

## 1.32.0 Release
- Release Date: June 16, 2020
- Server Versions Supported: Server v5.19+ is required, Self-Signed SSL Certificates are not supported unless the user installs the CA certificate on their device

### Compatibility
 - **Upgrade to server version v5.19 or later is required.** Support for server [Extended Support Release](https://docs.mattermost.com/upgrade/extended-support-release.html) (ESR) 5.9 has ended and upgrading to server ESR v5.19 or later is required. As we innovate and offer newer versions of our mobile apps, we maintain backwards compatibility only with supported server versions. Users who upgrade to the newest mobile apps while being connected to an unsupported server version can be exposed to compatibility issues, which can cause crashes or severe bugs that break core functionality of the app. See [this blog post](https://mattermost.com/blog/support-for-esr-5-9-has-ended/) for more details.
 - Android operating system 7+ [is required by Google](https://android-developers.googleblog.com/2017/12/improving-app-security-and-performance.html).
 - iPhone 5s devices and later with iOS 11+ is required.

### Breaking Changes
 - On mobile apps, users will not be able to see group mentions (E20 feature) in the autocomplete dropdown. Users will still receive notifications if they are part of an LDAP group. However, the group mention keyword will not be highlighted.
 - **Upcoming breaking change** Starting with mobile app v1.33.0 (to be released on July 16th), users on server versions below v5.19 may experience issues with how attachments, link previews, reactions and embed data are displayed. Updating your server to v5.19 or later is required.
 
### Highlights

#### Quick access to emoji reactions 
 - Long press on a post and add recently used reactions in a single tap.
 
#### Upgrade to React Native 0.62
 - React Native 0.62 introduces performance and stability improvements to the core app platform.

### Improvements
 - Automatic retry when id-loaded push notification fails to fetch on receipt.
 - An appropriate error message is now shown when connecting to the server on the mobile app with an invalid SSL certificate.
 - Added the ability to find users by nickname when searching using ``@``.
 - Added the ability to view first and last name in profile view.
 - Improved the search bar to have smoother animations.
 
### Bug Fixes

#### All apps
 - Fixed an issue with an infinite skeleton channel screen on app relaunch when ``ExperimentalPrimaryTeam setting`` was enabled.
 - Fixed an issue where users were scrolled to old messages when switching to a channel with unread messages.
 - Fixed an issue where a logout message for session expiration was missing.
 - Fixed an issue where the app did not properly handle server URL and SSO redirects.
 - Fixed an issue where Direct and Group Messages disappeared from the left-hand side after opening them on webapp.
 - Fixed an issue where a crash occurred instead of showing proper error on entering invalid MFA token.
 - Fixed an issue where a user could not interact with the app until in-app notifications were dismissed.
 - Fixed an issue where using emoji on an instance with the custom emoji feature disabled triggered a "Custom emoji have been disabled by the system admin" error in the server logs.
 - Fixed an issue where the replay icon was cut off on full screen video preview.

#### Android specific
 - Fixed an issue where dropdowns in the channel modal were hard to read.
 
#### Known issues
 - Signing in with supported SSO methods (OKTA, OneLogin, GitLab and Office365) may fail to redirect on iOS 12. It is recommended to use iOS 13 if any issues are encountered.

----

## 1.31.2 Release
- Release Date: May 27, 2020
- Server Versions Supported: Server v5.19+ is required, Self-Signed SSL Certificates are not supported unless the user installs the CA certificate on their device

### Compatibility
 - **Upgrade to server version v5.19 or later is required.** Support for server [Extended Support Release](https://docs.mattermost.com/upgrade/extended-support-release.html) (ESR) 5.9 has ended and upgrading to server ESR v5.19 or later is required. As we innovate and offer newer versions of our mobile apps, we maintain backwards compatibility only with supported server versions. Users who upgrade to the newest mobile apps while being connected to an unsupported server version can be exposed to compatibility issues, which can cause crashes or severe bugs that break core functionality of the app. See [this blog post](https://mattermost.com/blog/support-for-esr-5-9-has-ended/) for more details.
 - Android operating system 7+ [is required by Google](https://android-developers.googleblog.com/2017/12/improving-app-security-and-performance.html).
 - iPhone 5s devices and later with iOS 11+ is required.
 
Mattermost Mobile App v1.31.2 contains a high level security fix. [Upgrading](https://docs.mattermost.com/upgrade/upgrading-mattermost-server.html) is recommended. Details will be posted on our [security updates page](https://mattermost.com/security-updates/) 30 days after release as per the [Mattermost Responsible Disclosure Policy](https://mattermost.com/security-vulnerability-report/).
 
### Bug Fixes
 - Fixed an issue where file uploads failed due to a time out when the [Antivirus plugin](https://github.com/mattermost/mattermost-plugin-antivirus) was enabled.

----

## 1.31.1 Release
- Release Date: May 22, 2020
- Server Versions Supported: Server v5.19+ is required, Self-Signed SSL Certificates are not supported unless the user installs the CA certificate on their device

### Compatibility
 - **Upgrade to server version v5.19 or later is required.** Support for server [Extended Support Release](https://docs.mattermost.com/upgrade/extended-support-release.html) (ESR) 5.9 has ended and upgrading to server ESR v5.19 or later is required. As we innovate and offer newer versions of our mobile apps, we maintain backwards compatibility only with supported server versions. Users who upgrade to the newest mobile apps while being connected to an unsupported server version can be exposed to compatibility issues, which can cause crashes or severe bugs that break core functionality of the app. See [this blog post](https://mattermost.com/blog/support-for-esr-5-9-has-ended/) for more details.
 - Android operating system 7+ [is required by Google](https://android-developers.googleblog.com/2017/12/improving-app-security-and-performance.html).
 - iPhone 5s devices and later with iOS 11+ is required.
 
### Bug Fixes
 - Fixed a crash issue on Android when preloading images.

## 1.31.0 Release
- Release Date: May 16, 2020
- Server Versions Supported: Server v5.19+ is required, Self-Signed SSL Certificates are not supported unless the user installs the CA certificate on their device

### Compatibility
 - **Upgrade to server version v5.19 or later is required.** Support for server [Extended Support Release](https://docs.mattermost.com/upgrade/extended-support-release.html) (ESR) 5.9 has ended and upgrading to server ESR v5.19 or later is required. As we innovate and offer newer versions of our mobile apps, we maintain backwards compatibility only with supported server versions. Users who upgrade to the newest mobile apps while being connected to an unsupported server version can be exposed to compatibility issues, which can cause crashes or severe bugs that break core functionality of the app. See [this blog post](https://mattermost.com/blog/support-for-esr-5-9-has-ended/) for more details.
 - Android operating system 7+ [is required by Google](https://android-developers.googleblog.com/2017/12/improving-app-security-and-performance.html).
 - iPhone 5s devices and later with iOS 11+ is required.

### Improvements
 - Improved network reliability and channel switching time for unread channels by fetching new posts as soon as the app reconnects.
 
### Bug Fixes

#### All apps
 - Fixed an issue where slash commands with long descriptions had their description text truncated in the slash command autocomplete.
 - Fixed an issue where users could not swipe up to dismiss in-app push notifications.
 - Fixed an issue where the username that created the webhook was shown on webhook posts instead of the name of the bot.
 - Fixed an issue where posts on the same thread appeared to be from different threads since the "...commented on [Thread Title]" was shown on all posts in the thread.
 - Fixed an issue where the system message for "Edit Channel Purpose" rendered markdown.

#### iOS specific
 - Fixed an issue where code block numbering was obstructed by the iPhone's notch.
 - Fixed an issue where the search text box was partially obstructed in landscape mode.
 - Fixed an issue where using `Share...` option to post highlighted text to the app threw an error.
 - Fixed an issue where the "back" button color was incorrect when transitioning from Thread screen to Channel screen.
 - Fixed an issue where the keyboard flashed a darker color when opening Keywords from **Settings > Notifications > Mentions and replies**.

#### Android specific
 - Fixed an issue where the keyboard did not close after editing a message.

----

## 1.30.1 Release
- Release Date: April 24, 2020
- Server Versions Supported: Server v5.19+ is required, Self-Signed SSL Certificates are not supported unless the user installs the CA certificate on their device

### Compatibility
 - Android operating system 7+ [is required by Google](https://android-developers.googleblog.com/2017/12/improving-app-security-and-performance.html).
 - iPhone 5s devices and later with iOS 11+ is required.
 
### Bug Fixes

#### All apps
 - Fixed an issue with repeated forced logouts.
 - Fixed an issue where channels appeared as read-only when opening the app.
 - Fixed an issue where users were unable to log in if ``ExperimentalStrictCSRFEnforcement`` setting was enabled.
    - A clean install may be required for the fix to take effect by uninstalling v1.30.0 (Build 285) and then installing v1.30.1 (Build 287).
 - Fixed an issue where a "No internet connection" error occurred when deleting documents and data.

#### iOS specific
 - Fixed an issue where Mattermost app crashed when Enterprise mobility management (EMM) was enabled.

#### Android specific
 - Fixed an issue where using backspace out of a conversation thread or a channel caused a forced logout.
 - Fixed an issue where a video upload attempt failed with an error.

----

## 1.30.0 Release
- Release Date: April 16, 2020
- Server Versions Supported: Server v5.19+ is required, Self-Signed SSL Certificates are not supported unless the user installs the CA certificate on their device

### Compatibility
 - Android operating system 7+ [is required by Google](https://android-developers.googleblog.com/2017/12/improving-app-security-and-performance.html).
 - iPhone 5s devices and later with iOS 11+ is required.
 
Mattermost Mobile App v1.30.0 contains a high level security fix. [Upgrading](https://docs.mattermost.com/upgrade/upgrading-mattermost-server.html) is recommended. Details will be posted on our [security updates page](https://mattermost.com/security-updates/) 30 days after release as per the [Mattermost Responsible Disclosure Policy](https://mattermost.com/security-vulnerability-report/).
 
<<<<<<< HEAD
``` {Note} 
- v5.9.0 as our Extended Support Release (ESR) is coming to the end of its lifecycle and upgrading to 5.19.0 ESR or a later version is highly recommended. v5.19.0 will continue to be our current ESR until October 15, 2020. [Learn more in our forum post](https://forum.mattermost.com/t/upcoming-extended-support-release-updates/8526>).
- [The Channel Moderation Settings feature](/manage/team-channel-members.html#channel-moderation-e20) released in v5.22.0 is supported on mobile app versions v1.30 and later. In earlier versions of the mobile app, users who attempt to post or react to posts without proper permissions will see an error.
```
=======
**Note:** v5.9.0 as our Extended Support Release (ESR) is coming to the end of its lifecycle and upgrading to 5.19.0 ESR or a later version is highly recommended. v5.19.0 will continue to be our current ESR until October 15, 2020. [Learn more in our forum post](https://forum.mattermost.com/t/upcoming-extended-support-release-updates/8526>).

**Note:** [The Channel Moderation Settings feature](https://docs.mattermost.com/manage/team-channel-members.html#channel-moderation-e20) released in v5.22.0 is supported on mobile app versions v1.30 and later. In earlier versions of the mobile app, users who attempt to post or react to posts without proper permissions will see an error.
>>>>>>> b5d4bcdb
 
### Improvements
 - Significantly improved Android performance, including how quickly posts in the center screen are displayed.
 - Added support for different interactive message button styles on mobile.
 - Enter key on hardware Android keyboard now posts a message.
 - The statuses of those users that are in the Direct Message list are now fetched when opening the app and on login.
 - Added "Unarchive Channel" option to the channel info screen.
 
### Bug Fixes

#### All apps
 - Fixed an issue where the modal popped down when attempting to scroll down to see if there are more emoji.
 - Fixed a few crash issues.
 - Fixed an issue where the navigation bar tucked under status bar when using photo or camera post icons in landscape.
 - Removed mark as unread option from post menus for archived channels.
 - Fixed an issue where the "Refreshing message failed" error was shown when starting a Direct Message with a new user without a verified email.
 - Fixed an issue where Markdown tables was rendering in full in the center channel on larger screen sizes.
 - Made the name displayed consistent with teammate display name setting.
 - Fixed some selected emojis in autocomplete from rendering properly when posted.

#### iOS specific
 - Fixed an issue on iOS where the navigation bar tucked under status bar when using photo or camera post icons in landscape.
 - Fixed an issue on iOS where Automatic Replies custom message text box was obstructed by the iPhone's notch.
 - Fixed an issue on iOS where double dashes in mobile inside a code block got converted to emdash.

#### Android specific
 - Fixed an issue on Android where downloading a file or video was not reporting progress.
 - Fixed an issue on Android that was preventing to share content through the share extension.

----

## 1.29.0 Release
- Release Date: March 16, 2020
- Server Versions Supported: Server v5.9+ is required, Self-Signed SSL Certificates are not supported unless the user installs the CA certificate on their device

### Compatibility
 - Android operating system 7+ [is required by Google](https://android-developers.googleblog.com/2017/12/improving-app-security-and-performance.html).
 - iPhone 5s devices and later with iOS 11+ is required.

``` {Note} 
- The persisted sidebar on Android tablets was removed in order to significantly improve the mobile app performance.
- An issue was fixed where a user's status was set as online when replying to a message from a push notification. This fix only works in combination with server v5.20.0+.
```
 
### Improvements
 - Significantly improved how quickly channels load when you open the app and when you switch between them.
 - Set all requests timeouts to a maximum of five seconds to improve reliability on bad networks.
 - Changed "Copy Permalink" to "Copy Link" for readability.
 
### Bug Fixes
 - Fixed an issue where downloaded files on Android had the words `download successful` appended to their filenames, preventing the file from being opened until it was renamed in the file manager.
 - Fixed a silent crash on Android when receiving a push notification.
 - Fixed an issue on Android where users could not swipe to close sidebar unless the gesture was initiated outside of the sidebar.
 - Fixed an issue where channels drawers were partially shown with orientation change on iOS RN61.
 - Fixed an issue on iOS where the message box obstructed the bottom part of the message when opened from the notification banner.
 - Fixed an issue where switching teams showed the center channel from the old team until the new team's channel data got loaded.
 - Fixed an issue where users could not post messages after returning from an archived channel.
 - Fixed an issue where user experienced infinite scrolling when viewing all public joinable/archived channels.
 - Fixed an issue where archived channels membership was lost on the client.
 - Fixed an issue on iOS where the channel intro scrolled past the top of the channel.
 - Fixed an issue on Android where inline custom emojis did not display in portrait mode.
 - Fixed an issue where markdown tables did not display all rows in a post when it had multiple heights.
 - Fixed an issue where deleting documents and data caused a flash of the background when the app reloaded.
 - Fixed an issue where tall and thin image attachments got pushed to the left instead of appearing centered.
 
### Known Issues
 - Some gender neutral emojis don't render as jumbo emojis.

----

## 1.28.0 Release
- Release Date: February 16, 2020
- Server Versions Supported: Server v5.9+ is required, Self-Signed SSL Certificates are not supported unless the user installs the CA certificate on their device

### Compatibility
 - Android operating system 7+ [is required by Google](https://android-developers.googleblog.com/2017/12/improving-app-security-and-performance.html).
 - iPhone 5s devices and later with iOS 11+ is required.
 
### Highlights

#### UI/UX Improvements to the Post Draft Area
 - Links added to facilitate easier access to common functions:
   - finding channel members for @mentioning;
   - finding and referencing slash commands;
   - attaching photos and videos;
   - accessing the camera

#### Deep Linking
 - Links to posts in email notifications now launch to a browser landing page with option to open in the Mobile app.

### Improvements
 - Removed markdown rendering from Channel Purpose in channel info screen.
 - Improved channel info transition so that it opens up as a modal rather than as a drawer from the right.
 - Clicking on the time in the iOS status bar now scrolls up the center channel.
 - Improved the sliding behaviour of the left-hand sidebar on iOS.
 - Added more responsiveness to markdown tables.
 - User's own username with a suffix 'you' is now shown in the username autocomplete.
 - Improved sorting of emojis in the emoji picker so that thumbsup is sorted first, then thumbsdown, and then custom emoji.

### Bug Fixes
 - Fixed an issue on Android where the app displayed an incorrect timestamp when the experimental Timezone setting was disabled.
 - Fixed an issue where combined system messages with many users listed hid posts above them.
 - Fixed an issue on iOS where the app crashed when pasting a GIF via the keyboard.
 - Fixed an issue where explicit links to teams and channels on the same server currently logged in to didn't switch to that team and channel.
 - Fixed an issue where the keyboard glitched when returning to the main channel view after viewing a code block in the right-hand side.
 - Fixed an issue with default boolean values in interactive dialogs.
 
### Known Issues
 - Markdown tables are missing a header colour.

----

## 1.27.1 Release
- Release Date: January 21, 2020
- Server Versions Supported: Server v5.9+ is required, Self-Signed SSL Certificates are not supported unless the user installs the CA certificate on their device

### Compatibility
 - Android operating system 7+ [is required by Google](https://android-developers.googleblog.com/2017/12/improving-app-security-and-performance.html).
 - iPhone 5s devices and later with iOS 11+ is required.

### Bug Fixes
 - Fixed an issue where all previously auto-closed Direct Message channels were listed in the channel sidebar.
 - Fixed a regression affecting webapp and mobile apps where some users were experiencing client-side performance issues. This was mainly affecting users with more than 100 channels listed in the channel sidebar and with channels sorted alphabetically.

----

## 1.27.0 Release
- Release Date: January 16, 2020
- Server Versions Supported: Server v5.9+ is required, Self-Signed SSL Certificates are not supported unless the user installs the CA certificate on their device

### Compatibility
 - Android operating system 7+ [is required by Google](https://android-developers.googleblog.com/2017/12/improving-app-security-and-performance.html).
 - iPhone 5s devices and later with iOS 11+ is required.

### Bug Fixes
 - Fixed an issue where flaky networks caused users to miss messages when at the top of the channel.
 - Fixed an issue where uploading image attachments in the mobile app was not working in some cases.
 - Fixed an issue where joining a user's first team from the mobile apps failed.
 - Fixed an issue where an unexpected `More New Messages Above` line appeared when marking a first post as unread in a Direct Message or Group Message channel.
 - Fixed an issue where disagreeing with custom Terms of Service gives users a glimpse of the app.
 - Fixed an issue on Android where the Back button did not dismiss the modal before dismissing the sidebar.
 - Fixed an issue where a message draft was lost after attempting to post an invalid slash command.
 - Fixed an issue where timestamps on 12-hour format had a leading zero.
 - Fixed an issue where the display name of a post was truncated even when there was enough space to render it on landscape.
 - Fixed an issue where the post input field icon was mis-aligned.
 - Fixed an issue where system message mentions were not at 100% opacity compared to non-system messages.
 
### Known Issues
 - Text box obstructs bottom part of messages in Direct Message channels when opened from a notification banner. [MM-21276](https://mattermost.atlassian.net/browse/MM-21276)

----

## 1.26.2 Release
- Release Date: January 7, 2020
- Server Versions Supported: Server v5.9+ is required, Self-Signed SSL Certificates are not supported unless the user installs the CA certificate on their device

### Compatibility
 - Android operating system 7+ [is required by Google](https://android-developers.googleblog.com/2017/12/improving-app-security-and-performance.html).
 - iPhone 5s devices and later with iOS 11+ is required.

### Bug Fixes
 - Fixed an issue on iOS where the mobile app was not usable if ``inAppPincode`` was enabled.

----

## 1.26.1 Release
- Release Date: December 20, 2019
- Server Versions Supported: Server v5.9+ is required, Self-Signed SSL Certificates are not supported unless the user installs the CA certificate on their device

### Compatibility
 - Android operating system 7+ [is required by Google](https://android-developers.googleblog.com/2017/12/improving-app-security-and-performance.html).
 - iPhone 5s devices and later with iOS 11+ is required.

### Bug Fixes
 - Fixed a crash issue on Android and iOS on server versions prior to the v5.9.0 Extended Support Release (ESR).
 - Fixed a crash when connecting the WebSocket to a server with Cert Based Auth (CBA) enabled.

----

## 1.26.0 Release
- Release Date: December 16, 2019
- Server Versions Supported: Server v5.9+ is required, Self-Signed SSL Certificates are not supported unless the user installs the CA certificate on their device

### Compatibility
 - Android operating system 7+ [is required by Google](https://android-developers.googleblog.com/2017/12/improving-app-security-and-performance.html).
 - iPhone 5s devices and later with iOS 11+ is required.
 
Mattermost Mobile App v1.26.0 contains low to medium level security fixes. [Upgrading](https://docs.mattermost.com/upgrade/upgrading-mattermost-server.html) is recommended. Details will be posted on our [security updates page](https://mattermost.com/security-updates/) 30 days after release as per the [Mattermost Responsible Disclosure Policy](https://mattermost.com/security-vulnerability-report/).

### Highlights

#### Improved Styling for File, Image and Video Attachments, Including In-line Image Thumbnails

#### Mark as Unread
 - With server v5.18 and above, users can stay on top of important messages with a new feature that allows marking posts as unread. After doing so, users will automatically land on the unread post the next time they click on the relevant channel.

#### Push Notification Message Contents Fetched from the Server on Receipt (E20)
 - Allows push notifications to be delivered showing the full message contents that are fetched from the server once the notification is delivered to the device. This means that Apple Push Notification Service (APNS) or Google Firebase Cloud Messaging (FCM) cannot read the message contents since only a unique message ID is sent in the notification payload. 

#### Upgraded RN to v0.61

### Improvements
- Added support for pasting other file types such as videos, PDFs and documents.
- Added the option to convert public channels to private in the channel info screen.
- Added support for reading the channel drawer button with voice-over.
- Made usernames in system messages tappable.
- Added an autocomplete to edit post screen.
- Added a count for pinned posts icon.
- Updated the channel name length character limit to 64 to match server.
- Added an expand button to truncated markdown tables to improve discoverability of opening them in full screen.
- Added an error message when trying to share too long text from share extension.
- Improved behaviour where posts from different authors in the same thread appeared to be from different threads if separated by new message line.
- Added support for native emojis in the emoji picker and autocomplete.
- Removed reactions and file attachments from the long post view.
- Large number of emoji reactions now wrap instead of introducing horizontal scroll.
- Added support for a generic error message in interactive dialog responses.
- Added the ability to disable attachment buttons and fields.

### Bug Fixes
- Fixed an issue on Android where the app slowed down when opening a channel with large number of animated emoji.
- Fixed an issue where the app crashed when pasting a large file to the text box from the clipboard.
- Fixed an issue where the app crashed when previewing large GIF files.
- Fixed an issue where the app crashed when using the emoji category selector.
- Fixed an issue where the app was not able to play YouTube videos.
- Fixed an issue where images/videos could not be saved.
- Fixed an issue where channels archived via the command line interface were still visible on the left-hand side and accessible on mobile apps.
- Fixed an issue where the thread header in landscape view was wider than the main channel view header.
- Fixed an issue where sidebar separator line was misaligned between Teams and Channel view.
- Fixed an issue on iOS where the channel spinner appeared black on a dark theme.
- Fixed an issue where an asterisk appeared on the "Nickname" and "Position" fields in Edit Profile screen even though nickname is not handled through the login provider.
- Fixed an issue where the filtered list for emojis opened above the edit box and behind the channel header when adding an emoji to channel header using ``:emoji:``.

----

## 1.25.1 Release
- Release Date: November 22, 2019
- Server Versions Supported: Server v5.9+ is required, Self-Signed SSL Certificates are not supported unless the user installs the CA certificate on their device

### Compatibility
 - Android operating system 7+ [is required by Google](https://android-developers.googleblog.com/2017/12/improving-app-security-and-performance.html).
 - iPhone 5s devices and later with iOS 11+ is required.

### Bug Fixes
 - Fixed a crash issue on iOS when SSO cookies did not contain an expiration date during login.
 - Fixed a crash issue on Android caused by notification channels being unavailable in Android 7.
 - Fixed an issue on Android where Enterprise Mobility Management (EMM) blur app screen did not work.
 - Fixed an issue where changing team/channel when sharing several files closed the share dialog.

----

## 1.25.0 Release
- Release Date: November 16, 2019
- Server Versions Supported: Server v5.9+ is required, Self-Signed SSL Certificates are not supported unless the user installs the CA certificate on their device

### Compatibility
 - Android operating system 7+ [is required by Google](https://android-developers.googleblog.com/2017/12/improving-app-security-and-performance.html).
 - iPhone 5s devices and later with iOS 11+ is required.

### Bug Fixes
 - Fixed an issue where Mattermost monokai theme no longer worked properly on mobile apps.
 - Fixed an issue on Android where the notification badge count didn't update when using multiple channels.
 - Fixed an issue on Android where test notifications did not work properly.
 - Fixed an issue where "In-app" notifications caused the app badge count to get out of sync.
 - Fixed an issue on Android where email notification setting displayed was not updated when the setting was changed.
 - Fixed an issue where Favorite channels list didn't update if the app was running in the background.
 - Fixed an issue where the timezone setting did not update when changing it back to set automatically.
 - Fixed an issue on iOS where clicking on a hashtag from "recent mentions" (or flagged posts) returned the user to the channel instead of displaying hashtag search results.
 - Fixed an issue where tapping on a hashtag engaged a keyboard for a moment before displaying search results.
 - Fixed an issue where posts of the same thread appeared to be from different threads if separated by a new message line.
 - Fixed styling issues on iOS for Name, Purpose and Header information on the channel info screen.
 - Fixed styling issues with bot posts timestamps in search results and pinned posts.
 - Fixed styling issues on single sign-on screen in landscape view on iOS iPhone X and later.
 - Fixed styling issues on iOS for the Helper text on Settings screens.
 - Fixed an issue where the thread view header theme was inconsistent during transition back to main channel view.
 - Fixed an issue on iOS where the navigation bar tucked under the phone's status bar when switching orientation.
 - Fixed an issue on iOS where the keyboard flashed darker when Automatic Replies had been previously enabled.
 - Fixed an issue on Android where uploading pictures from storage or camera required unwanted permissions.
 - Fixed an issue where ``mobile.message_length.message`` did not match webapp's ``create_post.error_message``.
 
### Known Issues
 - App slows down when opening a channel with large number of animated emoji. [MM-15792](https://mattermost.atlassian.net/browse/MM-15792)

----

## 1.24.0 Release
- Release Date: October 16, 2019
- Server Versions Supported: Server v5.9+ is required, Self-Signed SSL Certificates are not supported unless the user installs the CA certificate on their device

### Compatibility
 - Android operating system 7+ [is required by Google](https://android-developers.googleblog.com/2017/12/improving-app-security-and-performance.html).
 - iPhone 5s devices and later with iOS 11+ is required.

### Highlights

#### Sidebar UI/UX improvements
 - Improved usability and styling of the channel drawer.

### Improvements
 - Added the ability to paste images on input text box.
 - Added copy and paste protection managed configuration support for Android.
 - Added a confirmation dialog when posting a message with `@channel` and `@all`.
 - Added support for safe area in landscape view on iOS.
 - Changed recent date separators to read Today/Yesterday.
 - Added an autocomplete to the edit channel screen.
 - Emoji picker search now ignores the leading colon.
 - Added support for emoji not requiring a whitespace to render.
 - Added support for footer and footer_icon in message attachments.
 - Added a password type for interactive dialogs.
 - Added support for introductory markdown paragraph in interactive dialogs.
 - Added support for boolean elements in interactive dialogs.
 - Improved the permissions prompt if Mattermost doesn't have permission to the photo library.

### Bug Fixes
 - Fixed an issue where the notification badge could get out of sync when reading messages in another client.
 - Fixed an issue where the notification badge number did not reset when opening a push notification.
 - Fixed an issue where SafeArea insets were not working properly on new iPhone 11 models.
 - Fixed an issue where long press on a system message in an archived channel locked up the app.
 - Fixed an issue where tapping on a hashtag while replying to search results didn't open search correctly.
 - Fixed an issue where the channel list panel was missing for a user when they were added to a new team by another user.
 - Fixed an issue where once in a thread, pressing a channel link appeared to do nothing.
 - Fixed an issue where file previews could scroll to the left until all files were out of view.
 - Fixed an issue on iOS where user was unable to select an emoji from two rows on the bottom of the emoji picker.
 - Fixed an issue where duplicate pinned posts displayed after editing pinned post from Pinned Posts screen.
 - Fixed an issue where the reply arrow overlapped a posts's timestamp in some cases.
 - Fixed an issue where post textbox did not clear after using a slash command.
 - Fixed an issue where users were are not immediately removed from the mention auto-complete when those users were deactivated.
 - Fixed an issue where returning to a channel from a thread view could trigger a long-press menu that couldn't be dismissed.
 - Fixed an issue with a missing "(you)" suffix in the channel header of a self Direct Message.
 - Fixed an issue where the Connected banner got stuck open after the WebSocket was connected.
 - Fixed an issue where the text input area in Android Share extension did not use available space.
 - Fixed an issue where Windows dark theme was not consistent when viewing an archived channel.
 - Fixed an issue where interactive dialogs rendered out of safe area view on landscape orientation.
 - Fixed an issue where a themed "Delete Documents & Data" action flashed a white screen.

### Known Issues
 - App slows down when opening a channel with large number of animated emoji. [MM-15792](https://mattermost.atlassian.net/browse/MM-15792)

----

## 1.23.1 Release
- Release Date: September 27, 2019
- Server Versions Supported: Server v5.9+ is required, Self-Signed SSL Certificates are not supported unless the user installs the CA certificate on their device

### Compatibility
 - Android operating system 7+ [is required by Google](https://android-developers.googleblog.com/2017/12/improving-app-security-and-performance.html).
 - iPhone 5s devices and later with iOS 11+ is required.

### Bug Fixes
 - Fixed issues causing the app to crash on some devices.

----

## 1.23.0 Release
- Release Date: September 16, 2019
- Server Versions Supported: Server v5.9+ is required, Self-Signed SSL Certificates are not supported unless the user installs the CA certificate on their device

### Compatibility
 - Android operating system 7+ [is required by Google](https://android-developers.googleblog.com/2017/12/improving-app-security-and-performance.html).
 - iPhone 5s devices and later with iOS 11+ is required.

### Bug Fixes
 - Fixed an issue where some Giphy actions were not working in ephemeral posts on mobile.
 - Fixed an issue where users were unable to create new channels when "Combine all channel types" was selected.
 - Fixed an issue on Android EMM where a crash occurred when tapping **Go to Settings**.
 - Fixed an issue on iOS where the in-app "Date" localization persisted after server and user changed.
 - Fixed an issue where the download step was showing when previewing a video right after posting it. 
 - Fixed an issue on Android where cancelling a video download twice in a row showed an error.
 - Fixed an issue where file attachment thumbnail/preview could fail to load and not be able to be reloaded.
 - Fixed an issue on Android where **Channel > Add Members > ADD** text changed to black.
 - Fixed an issue on iOS where the **Cancel** label text didn't fit in one line in German language.
 - Fixed an issue where longer than allowed reply posts kept showing a warning with every backspace.
 - Fixed an issue where there was a delay in search box and emoji content width change when switching to/from portrait/landscape view.
 - Fixed an issue where deactivated users did not appear in the "Jump to..." screen.
 - Fixed an issue where "@undefined has joined the channel" was shown instead of "Someone has joined the channel" when a user joined a channel that another user was viewing.
 - Fixed an issue on Android where the reply arrow was cut off in search results.
 - Fixed an issue where changing display theme from webapp didn't work properly on mobile.
 - Fixed an issue on iOS where a bot account icon style was broken.
 - Fixed an issue with an incorrect UI text for location of touch ID setting.
 
### Known Issues
  - App slows down when opening a channel with large number of animated emoji. [MM-15792](https://mattermost.atlassian.net/browse/MM-15792)
  - When users are deactivated, they are not immediately removed from the mention auto-complete. [MM-17953](https://mattermost.atlassian.net/browse/MM-17953)

----

## 1.22.1 Release
- Release Date: August 23, 2019
- Server Versions Supported: Server v5.9+ is required, Self-Signed SSL Certificates are not supported unless the user installs the CA certificate on their device

### Compatibility
 - Android operating system 7+ [is required by Google](https://android-developers.googleblog.com/2017/12/improving-app-security-and-performance.html).
 - iPhone 5s devices and later with iOS 11+ is required.

### Bug Fixes
 - Fixed an issue where the apps crashed when setting the language to Chinese Traditional.
 - Fixed an issue on Android where push notification receipt delivery failed due to invalid server URL.
 - Fixed an issue where the apps crashed when launched via a notification.
 - Fixed an issue where posts made while the app was closed did not appear until refresh.

----

## 1.22.0 Release
- Release Date: August 16, 2019
- Server Versions Supported: Server v5.9+ is required, Self-Signed SSL Certificates are not supported unless the user installs the CA certificate on their device

### Compatibility
 - Android operating system 7+ [is required by Google](https://android-developers.googleblog.com/2017/12/improving-app-security-and-performance.html).
 - iPhone 5s devices and later with iOS 11+ is required.

### Highlights

#### Support for iOS13 and Android Q
 - Added support for iOS13 and Android Q which are to be released later this year.

### Improvements
 - Added support for Interactive Dialog with no elements.
 - Added a setting for tablets to enable or disable fixed sidebar.
 - Changed "about" section references to use the site name when it is configured in **System Console > Custom Branding > Site Name**.
 - Added support for plus-sign and period/dot in custom URL schemes.
 - Added "Edit profile" button to right-hand side menu and to users' own profile pop-over.
 - Message draft is now saved when closing the app.
 - Removing a link preview on webapp now also removes it on the mobile app.
 - Added ability to select and copy channel header text and purpose.

### Bug Fixes
 - Fixed a few mobile app crash / fatal error issues.
 - Fixed an issue where timestamps were off on Android.
 - Fixed an issue where contents of ephemeral posts from /giphy were not being displayed on mobile.
 - Fixed an issue where team/channel page dots at the bottom of left-hand side overlapped with the last Direct Message channel.
 - Fixed an issue where network reconnection incorrectly showed refreshing messages failed.
 - Fixed an issue with the channel sidebar theme colors not being respected on iPhone X.
 - Fixed an issue where "Message failed to send" had incorrect app badge behaviour.
 - Fixed an issue where a white screen was briefly shown after pressing "Send Message" when viewing a user's profile.
 - Fixed an issue on Android where using "Https" instead of "https" in the url of an image didn't show the preview.
 - Fixed an issue where the client ``setCSRFFromCookie`` did not look for subpaths when accessing cookies.
 - Fixed an issue where archived teams reappeared in selector.
 - Fixed an issue where users' profile picture and name did not get updated after websocket disconnect.
 
### Known Issues
  - App slows down when opening a channel with large number of animated emoji. [MM-15792](https://mattermost.atlassian.net/browse/MM-15792)
  - Some Giphy actions do not work in ephemeral posts. [MM-17842](https://mattermost.atlassian.net/browse/MM-17842)

----

## 1.21.2 Release
- Release Date: August 1, 2019
- Server Versions Supported: Server v5.9+ is required, Self-Signed SSL Certificates are not supported unless the user installs the CA certificate on their device

### Compatibility
 - Android operating system 7+ [is required by Google](https://android-developers.googleblog.com/2017/12/improving-app-security-and-performance.html).
 - iPhone 5s devices and later with iOS 11+ is required.

### Bug Fixes
 - Fixed an issue where the mobile apps logged out without a session expiry notification.

----

## 1.21.1 Release
- Release Date: July 22, 2019
- Server Versions Supported: Server v5.9+ is required, Self-Signed SSL Certificates are not supported unless the user installs the CA certificate on their device

### Compatibility
 - Android operating system 7+ [is required by Google](https://android-developers.googleblog.com/2017/12/improving-app-security-and-performance.html).
 - iPhone 5s devices and later with iOS 11+ is required.

### Bug Fixes
 - Fixed an issue on Android where logging in using SSO failed when the Mattermost server was running on a subpath.

----

## 1.21.0 Release
- Release Date: July 16, 2019
- Server Versions Supported: Server v5.9+ is required, Self-Signed SSL Certificates are not supported unless the user installs the CA certificate on their device

### Compatibility
 - Android operating system 7+ [is required by Google](https://android-developers.googleblog.com/2017/12/improving-app-security-and-performance.html).
 - iPhone 5s devices and later with iOS 11+ is required.

### Bug Fixes
 - Fixed a few mobile app crash / fatal error issues.
 - Fixed an issue where having the sidebar open at all times on tablets did not work for split view.
 - Fixed an issue where new messages were often hidden behind a keyboard or text field.
 - Fixed an issue on Android where channel sorting didn't match the web app.
 - Fixed an issue where sharing a GIF via keyboard resulted in an error screen.
 - Fixed an issue where long-press menu could not be dragged up when rotating the device to landscape view while the menu was open.
 - Fixed an issue on Android where push notification settings were only saved after closing the settings page.
 - Fixed an issue where users on View Members list had an icon that appeared to be selectable but was not.
 - Fixed an issue where "Jump To" showed archived channels the user did not belong to instead of the ones the user was a member of.
 - Fixed an issue where changing the timezone setting manually to "Set automatically" did not work on the mobile app.
 - Fixed an issue where setting a position field for AD/LDAP sync or SAML in the System Console did not block the user from changing it in account settings.
 - Fixed an issue where **Channel Info > Manage/View Members** screen didn't load channel users.
 - Fixed an issue where enabling large fonts on iOS caused the left-hand side text to be cut off.
 - Fixed an issue on Android where users could not reply to a push notification if the mention was in a thread message.

### Known Issues
  - (Android) On subpath server, logging in using GitLab or OneLogin fails to display Mattermost. [MM-16829](https://mattermost.atlassian.net/browse/MM-16829)
  - Buttons inside ephemeral posts are not clickable / functional on the mobile app. [MM-15084](https://mattermost.atlassian.net/browse/MM-15084)
  - Android apps slow down when opening a channel with large number of animated emoji. [MM-15792](https://mattermost.atlassian.net/browse/MM-15792)

----

## 1.20.2 Release
- Release Date: July 10, 2019
- Server Versions Supported: Server v4.10+ is required, Self-Signed SSL Certificates are not supported unless the user installs the CA certificate on their device

### Compatibility
 - Mobile App v1.13+ is required for Mattermost Server v5.4+.
 - Android operating system 7+ [is required by Google](https://android-developers.googleblog.com/2017/12/improving-app-security-and-performance.html).
 - iPhone 5s devices and later with iOS 11+ is required.
 
### Bug Fixes
 - Fixed an issue where Moto G7 devices were detected as tablets and showed a fixed width sidebar.
 - Fixed an issue where having the sidebar open at all times on tablets did not work on split view.

----

## 1.20.1 Release
- Release Date: June 21, 2019
- Server Versions Supported: Server v4.10+ is required, Self-Signed SSL Certificates are not supported unless the user installs the CA certificate on their device

### Compatibility
 - Mobile App v1.13+ is required for Mattermost Server v5.4+.
 - Android operating system 7+ [is required by Google](https://android-developers.googleblog.com/2017/12/improving-app-security-and-performance.html).
 - iPhone 5s devices and later with iOS 11+ is required.

### Bug Fixes
 - Fixed an issue where some Android devices were crashing.
 - Fixed an issue where messages were missing after reconnecting the network.

----

## 1.20.0 Release
- Release Date: June 16, 2019
- Server Versions Supported: Server v4.10+ is required, Self-Signed SSL Certificates are not supported unless the user installs the CA certificate on their device

### Compatibility
 - Mobile App v1.13+ is required for Mattermost Server v5.4+.
 - Android operating system 7+ [is required by Google](https://android-developers.googleblog.com/2017/12/improving-app-security-and-performance.html).
 - iPhone 5s devices and later with iOS 11+ is required.

### Highlights

#### Tablet Improvements
 - Channel sidebar now remains open at a fixed width on tablet devices.
 
#### iOS Keyboard Dismissal
 - If the keyboard is open, swiping down past it now closes it.
 
#### Profile Telemetry for Android Beta Builds
 - To improve Android app performance, we are collecting trace events and device information, collectively known as metrics, to identify slow performing key areas. Those metrics will be sent only from users using Android app beta build starting in version v1.20, who are logged in to servers that allow sending [diagnostic information](https://docs.mattermost.com/configure/configuration-settings.html#enable-diagnostics-and-error-reporting).

### Improvements
 - Increased the double tap delay for post action buttons.
 - Implemented assets for Adaptive icons.
 - Users are now brought to the bottom of the channel when posting a message.
 - Users can now execute actions while the keyboard is open.
 - Added support on iOS for IPv6 on LTE networks.
 - Added support for LDAP Group constrained feature with v5.12 servers.

### Bug Fixes
 - Fixed an issue where a post wasn't immediately removed when deleting another user's post.
 - Fixed an issue where the cursor jumped back when typing after auto-completing a slash command.
 - Fixed an issue where the iOS app didn’t properly restore its connection after disconnect.
 - Fixed an issue where the long press menu persisted after returning from a thread.
 - Fixed an issue on Android where the "Write to [channel name]" was cut off for group messages with several users.
 - Fixed an issue where users were not able to flag or unflag posts in a read-only channel.
 - Fixed an issue where the progress indicator was negative while downloading a video.
 - Fixed an issue where the edit post modal didn’t have an autocorrect.
 - Fixed an issue where the 'I forgot my password' option was available on the mobile client even with Email Authentication disabled on the server.
 - Fixed an issue with large separation between placeholders on iPad when a channel was loading.
 - Fixed an issue where "Show More" was not removed after the post was edited to a single line.
 
### Known Issues
  - Buttons inside ephemeral posts are not clickable / functional on the mobile app. [MM-15084](https://mattermost.atlassian.net/browse/MM-15084)
  - App slows down when opening a channel with large number of animated emoji. [MM-15792](https://mattermost.atlassian.net/browse/MM-15792)
 
 ----

## 1.19.0 Release
- Release Date: May 16, 2019
- Server Versions Supported: Server v4.10+ is required, Self-Signed SSL Certificates are not supported unless the user installs the CA certificate on their device

### Compatibility
 - Mobile App v1.13+ is required for Mattermost Server v5.4+.
 - Android operating system 7+ [is required by Google](https://android-developers.googleblog.com/2017/12/improving-app-security-and-performance.html).
 - iPhone 5s devices and later with iOS 11+ is required.
 
### Bug Fixes
 - Fixed an issue where Android managed config was lost on the thread view.
 - Fixed an issue where contents of ephemeral posts did not display on the mobile app.
 - Fixed a few mobile app crash / fatal error issues.
 - Fixed an issue with an expanding animation when tapping on Jump to Channel in the channel list.
 - Fixed an issue on iOS where animated custom emoji weren't animated.
 - Fixed an issue on iOS where users were unable to create channel name of two characters.
 - Fixed an issue on iOS where emoji appeared too close, with uneven spacing, and too small in the info modal.
 - Added an error handler when sharing text that was over server's maximum post size with the iOS Share Extension.
 - Fixed an issue where users could upload a GIF as a profile image.
 
### Known Issues
 - Buttons inside ephemeral posts are not clickable / functional on the mobile app.

----

## 1.18.1 Release
- Release Date: April 18, 2019
- Server Versions Supported: Server v4.10+ is required, Self-Signed SSL Certificates are not supported unless the user installs the CA certificate on their device

### Compatibility
 - Mobile App v1.13+ is required for Mattermost Server v5.4+.
 - Android operating system 7+ [is required by Google](https://android-developers.googleblog.com/2017/12/improving-app-security-and-performance.html).
 - iPhone 5s devices and later with iOS 11+ is required.

### Bug Fixes 
 - Fixed a crash issue caused by a malformed post textbox localize string.
 - Fixed an issue where iOS crashed when trying to log in using SSO and the SSO provider set a cookie without an expiration date.

----

## 1.18.0 Release
- Release Date: April 16, 2019
- Server Versions Supported: Server v4.10+ is required, Self-Signed SSL Certificates are not supported unless the user installs the CA certificate on their device

### Compatibility
 - Mobile App v1.13+ is required for Mattermost Server v5.4+.
 - Android operating system 7+ [is required by Google](https://android-developers.googleblog.com/2017/12/improving-app-security-and-performance.html).
 - iPhone 5s devices and later with iOS 11+ is required.
 - ``Bot`` tags were added for bot accounts feature in server v5.10 and mobile v1.18, meaning that mobile v1.17 and earlier don't support the tags.
 
### Highlights
 - Added support for Office365 single sign-on (SSO).
 - Added support for Integrated Windows Authentication (IWA).

### Improvements
 - Added the ability for channel links to open inside the app.
 - Added ability for emojis and hyperlinks to render in the message attachment title.
 - Added Chinese support for words that trigger mentions.
 - Added a setting to the system console to change the minimum length of hashtags.
 - Added a reply option to long press context menu.

### Bug Fixes
 - Fixed an issue where blank spaces broke markdown tables.
 - Fixed an issue where deactivated users appeared on "Add Members" modal but not on the search results.
 - Fixed an issue on Android where extra text in the search box appeared after using the autocomplete drop-down.
 - Fixed an issue with multiple text entries when typing with Shift+Letter on Android.
 - Fixed an issue where push notifications badges did not always clear when read on another device.
 - Fixed an issue where opening a single or group notification did not take the user into the channel where the notification came from.
 - Fixed an issue where timezone did not automatically update on Android when travelling to another timezone.
 - Fixed an issue where the user mention autocomplete drop-down was case sensitive.
 - Fixed an issue where system administrators were able to see the full long press menu when long pressing a system message.
 - Fixed an issue where users were not able to unflag posts from "Flagged Posts" when opened from a read-only channel.
 - Fixed an issue where users were unable to create channel names of two byte characters.
 
### Known Issues
 - Content for ephemeral messages is not displayed on Mattermost Mobile Apps.

----

## 1.17.0 Release
- Release Date: March 20, 2019
- Server Versions Supported: Server v4.10+ is required, Self-Signed SSL Certificates are not supported unless the user installs the CA certificate on their device

### Compatibility
 - If **DisableLegacyMfa** setting in ``config.json`` is set to ``true`` and [multi-factor authentication](https://docs.mattermost.com/onboard/multi-factor-authentication.html) is enabled, ensure your users have upgraded to mobile app version 1.17 or later. See [Important Upgrade Notes](https://docs.mattermost.com/upgrade/important-upgrade-notes.html) for more details.
 - If you are using an EMM provider via AppConfig, make sure to add two new settings, `useVPN` and `timeoutVPN`, to your AppConfig file. The settings were added for EMM connections using VPN on-demand - one to indicate if every request should wait for the VPN connection to be established, and another to set the timeout in seconds. See docs for more details on [setting AppConfig values](https://docs.mattermost.com/deploy/mobile-appconfig.html#mattermost-appconfig-values) for VPN support.
 - Mobile App v1.13+ is required for Mattermost Server v5.4+.
 - Android operating system 7+ [is required by Google](https://android-developers.googleblog.com/2017/12/improving-app-security-and-performance.html).
 - iPhone 5s devices and later with iOS 11+ is required.
 
### Highlights
 - iOS Share Extension now supports large file sizes and improved performance

### Bug Fixes
 - Fixed support for EMM connections using VPN on-demand. See docs for more details on [setting AppConfig values](https://docs.mattermost.com/deploy/mobile-appconfig.html#mattermost-appconfig-values) for VPN support.
 - Fixed several Android app crash / fatal error issues.
 - Fixed an issue on Android where the app crashed intermittently when selecting a link.
 - Fixed an issue where email notifications setting was out of sync with the webapp until the setting was edited.
 - Fixed an issue where notification badges were not cleared from other clients when clicking on a push notification after opening the mobile app.
 - Fixed an issue where the app did not show local notification when session expired.
 - Fixed an issue where the profile picture for webhooks was showing the hook owner picture.
 - Fixed an issue where some emoji were not rendered as jumbo.
 - Fixed an issue where jumbo emoji posted as a reply sometimes appeared with large space beneath.
 - Fixed an issue where the "No Internet Connection" banner did not always display when internet connectivity was lost.
 - Fixed an issue where the "No Internet Connection" banner did not always disappear when connection was re-estabilished.
 - Fixed an issue where opening channels with unreads had loading indicator placed above unread messages line.

----

## 1.16.1 Release
- Release Date: February 21, 2019
- Server Versions Supported: Server v4.10+ is required, Self-Signed SSL Certificates are not supported unless the user installs the CA certificate on their device

### Compatibility
 - Mobile App v1.13+ is required for Mattermost Server v5.4+.
 - Android operating system 7+ [is required by Google](https://android-developers.googleblog.com/2017/12/improving-app-security-and-performance.html).

### Bug Fixes
 - Fixed an issue where link previews and reactions weren't displayed when post metadata was disabled.
 - Fixed an issue on Android where the app crashed when sharing multiple files.

----

## 1.16.0 Release
- Release Date: February 16, 2019
- Server Versions Supported: Server v4.10+ is required, Self-Signed SSL Certificates are not supported unless the user installs the CA certificate on their device

### Compatibility

 - Mobile App v1.13+ is required for Mattermost Server v5.4+.
 - Android operating system 7+ [is required by Google](https://android-developers.googleblog.com/2017/12/improving-app-security-and-performance.html).

### Improvements
 - Added the ability to remove own profile picture.
 - Changed "X" to "Cancel" on Edit Profile page.
 - Added support for relative permalinks.

### Bug Fixes
 - Fixed an issue where the iOS app did not wait until the on-demand VPN connection was established. (EMM Providers)
 - Fixed an issue with a white screen caused by missing Russian translations.
 - Fixed an issue where the iOS badge notification did not always clear.
 - Fixed an issue where the thread view displayed a new message indicator.
 - Fixed an issue where quick multiple taps on the file icon opened multiple file previews.
 - Fixed an issue where the settings page did not show an option to join other teams.
 - Fixed an issue where image previews didn't work after using Delete File Cache.
 - Fixed an issue on Android where the notification trigger word modal title was "Send email notifications" instead of "Keywords".
 - Fixed an issue where the Webhook icon was misaligned and bottom edges were cut off.
 - Fixed an issue on Android where the user was not asked to authenticate to the app first when trying to share a photo, resulting in a white "Share modal" screen with a never-ending loading indicator.
 - Fixed an issue on iOS where push notifications were not preserved when opening the app via the Mattermost icon.

----

## 1.15.2 Release
- Release Date: January 16, 2019
- Server Versions Supported: Server v4.10+ is required, Self-Signed SSL Certificates are not supported unless the user installs the CA certificate on their device

### Compatibility

 - Mobile App v1.13+ is required for Mattermost Server v5.4+.
 - Android operating system 7+ [is required by Google](https://android-developers.googleblog.com/2017/12/improving-app-security-and-performance.html).

### Bug Fixes

 - Fixed an issue where the status changes for other users did not always stay current in the mobile app.
 - Fixed an issue where a post did not fail properly when the user attempted to send the post while there was no network access.
 - Fixed an issue where date separators did not update when changing timezones.
 - Fixed an issue where the Favorites section did not clear from a users's channel drawer.
 - Removed an extra divider below "Edit Channel" of Direct Message Channel Info.
 - Fixed an issue where a user was not returned to previously viewed channel after viewing and then closing an archived channel.
 - Fixed an issue where a quick double tap on switch of Channel Info created and extra on/off state.
 - Fixed an issue where iOS long press menu didn't have rounded corners.

----

## 1.15.1 Release
- Release Date: December 28, 2018
- Server Versions Supported: Server v4.10+ is required, Self-Signed SSL Certificates are not supported unless the user installs the CA certificate on their device

### Compatibility

 - Mobile App v1.13+ is required for Mattermost Server v5.4+.
 - Android operating system 7+ [is required by Google](https://android-developers.googleblog.com/2017/12/improving-app-security-and-performance.html).
 
### Bug Fixes
 - Fixed an issue preventing some users from logging in using OKTA.

----

## 1.15.0 Release
- Release Date: December 16, 2018
- Server Versions Supported: Server v4.10+ is required, Self-Signed SSL Certificates are not supported unless the user installs the CA certificate on their device

### Compatibility

 - Mobile App v1.13+ is required for Mattermost Server v5.4+.
 - Android operating system 7+ [is required by Google](https://android-developers.googleblog.com/2017/12/improving-app-security-and-performance.html).

### Highlights
 - Added mention and reply mention highlighting.
 - Added a sliding animation for the reaction list.
 - Added support for pinned posts.
 - Added support for jumbo emojis.
 - Added support for interactive dialogs.
 - Improved UI for the long press menu and emoji reaction viewer.

### Improvements
 - Added the ability to include custom headers with requests for custom builds.
 - Push Notifications that are grouped by channels are cleared once the channel is read.
- Improved auto-reconnect when unable to reach the server.
 - Added support for changing the mobile client status to offline when the app loses connection.
 - Added 'View Members' button to archived channels.
 - Added support on iOS for keeping the postlist in place without scrolling when new content is available.

### Bug Fixes
 - Fixed an issue where clicking on a file did not show downloading progress.
 - Fixed an issue on Android where on fresh install the share extension would not properly show available channels.
 - Fixed an issue where recently archived channels remained in in: autocomplete when they had been archived.
 - Fixed an issue where text should render when no actual custom emoji matched the named emoji pattern.
 - Fixed an issue on iOS where text got cut-off after replying to a message.
 - Fixed an issue where search modifier for channels was showing Direct Messages without usernames.
 - Fixed an issue where "Close Channel" did not work properly when viewing two archived channels in a row.
 - Fixed an issue with "Critical Error" screen when trying to upload certain file types from "+" to the left of message input box.

----

## 1.14.0 Release
- Release Date: November 16, 2018
- Server Versions Supported: Server v4.10+ is required, Self-Signed SSL Certificates are not supported unless the user installs the CA certificate on their device

**Compatibility Note: Mobile App v1.13+ is required for Mattermost Server v5.4+**

### Bug Fixes
- Fixed an issue where the Android app did not allow establishing a network connection with any server that used a self-signed certificate that had the CA certificate user installed on the device.
- Removed "Copy Post" option on long-press message menu for posts without text.
- Fixed an issue where the "Search Results" header was not fully scrolled to top on search "from:username".
- Fixed an issue where channel names truncated at fewer characters than necessary.
- Fixed an issue where the same uploaded photo generated a different file size.
- Fixed an issue where the "(you)" was not displayed to the right of a user's name in the channel drawer when a user opened a Direct Message channel with themself.
- Fixed an issue where a dark theme set from webapp broke mobile display.
- Fixed an issue where channel drawer transition sometimes lagged.
- Fixed an issue where sending photos to Mattermost created large files.
- Fixed an issue where the apps showed "Select a Team" screen when opened.
- Fixed an issue where at-mention, emoji, and slash command autocompletes had a double top border.
- Fixed an issue where the drawer was unable to close when showing the team list.
- Fixed an issue where team sidebar showed + sign even without more teams to join.

----

## 1.13.1 Release
- Release Date: October 18, 2018
- Server Versions Supported: Server v4.10+ is required, Self-Signed SSL Certificates are not supported

**Compatibility Note: Mobile App v1.13+ is required for Mattermost Server v5.4+**

### Bug Fixes
- Fixed an issue preventing some users from authenticating using OKTA

----

## v1.13.0 Release
- Release Date: October 16, 2018
- Server Versions Supported: Server v4.10+ is required, Self-Signed SSL Certificates are not supported

**Compatibility Note: Mobile App v1.13+ is required for Mattermost Server v5.4+**

### Highlights

#### View Emoji Reactions
- Hold down on any emoji reaction to see who reacted to the post.

#### Hashtags
- Added support for searching for hashtags in posts.

#### Dropdown menus
- Added support for dropdown menus in message attachments.

### Improvements
- Added support for iPhone XR, XS and XS Max.
- Added support for nicknames on user profile.
- On servers 5.4+, added support for searching in direct and group message channels using the "in:" modifier.
- Channel autocomplete now gets closed if multiple tildes are typed.
- Added a draft icon in sidebar and channel switcher for channels with unsent messages.
- Users are now redirected to the archived channel view (rather than to Town Square) when a channel is archived.
- When closing an archived channel, users are now returned to the previously viewed channel.

### Bug Fixes
- Refactored postlist to include Android Pie fixes and smoother scrolling.
- Fixed an issue where deactivated users were not marked as such in "Jump To" search.
- Fixed an issue where users got a permission error when trying to open a file from within the image preview screen.
- Fixed an issue where session expiry notifications were not being sent on Android.
- Fixed an issue where post attachments failed to upload.
- Fixed an issue where the "DM More..." list cut off user info.
- Fixed an issue where the user would briefly see a system message when loading a reply thread.
- Fixed an issue where the error message was incorrectly formatted if the login method was set to email/password and the user tried to log in with SAML.
- Fixed an issue on Android where the keyboard sometimes overlapped the bottom of the post textbox.
- Fixed an issue where there was no option to take video via "+" > "Take Photo or Video" on iOS.

----

## v1.12.0 Release
- Release Date: September 16, 2018
- Server Versions Supported: Server v4.10+ is required, Self-Signed SSL Certificates are not supported

### Highlights

#### Search Date Filters
- Search for messages before, on, or after a specified date.

### Improvements
- Added notification support for Android O and P.

### Bug Fixes
- Fixed an issue where Okta was not able to login in some deployments.
- Fixed an issue where messages in Direct Message channels did not show when clicking "Jump To".
- Fixed an issue where `Show More` on a post with a message attachment displayed a blank where content should have been.
- Prevent downloading of files when disallowed in the System Console.
- Fixed an issue where users could not click on attachment filenames to open them.
- Fixed an issue where email notification settings did not save from mobile.
- Fixed an issue where the share extension allowed users to select and attempt to share content to channels that had been archived.
- Fixed an issue where reacting to an existing emoji in an archived channel was allowed.
- Fixed an issue where archived channels sometimes remained in the drawer.
- Fixed an issue where deactivated users were not marked as such in Direct Message search.

----

## v1.11.0 Release
- Release Date: August 16, 2018
- Server Versions Supported: Server v4.10+ is required, Self-Signed SSL Certificates are not supported

### Highlights

#### Searching Archived Channels
- Added ability to search for archived channels. Requires Mattermost server v5.2 or later.

#### Deep Linking
- Added the ability for custom builds to open Mattermost links directly in the app rather than the default mobile browser. Learn more in our [documentation](https://docs.mattermost.com/deploy/mobile-faq.html#how-do-i-configure-deep-linking)

### Improvements
- Added profile pop-up to combined system messages.
- Force re-entering SSO auth credentials after logout.
- Added consecutive posts by the same user.
- Added a loading indicator when user info is still loading in the left-hand side.

### Bug Fixes
- Fixed an issue where Android devices showed an incorrect timestamp.
- Fixed an issue on Android where the app did not get sent to the background when pressing the hardware back button in the channel screen.
- Fixed an issue with video playback when the filename had spaces.
- Fixed an issue where the app crashed when playing YouTube videos.
- Fixed an issue with session expiration notification.
- Fixed an issue with sharing files from Google Drive in Android Share Extension.
- Fixed an issue on Android where replying to a push notification sometimes went to the wrong channel.
- Fixed an issue where the previous server URL was present on the input textbox before changing the screen to Login.
- Fixed an issue where user menu was not translated correctly.
- Fixed an issue where some field lengths in Account Settings didn't match the desktop app.
- Fixed an issue where long URLs for embedded images in message attachments got cut off and didn't render.
- Fixed an issue where link preview images were not cropped properly.
- Fixed an issue where long usernames didn't wrap properly in the Account Settings menu.
- Fixed an issue where DMs would not open if users were using "Jump To".
- Fixed an issue where no message was displayed after removing a user from a channel with join/leave messages disabled.

----

## v1.10.0 Release
- Release Date: July 16, 2018
- Server Versions Supported: Server v4.0+ is required, Self-Signed SSL Certificates are not supported

### Highlights

#### Channel drawer performance
- Android devices will notice significant performance improvements when opening and closing the channel drawer.

#### Channel loading performance
- Improved channel loading performance as post are retrieved with every push notification

#### Announcement banner improvements
- Markdown now renders when announcement banners are expanded
- When enabled by the System Admin, users can now dismiss announcement banners until their next session

### Improvements

 - Combined consecutive messages from the same user.
 - Added experimental support for certificate-based authentication (CBA) for iOS to identify a user or a device before granting access to Mattermost. See [documentation](https://docs.mattermost.com/onboard/certificate-based-authentication.html) to learn more.
 - Added support for the experimental automatic direct message replies feature.
 - Added support for the experimental timezone feature.
 - Changed post textbox to not be a connected component.
 - Allow connecting to mattermost instances hosted at subpaths.
 - Added support for starting YouTube videos at a given time.
 - Added support for keeping messages if slash command fails.

### Bug Fixes

 - Fixed an issue where the unread badge background was always white.
 - Fixed an issue where a username repeated in system message if user was added to a channel more than once.
 - Fixed an issue where Android Sharing from Microsoft apps failed.
 - Fixed an issue where YouTube crashed the app if link did not have a time set.
 - Fixed an issue where System Admins did not see all teams available to join on mobile.
 - Fixed an issue where users were unable to share from Files app.
 - Fixed an issue where viewing a non-existent permalink didn't show an error message.
 - Fixed an issue where jumping to a channel search did not bold unread channels.
 - Fixed an issue with being able to add own user to a Group Message channel.
 - Fixed an issue with not being able to reply from a push notification on iOS.
 - Fixed an issue where the app did not display Brazilian language.

----

## 1.9.3 Release
- Release Date: July 04, 2018
- Server Versions Supported: Server v4.0+ is required, Self-Signed SSL Certificates are not supported

### Bug Fixes

- Fixed multiple issues causing app crashes
- Fixed an issue on iOS devices with typing non-english characters in the post input box

----

## 1.9.2 Release
- Release Date: June 27, 2018
- Server Versions Supported: Server v4.0+ is required, Self-Signed SSL Certificates are not supported

### Bug Fixes

- Fixed an issue where attached videos did not play for the poster
- Fixed an issue where "Jump to recent messages" from the permalink view did not direct the user to the bottom of the channel
- Fixed an issue where post comments did not identify which parent post they belonged to
- Fixed multiple issues with typing non-english characters in the post input box
- Fixed multiple issues causing random app crashes
- Fixed an issue where files from the Android Files app failed to upload
- Fixed an issue where the iOS share extension crashed when switching the team or channel
- Fixed an issue where files from the Microsoft app failed to upload
- Fixed an issue on Android devices where sharing files changed the file extension of the attachment

----

## 1.9.1 Release
- Release Date: June 23, 2018
- Server Versions Supported: Server v4.0+ is required, Self-Signed SSL Certificates are not supported

### Bug Fixes
- Fixed an issue with typing lag on Android devices
- Fixed an issue causing users to be logged out after upgrading to v1.9.0
- Fixed an issue where the ``in:`` and ``from:`` modifiers were not being added to the search field

----

## v1.9.0 Release
- Release Date: June 16, 2018
- Server Versions Supported: Server v4.0+ is required, Self-Signed SSL Certificates are not supported

### Highlights

#### Improved first load time on Android
 - Significantly decreased first load time on Android devices from cold start.
 
#### iOS Files app support
- Added support for attaching files from the iOS Files app from within Mattermost.

#### Improved styling of push notification
- Improved the layout of message content, channel name and sender name in push notifications.

### Improvements

 - Combined join/leave system messages.
 - Added splash screen and channel loader improvements.
 - Removed the desktop notification duration setting.
 - Added cache team icon and set background to always be white if using a PNG file.
 - Added whitelabel for icons and splash screen.

### Bug Fixes

 - Fixed an issue where other user's display name did not render in combined system messages after joining the channel.
 - Fixed an issue where posts incorrectly had "Commented on Someone's message" above them.
 - Fixed an issue where deleting a post or its parent in permalink view left permalink view blank.
 - Fixed an issue where "User is typing" message cut was off.
 - Fixed an issue where `More New Messages Above` appeared at the top of new channel on joining.
 - Fixed an issue where a user was not directed to Town Square when leaving a channel.
 - Fixed an issue where long post were not collapsed on Android.
 - Fixed an issue where a user's name was initially shown as "someone" when opening a direct message with the user.
 - Fixed an issue where an error was received when trying to change the team or channel from the share extension.
 - Fixed an issue where switching to a newly created channel from a push notification redirected a user to Town Square.
 - Fixed an issue where a public channel made private did not disappear automatically from clients not part of the channel.

----

## v1.8.0 Release
- Release Date: April 27, 2018
- Server Versions Supported: Server v4.0+ is required, Self-Signed SSL Certificates are not supported

### Highlights

#### Image performance
- Images are now downloaded and stored locally for better performance

#### Flagged Posts and Recent Mentions
- Access all your flagged posts and recent mentions from the buttons in the sidebar

#### Muted Channels
- Added support for Muted Channels released with Mattermost server v4.9 

### Improvements
- Date separators now appear between each posts in the search view
- Deactivated users are now filtered out of the channel members lists
- Direct Messages user list is now sorted by username first
- Added the option to Direct Message yourself from your user profile screen
- Improved performance on the post list
- Improved matching and display when searching for users in the Direct Message user list

### Bug Fixes
- Fixed an issue where emoji reactions could be added from the search view but did not appear
- Fixed an issue causing the app to crash when trying to share content from a custom keyboard
- Fixed an issue where team names were being sorted based on letter case
- Fixed an issue where username would not be inserted to the post draft when using experimental configuration settings
- Fixed an issue with nested bullet lists being cut off in the user interface
- Fixed an issue where private channels were listed in the public channels section of the channel autocomplete list
- Fixed an issue where a profile images could not be updated from the app

----

## v1.7.1 Release
- Release Date: April 3, 2018
- Server Versions Supported: Server v4.0+ is required, Self-Signed SSL Certificates are not supported

### Bug Fixes
- Fixed an issue where the iOS share extension sometimes crashed the Mattermost app
- Fixed an issue preventing Markdown tables from rendering with some international characters 

----

## v1.7.0 Release
- Release Date: March 26, 2018
- Server Versions Supported: Server v4.0+ is required, Self-Signed SSL Certificates are not supported

### Highlights

#### iOS File Sharing
- Share files and images from other applications as attached files in Mattermost

#### Markdown Tables
- Tables created using markdown formatting can now be viewed in the app

#### Permalinks
- Permalinks now open in the app instead of launching a browser window 

### Improvements
- Increased the tappable area of various icons for improved usability
- Announcement banners now display in the app
- Added "+" button to add emoji reactions to a post
- Minor performance improvements for app launch time
- Text files can now be viewed in the app
- Support for email autolinking into the app

### Bugs
- Fixed an issue causing some devices to hang at the splash screen on app launch
- Fixed an issue causing some letters to be hidden in the Android search input box
- Fixed an issue causing some Direct Message channels to show date stamps below the most recent message
- Fixed an issue where users weren't able to join open teams they've never been a member of
- Fixed an issue so double tapping buttons can no longer cause UI issues
- Fixed an issue where changing the channel display name wasn't being updated in the UI appropriately
- Fixed an issue where searhing for public channels sometimes showed no results
- Fixed an issue where the post menu could remain open while scrolling in the post list
- Fixed an issue where the system message to add users to a channel was missing the execution link
- Fixed an issue where bulleted lists cut off text if nested deeper than two levels
- Fixed an issue where logging into an account that is not on any team freezes the app
- Fixed an issue on iOS causing the app to crash when taking a photo then attaching it to a post

----

## v1.6.1 Release
- Release Date: February 13, 2018
- Server Versions Supported: Server v4.0+ is required, Self-Signed SSL Certificates are not supported

### Bug Fixes
- Fixed an issue preventing the app from going to the correct channel when opened from a push notification
- Fixed an issue on Android devices where the app could sometimes freeze on the launch screen
- Fixed an issue on Samsung devices causing extra letters to be insterted when typing to filter user lists

----

## v1.6.0 Release
- Release Date: February 6, 2018
- Server Versions Supported: Server v4.0+ is required, Self-Signed SSL Certificates are not supported

### Highlights

#### Android File Sharing
- Share files and images from other applications as attached files in Mattermost 

### Improvements
- Added a right drawer to access settings, edit profile information, change online status and logout
- Added support for opening a Direct Message channel with yourself

### Bugs
- Fixed a number of issues causing crashes on Android devices
- Fixed an issue with auto capitalization on Android keyboards
- Fixed an issue where the GitLab SSO login button sometimes didn't appear
- Fixed an issue with link previews not appearing on some accounts
- Fixed an issue where logging out of the app didn't clear the notification badge on the homescreen icon
- Fixed an issue where interactive message buttons would not wrap to a new line
- Fixed an issue where the keyboard would sometimes overlap the text input box
- Fixed an issue where the Direct Message channel wouldn't open from the profile page
- Fixed an issue where posts would sometimes overlap
- Fixed an issue where the app sometimes hangs on logout

----

## v1.5.3 Release
- Release Date: February 1, 2018
- Server Versions Supported: Server v4.0+ is required, Self-Signed SSL Certificates are not supported
- Fixed a login issue when connecting to servers running a Data Retention policy 

----

## v1.5.2 Release
- Release Date: January 12, 2018
- Server Versions Supported: Server v4.0+ is required, Self-Signed SSL Certificates are not supported

### Bug Fixes
- Fixed an issue causing some Android devices to crash on launch
- Fixed an issue with the app occasionally crashing when receiving push notifications in a new channel 
- Channel footer area is now refreshed when switching between Group and Direct Message channels
- Fixed an issue on some Android devices so Mattermost verifies it has permissions to access ringtones
- Fixed an issue where the text box overlapped the keyboard on some iOS devices using multiple keyboard layouts
- Fixed an issue with video uploads on Android devices
- Fixed an issue with GIF uploads on iOS devices
- Fixed an issue with the mention badge flickering on the channel drawer icon when there were over 10 unread mentions
- Fixed an issue with the app occasionally freezing when requesting the RefreshToken

----

## v1.5.1 Release

- Release Date: December 7, 2017
- Server Versions Supported: Server v4.0+ is required, Self-Signed SSL Certificates are not supported

### Bug Fixes
- Fixed an issue with the upgrade app screen showing with a transparent background
- Fixed an issue with clearing or replying to notifications sometimes crashing the app on Android
- Fixed an issue with the app sometimes crashing due to a missing function in the swiping control

----

## v1.5 Release 

- Release Date: December 6, 2017
- Server Versions Supported: Server v4.0+ is required, Self-Signed SSL Certificates are not supported

### Highlights 

#### File Viewer
- Preview videos, RTF,  PDFs, Word, Excel, and Powerpoint files 

#### iPhone X Compatibility
- Added support for iPhone X

#### Slash Commands
- Added support for using custom slash commands
- Added support for built-in slash commands /away, /online, /offline, /dnd, /header, /purpose, /kick, /me, /shrug

### Improvements
- In iOS, 3D touch can now be used to peek into a channel to view the contents, and quickly mark it as read
- Markdown images in posts now render 
- Copy posts, URLs, and code blocks
- Opening a channel with Unread messages takes you to the "New Messages" indicator 
- Support for data retention, interactive message buttons, and viewing Do Not Disturb statuses depending on the server version
- (Edited) indicator now shows up beside edited posts 
- Added a "Recently Used" section for emoji reactions

### Bug Fixes 
- Android notifications now follow the default system setting for vibration 
- Fixed app crashing when opening notification settings on Android 
- Fixed an issue where the "Proceed" button on log in screen stopped working after pressing logout multiple times
- HEIC images posted from iPhones now get converted to JPEG before uploading

----

## v1.4.1 Release

Release Date: Nov 15, 2017
Server Versions Supported: Server v4.0+ is required, Self-Signed SSL Certificates are not supported

### Bug Fixes

- Fixed network detection issue causing some people to be unable to access the app
- Fixed issue with lag when pressing send button 
- Fixed app crash when opening notification settings
- Fixed various other bugs to reduce app crashes

----

## v1.4 Release 

- Release Date: November 6, 2017
- Server Versions Supported: Server v4.0+ is required, Self-Signed SSL Certificates are not supported

### Highlights 

#### Performance improvements
- Various performance improvements to decrease channel load times 

### Bug Fixes
- Fixed issue with Android app sometimes showing a white screen when re-opening the app
- Fixed an issue with orientation lock not working on Android 

----

## v1.3 Release 

- Release Date: October 5, 2017
- Server Versions Supported: Server v4.0+ is required, Self-Signed SSL Certificates are not supported

### Highlights 

#### Tablet Support (Beta) 
- Added support for landscape view, so the app may be used on tablets
- Note: Tablet support is in beta, and further improvements are planned for a later date

#### Link Previews 
- Added support for image, GIF, and youtube link previews

#### Notifications
- Android: Added the ability to set light, vibrate, and sound settings
- Android: Improved notification stacking so most recent notification shows first 
- Updated the design for Notification settings to improve usability 
- Added the ability to reply from a push notification without opening the app (requires Android v7.0+, iOS 10+) 
- Increased speed when opening app from a push notification

#### Download Files 
- Added the ability to download all files on Android and images on iOS

### Improvements
- Using `+` shortcut for emoji reactions is now supported 
- Improved emoji formatting (alignment and rendering of non-square aspect ratios)
- Added support for error tracking with Sentry
- Only show the "Connecting..." bar after two connection attempts 

### Bug Fixes
- Fixed link rendering not working in certain cases
- Fixed theme color issue with status bar on Android

----

## v1.2 Release

- Release Date: September 5, 2017 
- Server Versions Supported: Server v4.0+ is required, Self-Signed SSL Certificates are not supported

### Highlights 

#### AppConfig Support for EMM solutions
- Added [AppConfig](https://www.appconfig.org/) support, to make it easier to integrate with a variety of EMM solutions

#### Code block viewer
- Tap on a code block to open a viewer for easier reading 

### Improvements
- Updated formatting for markdown lists and code blocks
- Updated formatting for `in:` and `from:` search autocomplete 

### Emoji Picker for Emoji Reactions
- Added an emoji picker for selecting a reaction 

### Bug Fixes
- Fixed issue where if only LDAP and GitLab login were enabled, LDAP did not show up on the login page
- Fixed issue with three digit mention count UI in channel drawer

### Known Issues
- Using `+:emoji:` to react to a message is not yet supported 

----

## v1.1 Release

- Release Date: August 2017 
- Server Versions Supported: Server v3.10+ is required, Self-Signed SSL Certificates are not supported

### Highlights 

#### Search
- Search posts and tap to preview the result
- Click "Jump" to open the channel the search result is from 

#### Emoji Reactions
- View Emoji Reactions on a post

#### Group Messages
- Start Direct and Group Messages from the same screen

#### Improved Performance on Poor Connections
- Added auto-retry to automatically reattempt to get posts if the network connection is intermittent
- Added manual loading option if auto-retry fails to retrieve new posts

### Improvements
- Android: Added Big Text support for Android notifications, so they expand to show more details
- Added a Reset Cache option
- Improved "Jump to conversation" filter so it matches on nickname, full name, or username 
- Tapping on an @username mention opens the user's profile
- Disabled the send button while attachments upload
- Adjusted margins on icons and elsewhere to make spacing more consistent
- iOS URL scheme: mattermost:// links now open the new app
- About Mattermost page now includes a link to NOTICES.txt for platform and the mobile app
- Various UI improvements

### Bug Fixes
- Fixed an issue where sometimes an unmounted badge caused app to crash on start up 
- Group Direct Messages now show the correct member count 
- Hamburger icon does not break after swiping to close sidebar
- Fixed an issue with some image thumbnails appearing out of focus
- Uploading a file and then leaving the channel no longer shows the file in a perpetual loading state
- For private channels, the last member can no longer delete the channel if the EE server permissions do not allow it
- Error messages are now shown when SSO login fails
- Android: Leaving a channel now redirects to Town Square instead of the Town Square info page
- Fixed create new public channel screen shown twice when trying to create a channel
- Tapping on a post will no longer close the keyboard

----

## v1.0.1 Release 

- Release Date: July 20, 2017 
- Server Versions Supported: Server v3.8+ is required, Self-Signed SSL Certificates are not yet supported

### Bug Fixes
- Huawei devices can now load messages
- GitLab SSO now works if there is a trailing `/` in the server URL
- Unsupported server versions now show a prompt clarifying that a server upgrade is necessary

----

## v1.0 Release 

- Release Date: July 10, 2017 
- Server Versions Supported: Server v3.8+ is required, Self-Signed SSL Certificates are not supported

### Highlights 

#### Authentication (Requires v3.10+ [Mattermost server](https://github.com/mattermost/platform))
- GitLab login 

#### Offline Support
- Added offline support, so already loaded portions of the app are accessible without a connection
- Retry mechanism for posts sent while offline 
- See [FAQ](https://github.com/mattermost/mattermost-mobile#frequently-asked-questions) for information on how data is handled for deactivated users

#### Notifications (Requires v3.10+ [push proxy server](https://github.com/mattermost/mattermost-push-proxy)) 
- Notifications are cleared when read on another device
- Notification sent just before session expires to let people know login is required to continue receiving notifications

#### Channel and Team Sidebar
- Unreads section to easily access channels with new messages
- Search filter to jump to conversations quickly 
- Improved team switching design for better cross-team notifications 
- Added ability to join open teams on the server 

#### Posts
- Emojis now render
- Integration attachments now render 
- ~channel links now render 

#### Navigation
- Updated navigation to have smoother transitions 

### Known Issues
- [Android: Swipe to close in-app notifications does not work](https://mattermost.atlassian.net/browse/RN-45)
- Apps are not yet at feature parity for desktop, so features not mentioned in the changelog are not yet supported

### Contributors

Many thanks to all our contributors. In alphabetical order:
- asaadmahmood, cpanato, csduarte, enahum, hmhealey, jarredwitt, JeffSchering, jasonblais, lfbrock, omar-dev, rthill

----

## Beta Release

- Release Date: March 29, 2017
- Server Versions Supported: Server v3.7+ is required, Self-Signed SSL Certificates are not yet supported

Note: If you need an SSL certificate, consider using [Let's Encrypt](https://docs.mattermost.com/install/config-ssl-http2-nginx.html) instead of a self-signed one.

### Highlights

The Beta apps are a work in progress, supported features are listed below. You can become a beta tester by [downloading the Android app](https://play.google.com/store/apps/details?id=com.mattermost.react.native&hl=en) or [signing up to test iOS](https://mattermost-fastlane.herokuapp.com/). 

#### Authentication
- Email login
- LDAP/AD login
- Multi-factor authentication 
- Logout

#### Messaging
- View and send posts in the center channel
- Automatically load more posts in the center channel when scrolling
- View and send replies in thread view
- "New messages" line in center channel (app does not yet scroll to the line)
- Date separators 
- @mention autocomplete
- ~channel autocomplete
- "User is typing" message
- Edit and delete posts
- Flag/Unflag posts
- Basic markdown (lists, headers, bold, italics, links)

#### Notifications
- Push notifications
- In-app notifications when you receive a message in another channel while the app is open
- Clicking on a push notification takes you to the channel

#### User profiles
- Status indicators
- View profile information by clicking on someone's username or profile picture

#### Files
- File thumbnails for posts with attachments
- Upload up to five images
- Image previewer to view images when clicked on

#### Channels
- Channel drawer for selecting channels
- Bolded channel names for Unreads, and mention jewel for Mentions
- (iOS only) Unread posts above/below indicator
- Favorite channels (Section in sidebar, and ability to favorite/unfavorite from channel menu)
- Create new public or private channels
- Create new Direct Messages (Group Direct Messages are not yet supported) 
- View channel info (name, header, purpose) 
- Join public channels
- Leave channel
- Delete channel
- View people in a channel
- Add/remove people from a channel
- Loading screen when opening channels 

#### Settings
- Account Settings > Notifications page
- About Mattermost info dialog
- Report a problem link that opens an email for bug reports

#### Teams
- Switch between teams using "Team Selection" in the main menu (viewing which teams have notifications is not yet supported) 

### Contributors

Many thanks to all our contributors. In alphabetical order:
- csduarte, dmeza, enahum, hmhealey, it33, jarredwitt, jasonblais, lfbrock, mfpiccolo, saturninoabril, thomchop<|MERGE_RESOLUTION|>--- conflicted
+++ resolved
@@ -1,12 +1,6 @@
 # Mattermost mobile apps changelog
 
 This changelog summarizes updates to Mattermost mobile apps releases for [Mattermost](https://mattermost.com).
-
-<<<<<<< HEAD
-=======
-```{contents} On this page
-:depth: 2
-```
 
 ## 2.14.0 Release
  - Release Date: March 15, 2024
@@ -25,7 +19,6 @@
  - Users are unable to adjust the font size via the OS font size setting.
  - Some Google Pixel phones on Android 12+ might not continue past the login screen. This is a known issue with the OS, and the current workaround is to restart the device.
 
->>>>>>> b5d4bcdb
 ## 2.13.0 Release
  - Release Date: February 16, 2024
  - Server Versions Supported: Server v8.1.0+ is required. Self-Signed SSL Certificates are not supported unless the user installs the CA certificate on their device.
@@ -1982,16 +1975,10 @@
  
 Mattermost Mobile App v1.30.0 contains a high level security fix. [Upgrading](https://docs.mattermost.com/upgrade/upgrading-mattermost-server.html) is recommended. Details will be posted on our [security updates page](https://mattermost.com/security-updates/) 30 days after release as per the [Mattermost Responsible Disclosure Policy](https://mattermost.com/security-vulnerability-report/).
  
-<<<<<<< HEAD
 ``` {Note} 
 - v5.9.0 as our Extended Support Release (ESR) is coming to the end of its lifecycle and upgrading to 5.19.0 ESR or a later version is highly recommended. v5.19.0 will continue to be our current ESR until October 15, 2020. [Learn more in our forum post](https://forum.mattermost.com/t/upcoming-extended-support-release-updates/8526>).
 - [The Channel Moderation Settings feature](/manage/team-channel-members.html#channel-moderation-e20) released in v5.22.0 is supported on mobile app versions v1.30 and later. In earlier versions of the mobile app, users who attempt to post or react to posts without proper permissions will see an error.
 ```
-=======
-**Note:** v5.9.0 as our Extended Support Release (ESR) is coming to the end of its lifecycle and upgrading to 5.19.0 ESR or a later version is highly recommended. v5.19.0 will continue to be our current ESR until October 15, 2020. [Learn more in our forum post](https://forum.mattermost.com/t/upcoming-extended-support-release-updates/8526>).
-
-**Note:** [The Channel Moderation Settings feature](https://docs.mattermost.com/manage/team-channel-members.html#channel-moderation-e20) released in v5.22.0 is supported on mobile app versions v1.30 and later. In earlier versions of the mobile app, users who attempt to post or react to posts without proper permissions will see an error.
->>>>>>> b5d4bcdb
  
 ### Improvements
  - Significantly improved Android performance, including how quickly posts in the center screen are displayed.
