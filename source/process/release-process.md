# Release Process

Mattermost core team works on a bi-monthly release process, with a new version shipping on the 16th of each alternate month in [binary form](http://docs.mattermost.com/administration/upgrade.html#mattermost-team-edition). 

This document outlines the development process for the Mattermost core team, which draws from what we find works best for us from Agile, Scrum and Software Development Lifecycle approaches.

Recommended pre-reading: 

- [Mattermost Software Development Process training materials](https://docs.mattermost.com/process/training.html#software-development-process)
- [Mattermost Security Practices training](https://docs.mattermost.com/process/training.html#system-security) (particularly NIST standards) 

## Release Timeline

Notes: 
- All cut-off dates are based on 10am ([San Francisco Time](http://everytimezone.com/)) on the day stated.
- T-minus counts are measured in "working days" (weekdays other than major holidays concurrent in US and Canada) prior to release day.

### A. (Code complete date of previous release) Beginning of release

Pre-work for the current release begins at the code complete date of the previous release. See "Code Complete" section below for details.

### B. (T-minus 15 working days) Cut-off for submitting major features 

No pull requests for major features should be **submitted** to the current release after this date (except if release manager decides to add "release-exception" label to Jira ticket).

1. Logistics:
    - Post this checklist in Release channel
2. PM:
    - Prioritize reviewing major features, ensuring any bugs and UX issues get fixed
    - Check that all major features are behind a feature flag
3. Dev:
    - Prioritize reviewing, updating, and merging of pull requests for major features
4. Marketing:
    - Confirm each Enterprise feature is in the correct [pricing SKU](https://about.mattermost.com/pricing/), if not alert the release manager

### C. (T-minus 12 working days) Cut-off for merging major features

No pull requests for major features should be **merged** to the current release after this date (except if release manager decides to add "release-exception" label to Jira ticket).

1. Logistics:
    - Post this checklist in Release channel 
    - Begin posting Zero Bug Balance query daily
    - Verify all items in the last posted release checklist are complete, if not alert the release manager
2. PM:
    - PM area owners complete draft of Changelog in a WIP PR with updates for highlights, feature additions, known issues, compatibility updates for config.json, [database changes](https://github.com/mattermost/platform/blob/master/store/sql_upgrade.go#L181), [API changes](https://github.com/mattermost/platform/commits/master/model/client.go) (search `#api-proposal` and confirm with Dev) and WebSocket event changes; [see example](http://docs.mattermost.com/administration/changelog.html#compatibility)
    - Review and update [company roadmap](https://about.mattermost.com/direction/) with which major features made it into the release
    - PM feature owners post draft section for the blog post in the Marketing Channel (including screenshots and a hashtag #mattermostXX where XX is the version number, see [example thread](https://pre-release.mattermost.com/core/pl/o611i4wz3pfafb6fpha9ggxxnh)) and [queue a tweet](https://pre-release.mattermost.com/core/pl/f3wsbwkgzfdr9nf9amtcwfpo6h)
    - Update [Upgrade Guide](http://docs.mattermost.com/administration/upgrade.html#upgrade-guide) for any steps needed to upgrade to new version
    - Submit NOTICE.txt PR for any new libraries added from dev, if not added already. The following two files contain a list of dependancies:
        - https://github.com/mattermost/platform/blob/master/webapp/package.json
        - https://github.com/mattermost/platform/blob/master/glide.yaml
    - Coordinate testing:  
        - Queue an item for UX meeting to discuss worst UX bug
        - Receive testing sign-off from feature area owners (i.e. PM/Dev either signs-off that their area is well tested, or flags potential quality issues that may exist)  
        - Prioritize updating the RC Testing Spreadsheet to cover any changes or new features, and confirm that known issues are listed in the relevant tests
        - Assign each area of the release testing spreadsheet to a team member and ensure core team has access permissions 
        - Post in Reception alerting community of upcoming release and to ask about top issues on master ([See example](https://pre-release.mattermost.com/core/pl/pfpzwpi7wj8zzpmeih87cdt77r))
3. **(Team) Major Feature Complete Meeting (10:15am PST)**:  
    - Discuss worst bug currently on master
    - Discuss release highlights for marketing
    - Review status of last feature PRs to be merged
4. Dev:
    - Prioritize reviewing, updating, and merging of pull requests for current release until there are no more tickets in the [pull request queue](https://github.com/mattermost/platform/pulls) marked for the current release
5. Marketing:
    - Prepare bullet points for release announcement
    - Propose list of key features included in the release GIF and send to marketing lead for review
    - Draft release headline and send to marketing lead for review

### D. (T-minus 10 working days) Judgment Day

Day when leads and PM area owners decide which major features are included in the release, and which are postponed. 

1. Logistics:
    - Post this checklist in Release channel 
    - Verify all items in the last posted release checklist are complete, if not alert the release manager
    - Confirm date of marketing announcement for the release and update release channel header if needed
2. Leads:
    - Finalize roadmap for next release, and identify planned marketing bullet points  
3. **(Team) Judgment Day Meeting (10:15am PST)**:  
    - Meet to discuss release update and finalize which major features will be in or out for the release
4. PM: 
    - Based on discussion, create tickets for features that need to be turned on or off for the release
    - Backlog is reviewed and tickets that won’t make it are moved to next release
    - Post a link to Release Discussion room for query of [remaining tickets in this release](https://mattermost.atlassian.net/issues/?filter=11102)
    - Update Changelog PR based on what's in/out of the release 
    - Create meta issue for release in GitHub (see [example](https://github.com/mattermost/platform/issues/3702))
5. Marketing:
    - Begins to draft blog post, tweet, and email for the release announcement

### E. (T-minus 8 working days) Code Complete and Release Candidate Cut

**Stablization** period begins when all features for release have been committed. During this period, only **bugs** can be committed to the release branch. Non-bug pull requests are tagged for next version.

Exceptions can be made by the release manager setting priority to "Highest" and adding a "release-exception" label to the Jira ticket. This will add the ticket to the [hotfix list for release candidate](https://mattermost.atlassian.net/issues/?filter=10204).

1. Logistics:
    - Post this checklist in Release channel
    - Mail out mugs to any new contributors
    - Update [Team](http://www.mattermost.org/team/) page with new contributors
    - Verify all items in the last posted release checklist are complete, if not alert the release manager
    - Confirm all PRs merged into the current release have been tested
2. Dev:
    - Prioritize reviewing, updating, and merging of pull requests for current release until there are no more tickets in the [pull request queue](https://github.com/mattermost/platform/pulls) marked for the current release 
3. PM:
    - Review all [Severity 1 bugs (data loss or security)](https://mattermost.atlassian.net/secure/IssueNavigator.jspa?mode=hide&requestId=10600) to consider for adding to Hotfix list
    - Gather a list of contributors across all [public Mattermost GitHub repos](https://github.com/mattermost/), and add to the Changelog draft
    - Zapier manager adds new GitHub automation zap for PR tracking spreadsheet for next release.
    - Update documentation:  
        - Submit Changelog PR
        - Submit Changelog PR for [/ios](https://github.com/mattermost/ios) and [/android](https://github.com/mattermost/android) repositories
        - Submit all doc PRs for review
        - Confirm changes to config.json in compatibility section of Changelog are written back to [settings documentation](http://docs.mattermost.com/administration/config-settings.html#configuration-settings)
        - Prioritize any developer documentation tickets  
        - Draft [Mattermost Security Updates](http://about.mattermost.com/security-updates/), but do not post until 14 days after official release
4. **(Team) Code Complete Meeting (10:15am PST)**:  
    - (PM) Leads team review of Changelog 
    - (Logistics) Walk through each unfinished item of this checklist  
    - (Dev) Last check of tickets that need to be merged before RC1  
5. Build:  
    - Review all `TODO` notes 
    - Master is tagged and branched and “Release Candidate 1″ is cut (e.g. 3.5.0-RC1) according to the Release Candidate Checklist in ``mattermost/process``
    - After branching, the database version in sql_upgrade.go on master is set to the next scheduled release version (e.g. 3.6.0)
    - CI servers are updated to the release branch
    - Translation server is locked to the release branch
    - Directory structure is reviewed and large changes posted to the Release Discussion channel
6. PM:  
    - Merge changelog PR after team review is complete, and update the GitHub meta issue to include a link to the changelog on the documention branch
    - Tweet announcement that RC1 is ready (see [example](https://pre-release.mattermost.com/core/pl/tefx1ijyz7bs8mabuxmpq9f7pw))
 
### F. (T-minus 7 working days) Release Candidate Testing 

1. Logistics:
    - Post this checklist in Release channel
    - Verify all items in the last posted release checklist are complete, if not alert the release manager
2. Dev:
    - Test upgrade from previous version to current version, following the [Upgrade Guide](http://docs.mattermost.com/administration/upgrade.html#upgrade-guide) with database upgrades on both MySQL and Postgres
    - Test upgrade from Team Edition to Enterprise edition based on the [Upgrade Guide](https://docs.mattermost.com/administration/upgrade.html#upgrade-team-edition-to-enterprise-edition)
    - Review any changes made to install guides, and test if necessary
3. PM:
    - Update Release Discussion header with links to RC instances and testing spreadsheet
    - Post release testing instructions to Release Discussion channel ([example](https://pre-release.mattermost.com/core/pl/8z1tazpmm3ycbrehju36brd5nh))
    - Post to Reception directing community testers to the Release Discussion channel for details
    - Post "Known Issues" to Release Discussion channel
4. Team:
    - Test assigned areas of the Release Candidate Testing Spreadsheet and file any bugs found in Jira
    - Post a link to any "Blocking" issue that may need a hotfix to the RC in the Release room, with the **#blocking** tag. If the issue is security related or contains confidential information, post the link in the Confidential Bugs private group. Blocking issues are considered to be security issues, data loss issues, and issues that break core functionality or significantly impact aesthetics.
    - Daily triage of hotfix candidates and decide on whether and when to cut next RC or final
5. PM:
    - Queue an item for Release Update meeting to discuss worst bug
    - Update the meta issue:
        - Post comments to the meta issue with approved fixes for the next RCs
        - Download links and testing server links to the RCs
    - Post screenshot and links to final tickets for next RC to the Release Discussion room
    - Update Changelog “Known Issues” section with any significant issues that were found and not fixed for the final release
6. Dev:
    - PRs for hotfixes made to release branch
    - Review PRs made from release branch and merge changes into both the release branch and master
7. Logistics:
    - Test RC fixes as they come in on CI servers
8. Build: 
    - Verify with Release Manager before cutting any new RCs (approved fixes should be merged)
    - Push next RC to acceptance and announce in Town Square with new RC link
9. PM:
    - Test the new RC to verify fixes merged to the release branch work
    - Post in Release Channel after testing 

### G. (T-minus 5 working days) Release Candidate Testing Finished 

1. Logistics:
    - Post this checklist in Release channel
    - Verify all items in the last posted release checklist are complete, if not alert the release manager
2. Team:
    - Finish assigned areas of the Release Candidate Testing Spreadsheet
    - Continue triaging hotfix candidates and decide on whether and when to cut next RC or final
    - If no blocking issues are found, PM, Dev and Ops signs off on the release
3. PM:
    - Check that known issues section of Changelog is updated
    - Check that the contributors section of Changelog is updated (including contributors from all repos)
    - Check that if there is a security fix, the Changelog contains a note mentioning the severity level of the issue, recommending upgrade, and thanking the security researcher (see security process doc for example)
4. Marketing:
    - Finish draft of blog post for mattermost.com and send for marketing lead to review
        - Upgrade should be recommended if there are security fixes in this version, with a note thanking the security researcher
    - Finish drafts of all art work (screenshots, GIFs and twitter banners) used for the blog post and send to marketing lead for review

### H. (T-minus 2 working days) Release Build Cut

The final release is cut. If an urgent and important issue needs to be addressed between major releases, a bug fix release (e.g. 1.1.1) may be created.

1. Logistics:
    - Post this checklist in Release channel
    - Verify all items in the last posted release checklist are complete, if not alert the release manager
2. Build:
    - Tags a new release (e.g. 1.1.0) and runs an official build which should be essentially identical to the last RC 
    - Posts SHA key and md5 sum of the final build to release channel
3. PM:
    - Post in Release Discussion with links to the EE and Team Edition bits
    - Update the [Mattermost server download page](https://www.mattermost.org/download/) with the links to the EE and TE bits
      - Test the download links before and after updating the page
    - Add the download links, SHA key and md5 sum to [upgrade guide](http://docs.mattermost.com/administration/upgrade.html#version-archive)
    - Contact owners of [community installers](http://www.mattermost.org/installation/) or submit PRs to update install version number
        - For Puppet, Heroku and Ansible Playbook, post to Installers and Images channel announcing the new release. See [example](https://pre-release.mattermost.com/core/pl/5eh8fw3jaiyzzqoc6nfwfaioya).
        - For Chef Cookbook, open a new issue to announce the new release. See [example](https://github.com/verifi-inc/mattermost/issues/2).
        - For Yunohost, open a new pull request to update the version. See [example](https://github.com/kemenaran/mattermost_ynh/pull/11).
        - For OpenShift, open a new pull request to update the version. See [example](https://github.com/goern/mattermost-openshift/pull/13).
    - Close GitHub meta ticket for the release
    - Finalize docs
      - If reviews are not complete, hold a 30 minute doc review meeting with PMs and anyone else who has changed or reviewed docs this release and wants to join
      - Merge the docs release branch to master and verify all changes on docs.mattermost.com once the build is up
      - Submit a correction PR for any incorrect formatting or other errors missed during the intitial review
    - Update [MVP page](https://www.mattermost.org/mvp/) with the most valuable contributor of the release
    - Submit GitLab MR to take next Mattermost version in the Omnibus (see [example](https://gitlab.com/gitlab-org/omnibus-gitlab/merge_requests/998)):
        - Include changes to Mattermost version number ([`default_version`](https://gitlab.com/gitlab-org/omnibus-gitlab/blob/master/config/software/mattermost.rb#L20)) and md5 sum of the final TE build ([`source md5`](https://gitlab.com/jasonblais/omnibus-gitlab/blob/master/config/software/mattermost.rb#L23)) in  [`config/software/mattermost.rb`](https://gitlab.com/gitlab-org/omnibus-gitlab/blob/master/config/software/mattermost.rb)
        - Include a summary of updates in Team Edition that are relevant to GitLab
    - Update [Docker preview image to latest version](https://github.com/mattermost/mattermost-docker-preview/commit/1c34195d70b26bd4c82b5ef4fa0ebaf421096881)
    - Submit PR to update [/mattermost-docker](https://github.com/mattermost/mattermost-docker/commit/782129450e9577a8966e5ddea18a1a4cdecdfd7f) image to latest release
    - Check Security Issues spreadsheet and confirm disclosure text
    - Check the security researcher was added to the [Responsible Disclosure Policy](https://www.mattermost.org/responsible-disclosure-policy/) page
    - Confirm link to security updates appears in blog post if there are security updates in this release, with a note thanking the security researcher 
4. Marketing:
    - Finish draft of animated GIF (for Twitter announcement, MailChimp and blog post) made up of top announcements
    - Finish draft of MailChimp email blast and Twitter announcement and send for marketing lead to review. Once reviewed, schedule for 08:00 PST on the date of marketing announcement
    - Finalize blog post for mattermost.com and set timer for 08:00 PST on the day of release
    - Turn on CrazyEgg for blog post page
    - Find [www-gitlab-com merge request](https://gitlab.com/gitlab-com/www-gitlab-com/merge_requests) for latest GitLab release blog post and make request for adding GitLab Mattermost update (see [example request](https://gitlab.com/gitlab-com/www-gitlab-com/merge_requests/2910#note_14096885), [example update](https://about.gitlab.com/2016/07/22/gitlab-8-10-released/#gitlab-mattermost-32)). Post to Release Discussion channel with link to request.
    - Update [feature list](https://about.mattermost.com/pricing/) on mattermost.com with relevant new features

If a bug fix release is required, run through the following steps: 

1. PM:
    - Schedule a team Release Update meeting every day until the dot release is complete
    - Post links to approved tickets for next dot release RC to the Release Discussion channel
    - Make a post in Town Square announcing the dot release. [See example](https://pre-release.mattermost.com/core/pl/4aippek8yp8a3nex9anen5rjoc)
    - Update the GitHub meta issue:
        - Change the title to "Mattermost vx.x.x - RCx", where `vx.x.x` is the version number of the dot release
        - Post a comment to the meta issue with approved fixes for the next RC of the dot release
        - Post download links and testing server links for the next RC when it's cut
    - Update Changelog:
        - Start a WIP PR for the dot release changelog and commit updates as new issues are fixed on the dot release RCs
        - Update “Known Issues” section with any significant issues that were found during RC testing and not fixed for the dot release
    - Push RC versions to acceptance and announce in Town Square with new RC link as they are cut
    - Test the new RC to verify fixes merged to the release branch work. Post in Release Discussion channel after testing 
2. Dev:
    - PRs for hotfixes are made to release branch
    - Review PRs made from release branch and merge changes into both the release branch and master
3. Build: 
    - Verify with Release Manager before cutting any new dot release RCs (approved fixes should be merged)
    - Push dot release RC's to CI servers, pre-release and GitLab Mattermost.
4. Logistics:
    - Test RC fixes as they come in on CI servers

Once final dot release build is ready to cut:

1. Build:  
    - Tag a new release (e.g. 1.1.1) and run an official build  
    - Update CI servers, pre-release and GitLab Mattermost to the final version    
2. PM:
    - Update [Mattermost server download page](https://mattermost.org/download) with the links to the EE and TE bits
      - Test the download links before and after updating the page 
    - Update [Mattermost pricing page](https://about.mattermost.com/pricing/) if anything has changed
    - Add the download links to http://docs.mattermost.com/administration/upgrade.html#version-archive  
    - Merge the Changelog PR with notes on patch releases (see [example entry](https://docs.mattermost.com/administration/changelog.html#release-v3-5.1))
    - Update the version archive in the [upgrade guide](https://github.com/mattermost/docs/blob/master/source/administration/upgrade.md)
    - Submit GitLab MR to update the version number and MD5 hash to the dot release version. [See example](https://gitlab.com/gitlab-org/omnibus-gitlab/merge_requests/1127)
      - [Test the upgrade](https://docs.google.com/document/d/1mbeu2XXwCpbz3qz7y_6yDIYBToyY2nW0NFZq9Gdei1E/edit#heading=h.ncq9ltn04isg) once the MR is merged and the package is released to the GitLab package server
<<<<<<< HEAD
    - Contact owners of [community installers](http://www.mattermost.org/installation/) or submit PRs to update install version number
      - For Puppet, Heroku and Ansible Playbook, post to Installers and Images channel announcing the new release. See [example](https://pre-release.mattermost.com/core/pl/5eh8fw3jaiyzzqoc6nfwfaioya).
      - For Chef Cookbook, open a new issue to announce the new release. See [example](https://github.com/verifi-inc/mattermost/issues/2).
      - For Yunohost, open a new pull request to update the version. See [example](https://github.com/kemenaran/mattermost_ynh/pull/11).
      - For OpenShift, open a new pull request to update the version. See [example](https://github.com/goern/mattermost-openshift/pull/13).
3.  Logistics:  
    - Verifies each of the issues in the patch release are fixed
=======
3. Logistics:  
    - Verify each of the issues in the patch release are fixed
4. Marketing:
    - Prepare blog post for mattermost.com, MailChimp email blast and Twitter announcement, and send for marketing lead to review. Once reviewed, schedule for 08:00 PST on the day after dot release
      - Upgrade should be recommended if there are security fixes in the dot release version
>>>>>>> cfbc6b2a

### I. (T-minus 0 working days) Release Day

1. Logistics: 
    - Post this checklist in Release channel 
    - Post key dates for the next release in the header of the Release Discussion channel and remove links to RC candidates and testing spreadsheet
    - Verify all items in the last posted release checklist are complete, if not alert the release manager
    - For the next release, create the following team meetings:
        - Major Feature Complete Meeting on T-12 
        - Judgment Day Meeting on T-10
        - Code Complete Meeting on T-8
        - Team-wide Triage each weekday starting at T-8 and ending at T-2, with optional attendance
        - Release Update each weekday starting at T-7 and ending at T-2
    - For the next release, create PM Release Update meeting on T-15 one hour before UX meeting
    - Add “Release Retrospective” item to next team meeting in place of Kaizen/User Issues, asking each core team member to give a letter grade (and brief explanation) for:
        - Release Quality
        - Release Process
        - Testing Process
2. PM:
    - Close the release in Jira
    - Prepare tickets for the next release,  with a corresponding vX.X prefix
        - [Creating final release candidate](https://mattermost.atlassian.net/browse/PLT-2198)
        - [Test Gitlab Omnibus RC install of Mattermost](https://mattermost.atlassian.net/browse/PLT-2197) 
        - [Test upgrade](https://mattermost.atlassian.net/browse/PLT-3940) to latest release based on [upgrade guide](http://docs.mattermost.com/administration/upgrade.html#upgrade-guide)
        - Test upgrade from Team Edition to Enterprise Edition
        - [RC Build Testing for core team](https://mattermost.atlassian.net/browse/PLT-2208)
        - [Upgrade gitlab.mattermost.com to RC1](https://mattermost.atlassian.net/browse/PLT-3116)
        - [Push final build to gitlab.mattermost.com](https://mattermost.atlassian.net/browse/PLT-3117)
        - [Cut build and set up RC1 servers, including a note to check for all XXX items](https://mattermost.atlassian.net/browse/PLT-3937)
    - Create [PR tracking spreadsheet](https://docs.google.com/spreadsheets/d/1YkRqyQk0Y4ZouV-SsXbSjbzGOXu2ZSPSd4XC_4LAErI/edit#gid=0) for next release
        - Populate with any PR's that have already went in for the next release
    - Create a new branch on docs for the next release - `vX.X-documentation`
        - Submit a PR for changelog against the `vX.X-documentation` branch and add a `Work in Progress` label for it
        - Submit a PR to change version number in `docs/source/conf.py` against the `vX.X-documentation` branch
3. Build
    - Put CI servers and translation server back onto master
4. Dev:
    - Delete RCs after final version is shipped    
    - Check if any libraries need to be updated for the next release, and if so bring up in weekly team meeting
    - Test the GitLab RC containing the Mattermost final bits
    - Confirm gitlab.mattermost.com is updated to final build
5. Marketing:
    - Confirm marketing has been posted (animated GIFs, screenshots, mail announcement, tweets, blog posts)
    - Update @mattermosthq Twitter profile with the next release date
    - Prepare retweet of GitLab release tweet ([see example here](https://pre-release.mattermost.com/core/pl/k7wchwj5mtrhucj6don96yx3sc))

### J. (T-plus 5 working days) Release Updates
1. Logistics: 
    - Post this checklist in Release channel 
    - Verify all items in the last posted release checklist are complete, if not alert the release manager
2. Leads:
    - Update [company roadmap at mattermost.com](https://about.mattermost.com/direction/)
3. PM:
    - Review "Community Installers" and update version numbers if there are any discrepencies https://www.mattermost.org/installation/ (move this to ops eventually)
4. Build: 
    - Put pre-release back on master
    
### J. (T-plus 10 working days) Security Updates
3. PM:
    - Post [Mattermost Security Updates](https://about.mattermost.com/security-updates/) after reviewing with security lead
      - If a dot release is shipping with security fixes, do not post new details until T-plus 10 working days from the dot release ship date
    - Update Security Issues spreadsheet with issue number from posted update (e.g. v3.2.0.1)
    - Confirm the Security Researchers list on the [Responsible Disclosure Policy](https://www.mattermost.org/responsible-disclosure-policy/) is up to date


## Templates

Templates for GitLab announcement proposal
```
Proposed update for new version of [Mattermost](https://gitlab.com/gitlab-org/omnibus-gitlab/issues/1241). 

## GitLab Mattermost 2.2

[Mattermost 2.2](http://www.mattermost.org/mattermost-2-2-threaded-messages-and-more/) ships in GitLab 8.7 with threaded messages, French translation, new themes, new Trello and IRC support, plus many more new benefits. 

This version also includes security updates and [upgrade from earlier versions]((http://doc.gitlab.com/omnibus/gitlab-mattermost/)) is recommended.
```




## Release Numbering 

Mattermost numbers its stable releases based on the following format:  
  `[Version Number].[Major Build Number].[Minor Build Number]`

Version Number:
- Indicates a major system release (e.g. 1.x.x, 2.x.x)

Major Build Number:
- Indicates significant new functionality, (e.g. 0.5.x, 0.6.x, 0.7.x)

Minor Build Number:
- Indicates a bug fix or security release (e.g. 1.2.5, 1.2.6)
<|MERGE_RESOLUTION|>--- conflicted
+++ resolved
@@ -262,7 +262,6 @@
     - Update the version archive in the [upgrade guide](https://github.com/mattermost/docs/blob/master/source/administration/upgrade.md)
     - Submit GitLab MR to update the version number and MD5 hash to the dot release version. [See example](https://gitlab.com/gitlab-org/omnibus-gitlab/merge_requests/1127)
       - [Test the upgrade](https://docs.google.com/document/d/1mbeu2XXwCpbz3qz7y_6yDIYBToyY2nW0NFZq9Gdei1E/edit#heading=h.ncq9ltn04isg) once the MR is merged and the package is released to the GitLab package server
-<<<<<<< HEAD
     - Contact owners of [community installers](http://www.mattermost.org/installation/) or submit PRs to update install version number
       - For Puppet, Heroku and Ansible Playbook, post to Installers and Images channel announcing the new release. See [example](https://pre-release.mattermost.com/core/pl/5eh8fw3jaiyzzqoc6nfwfaioya).
       - For Chef Cookbook, open a new issue to announce the new release. See [example](https://github.com/verifi-inc/mattermost/issues/2).
@@ -270,13 +269,10 @@
       - For OpenShift, open a new pull request to update the version. See [example](https://github.com/goern/mattermost-openshift/pull/13).
 3.  Logistics:  
     - Verifies each of the issues in the patch release are fixed
-=======
-3. Logistics:  
-    - Verify each of the issues in the patch release are fixed
 4. Marketing:
     - Prepare blog post for mattermost.com, MailChimp email blast and Twitter announcement, and send for marketing lead to review. Once reviewed, schedule for 08:00 PST on the day after dot release
       - Upgrade should be recommended if there are security fixes in the dot release version
->>>>>>> cfbc6b2a
+
 
 ### I. (T-minus 0 working days) Release Day
 
