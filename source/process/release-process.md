--- conflicted
+++ resolved
@@ -81,21 +81,6 @@
 2. Release Manager:
     - Post this checklist in Release Checklist channel
     - Verify all items in the last posted release checklist are complete
-<<<<<<< HEAD
-=======
-    - Confirm there is a daily triage and release update meeting starting on this date to allow devs more time for bug fixes before code complete
-2. Logistics:
-    - Confirm, in Judgement Day meeting, date of marketing announcement for the release and update release channel header if needed
-    - Post an reminder to devs in the Release Discussion room of the the code complete date with the ZBB count
-3. Leads:
-    - Finalize roadmap for next release, and identify planned marketing bullet points  
-4. **(Team) Judgment Day Meeting (10:00am San Francisco time)**:  
-    - Meet to discuss release update and finalize which major features will be in or out for the release
-5. PM:
-    - Based on discussion, create tickets for features that need to be turned on or off for the release
-    - Backlog is reviewed and tickets that won’t make it are moved to next release
-    - Post a link to Release Discussion room for query of [remaining tickets in this release](https://mattermost.atlassian.net/issues/?filter=11102)
->>>>>>> e8636a15
     - Update Changelog PR based on what's in/out of the release
     - Create meta issue for release in GitHub (see [example](https://github.com/mattermost/mattermost-server/issues/3702))
 3. Logistics:
@@ -224,7 +209,6 @@
     - Posts SHA key, md5 sum and GPG signatures of the final build to release channel
     - Post in Release Discussion with links to the EE and Team Edition bits
 3. PM:
-<<<<<<< HEAD
     - Submit GitLab MR to take next Mattermost version in the Omnibus (see [example](https://gitlab.com/gitlab-org/omnibus-gitlab/merge_requests/998)). **Note**: These should be submitted for GitLab's release the next month, not the current release since it is past their code complete. 
         - Include changes to Mattermost version number ([`default_version`](https://gitlab.com/gitlab-org/omnibus-gitlab/blob/master/config/software/mattermost.rb#L20)) and md5 sum of the final TE build ([`source md5`](https://gitlab.com/jasonblais/omnibus-gitlab/blob/master/config/software/mattermost.rb#L23)) in  [`config/software/mattermost.rb`](https://gitlab.com/gitlab-org/omnibus-gitlab/blob/master/config/software/mattermost.rb)
         - Include a summary of updates in Team Edition that are relevant to GitLab
@@ -232,10 +216,6 @@
         - Include updates to [gitlab.rb](https://gitlab.com/gitlab-org/omnibus-gitlab/blob/master/files/gitlab-config-template/gitlab.rb.template#L1008-1171), [attributes default.rb](https://gitlab.com/gitlab-org/omnibus-gitlab/blob/master/files/gitlab-cookbooks/gitlab/attributes/default.rb#L667-829) and [config.json.erb](https://gitlab.com/gitlab-org/omnibus-gitlab/blob/master/files/gitlab-cookbooks/gitlab/templates/default/config.json.erb) with new TE config settings ([Example](https://gitlab.com/gitlab-org/omnibus-gitlab/merge_requests/1855))
         - Post a link to the GitLab merge request in the Release Discussion channel
         - If the release contains a security update, email @marin and @briann in GitLab with a link to the MR
-=======
-    - Close GitHub meta ticket for the release
-    - Work with a developer to submit GitLab MR [following this process](https://docs.mattermost.com/process/release-process.html#gitlab-merge-request)
->>>>>>> e8636a15
     - Check Security Issues spreadsheet and confirm disclosure text
     - Check the security researcher was added to the [Responsible Disclosure Policy](https://www.mattermost.org/responsible-disclosure-policy/) page
     - Confirm link to security updates appears in blog post if there are security updates in this release, with a note thanking the security researcher
@@ -270,14 +250,10 @@
     - Update the changelog
     - Work with a developer to submit GitLab MR [following this process](https://docs.mattermost.com/process/release-process.html#gitlab-merge-request)
     - Update the version archive in the [upgrade guide](https://github.com/mattermost/docs/blob/master/source/administration/upgrade.md)
-<<<<<<< HEAD
     - Help [test the upgrade](https://docs.google.com/document/d/1mbeu2XXwCpbz3qz7y_6yDIYBToyY2nW0NFZq9Gdei1E/edit#heading=h.ncq9ltn04isg) once the GitLab MR is merged and included in their RC
     - Verify all patch fixes are backported
     - Verify all patch fixes are tested (either via unit tests or RCs)
 2. Logistics:
-=======
-3. Logistics:
->>>>>>> e8636a15
     - Update [Mattermost server download page](https://mattermost.org/download) with the links to the EE and TE bits
       - Test the download links before and after updating the page
     - Contact owners of [community installers](http://www.mattermost.org/installation/) or submit PRs to update install version number
@@ -285,16 +261,8 @@
       - For Chef Cookbook, open a new issue to announce the new release. See [example](https://github.com/verifi-inc/mattermost/issues/2).
       - For Yunohost, open a new pull request to update the version. See [example](https://github.com/kemenaran/mattermost_ynh/pull/11).
       - For OpenShift, open a new pull request to update the version. See [example](https://github.com/goern/mattermost-openshift/pull/13).
-<<<<<<< HEAD
 3. Marketing:
     - Prepare [blog post](https://about.mattermost.com/mattermost-3-6-2/) for mattermost.com, MailChimp email blast, and [Twitter announcement](https://twitter.com/mattermosthq/status/827193482578112512), and send to marketing lead for review. Once reviewed, schedule for 08:00 PST on the day after dot release
-=======
-4. Marketing:
-    - Prepare [blog post](https://about.mattermost.com/mattermost-3-6-2/) for mattermost.com, MailChimp email blast, and [Twitter announcement](https://twitter.com/mattermosthq/status/827193482578112512), and send for marketing lead to review. Once reviewed, schedule for 08:00 PST on the day after dot release
-      - **Note:** If the release contains a security update, also draft a Mailchimp email blast for the [Security Bulletin mailing list](http://eepurl.com/cAl5Rv)
-      - Upgrade should be recommended if there are security fixes in the dot release version
->>>>>>> e8636a15
-
 If a bug fix release is required, run through the following steps:
 
 1. PM:
