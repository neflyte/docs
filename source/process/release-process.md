--- conflicted
+++ resolved
@@ -302,11 +302,7 @@
         - Major Feature Complete Meeting on T-12 at 10:00am San Francisco time
         - Judgment Day Meeting on T-10 at 10:00am San Francisco time
         - Code Complete Meeting on T-8 at 10:00am San Francisco time
-<<<<<<< HEAD
-        - Release Triage and Update Meeting each weekday starting at T-8 and ending at T-2 at 9:00am San Francisco time for PM, QA and release dev.
-=======
         - Release Triage and Update Meeting each weekday starting at T-8 and ending at T-2 at 9:30am San Francisco time for PM, QA and release dev.
->>>>>>> b0d611b2
     - Add “Release Retrospective” item to next team meeting, asking each core team member to give a letter grade (and brief explanation) for:
         - Release Quality
         - Release Process
