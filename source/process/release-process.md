# Release Process

<<<<<<< HEAD
Mattermost core team works on a bi-monthly release process, with a new version shipping on the 16th of each alternate month in [binary form](http://docs.mattermost.com/administration/upgrade.html#mattermost-team-edition).
=======
Mattermost core team works on a monthly release process, with a new version shipping on the 16th of each month in [binary form](http://docs.mattermost.com/administration/upgrade.html#mattermost-team-edition). 
>>>>>>> c863bd88

This document outlines the development process for the Mattermost core team, which draws from what we find works best for us from Agile, Scrum and Software Development Lifecycle approaches.

Recommended pre-reading:

- [Mattermost Software Development Process training materials](https://docs.mattermost.com/process/training.html#software-development-process)
- [Mattermost Security Practices training](https://docs.mattermost.com/process/training.html#system-security) (particularly NIST standards)

## Release Timeline

Notes:
- All cut-off dates are based on 10am ([San Francisco Time](http://everytimezone.com/)) on the day stated.
- T-minus counts are measured in "working days" (weekdays other than major holidays concurrent in US and Canada) prior to release day.

### A. (Code complete date of previous release) Beginning of release

Pre-work for the current release begins at the code complete date of the previous release. See "Code Complete" section below for details.

### B. (T-minus 15 working days) Cut-off for submitting major features

No pull requests for major features should be **submitted** to the current release after this date (except if release manager decides to add "release-exception" label to Jira ticket).

1. Release Manager:
    - Post this checklist in Release channel
2. PM:
    - Prioritize reviewing major features, ensuring any bugs and UX issues get fixed
    - Check that all major features are behind a feature flag
3. Dev:
    - Prioritize reviewing, updating, and merging of pull requests for major features
4. Marketing:
    - Confirm each Enterprise feature is in the correct [pricing SKU](https://about.mattermost.com/pricing/), if not alert the release manager

### C. (T-minus 12 working days) Cut-off for merging major features

No pull requests for major features should be **merged** to the current release after this date (except if release manager decides to add "release-exception" label to Jira ticket).

1. Release Manager:
    - Post this checklist in Release channel
    - Verify all items in the last posted release checklist are complete, if not alert the release manager
2. Logistics:
    - Confirm the following were posted:
        - Zero Bug Balance query
        - Item queued for UX meeting to discuss worst UX bug
        - Community notified about upcoming release in Reception
3. PM:
    - PM area owners complete draft of Changelog in a WIP PR with updates for highlights, feature additions, known issues, compatibility updates for config.json, [database changes](https://github.com/mattermost/platform/blob/master/store/sql_upgrade.go#L181), [API changes](https://github.com/mattermost/platform/commits/master/model/client.go) (search `#api-proposal` and confirm with Dev) and WebSocket event changes; [see example](http://docs.mattermost.com/administration/changelog.html#compatibility)
    - Review and update [company roadmap](https://about.mattermost.com/direction/) with which major features made it into the release
    - PM feature owners post draft section for the blog post in the Marketing Channel (including screenshots and a hashtag #mattermostXX where XX is the version number, see [example thread](https://pre-release.mattermost.com/core/pl/o611i4wz3pfafb6fpha9ggxxnh)) and [queue a tweet](https://pre-release.mattermost.com/core/pl/f3wsbwkgzfdr9nf9amtcwfpo6h)
    - Backlog is reviewed and tickets that won’t make it are moved to next release
4. Docs:
    - Update [Upgrade Guide](http://docs.mattermost.com/administration/upgrade.html#upgrade-guide) for any steps needed to upgrade to new version
    - Submit NOTICE.txt PR for any new libraries added from dev, if not added already. The following two files contain a list of dependencies:
        - https://github.com/mattermost/platform/blob/master/webapp/package.json
        - https://github.com/mattermost/platform/blob/master/glide.yaml
5. QA:
    - Coordinate testing:
        - Receive testing sign-off from feature area owners (i.e. PM/Dev either signs-off that their area is well tested, or flags potential quality issues that may exist)  
        - Prioritize updating the RC Testing Spreadsheet to cover any changes or new features, and confirm that known issues are listed in the relevant tests
        - Assign each area of the release testing spreadsheet to a team member and ensure core team has access permissions
6. **(Team) Major Feature Complete Meeting (10:00am San Francisco time)**:  
    - Discuss worst bug currently on master
    - Discuss release highlights for marketing
    - Review status of last feature PRs to be merged
7. Dev:
    - Prioritize reviewing, updating, and merging of pull requests for current release until there are no more tickets in the [pull request queue](https://github.com/mattermost/platform/pulls) marked for the current release
8. Marketing:
    - Prepare bullet points for release announcement
    - Propose list of key features included in the release GIF and send to marketing lead for review
    - Draft release headline and send to marketing lead for review

### D. (T-minus 10 working days) Judgment Day

Day when leads and PM area owners decide which major features are included in the release, and which are postponed.

1. Release Manager:
    - Post this checklist in Release channel
    - Verify all items in the last posted release checklist are complete, if not alert the release manager
2. Logistics:
    - Confirm, in Judgement Day meeting, date of marketing announcement for the release and update release channel header if needed
    - Confirm link to remaining tickets posted in Release Discussion channel
3. Leads:
    - Finalize roadmap for next release, and identify planned marketing bullet points  
4. **(Team) Judgment Day Meeting (10:00am San Francisco time)**:  
    - Meet to discuss release update and finalize which major features will be in or out for the release
5. PM:
    - Based on discussion, create tickets for features that need to be turned on or off for the release
<<<<<<< HEAD
    - Backlog is reviewed and tickets that won’t make it are moved to next release
    - Post a link to Release Discussion room for query of [remaining tickets in this release](https://mattermost.atlassian.net/issues/?filter=11102)
    - Update Changelog PR based on what's in/out of the release
=======
    - Update Changelog PR based on what's in/out of the release 
>>>>>>> c863bd88
    - Create meta issue for release in GitHub (see [example](https://github.com/mattermost/platform/issues/3702))
6. Marketing:
    - Begins to draft blog post, tweet, and email for the release announcement

### E. (T-minus 8 working days) Code Complete and Release Candidate Cut

**Stabilization** period begins when all features for release have been committed. During this period, only **bugs** can be committed to the release branch. Non-bug pull requests are tagged for next version.

Exceptions can be made by the release manager setting priority to "Highest" and adding a "release-exception" label to the Jira ticket. This will add the ticket to the [hotfix list for release candidate](https://mattermost.atlassian.net/issues/?filter=10204).

1. Release Manager:
    - Post this checklist in Release channel
    - Verify all items in the last posted release checklist are complete, if not alert the release manager
2. Logistics:
    - Mail out mugs to any new contributors
    - Update [Team](http://www.mattermost.org/team/) page with new contributors
    - Add list of contributors to the Changelog draft
    - Confirm all PRs merged into the current release have been tested
3. Dev:
    - Prioritize reviewing, updating, and merging of pull requests for current release until there are no more tickets in the [pull request queue](https://github.com/mattermost/platform/pulls) marked for the current release
4. PM:
    - Review all [Severity 1 bugs (data loss or security)](https://mattermost.atlassian.net/secure/IssueNavigator.jspa?mode=hide&requestId=10600) to consider for adding to Hotfix list.
    - Update documentation:  
        - Submit Changelog PR
        - Draft [Mattermost Security Updates](http://about.mattermost.com/security-updates/), but do not post until 14 days after official release
5. Docs:
    - Submit all doc PRs for review
    - Confirm changes to config.json in compatibility section of Changelog are written back to [settings documentation](http://docs.mattermost.com/administration/config-settings.html#configuration-settings)
6. **(Team) Code Complete Meeting (10:00am San Francisco time)**:  
    - (PM) Leads team review of Changelog
    - (Release Manager) Walk through each unfinished item of this checklist  
    - (Dev) Last check of tickets that need to be merged before RC1  
7. Build:  
    - Review all `TODO` notes
    - Master is tagged and branched and “Release Candidate 1″ is cut (e.g. 3.5.0-RC1) according to the Release Candidate Checklist in ``mattermost/process``
    - After branching, the database version in sql_upgrade.go on master is set to the next scheduled release version (e.g. 3.6.0)
    - CI servers are updated to the release branch
    - Translation server is locked to the release branch
8. PM:  
    - Merge changelog PR after team review is complete, and update the GitHub meta issue to include a link to the changelog on the documentation branch
    - Tweet announcement that RC1 is ready (see [example](https://pre-release.mattermost.com/core/pl/tefx1ijyz7bs8mabuxmpq9f7pw))

### F. (T-minus 7 working days) Release Candidate Testing

1. Release Manager:
    - Post this checklist in Release channel
    - Verify all items in the last posted release checklist are complete, if not alert the release manager
2. Dev:
    - Test upgrade from previous version to current version, following the [Upgrade Guide](http://docs.mattermost.com/administration/upgrade.html#upgrade-guide) with database upgrades on both MySQL and Postgres
    - Test upgrade from Team Edition to Enterprise edition based on the [Upgrade Guide](https://docs.mattermost.com/administration/upgrade.html#upgrade-team-edition-to-enterprise-edition)
    - Review any changes made to install guides, and test if necessary
3. QA:
    - Update Release Discussion header with links to RC instances and testing spreadsheet
    - Post release testing instructions to Release Discussion channel ([example](https://pre-release.mattermost.com/core/pl/8z1tazpmm3ycbrehju36brd5nh))
    - Post "Known Issues" to Release Discussion channel
4. Logistics:
    - Confirm community testers are directed to the Release Discussion channel
5. Team:
    - Test assigned areas of the Release Candidate Testing Spreadsheet and file any bugs found in Jira
    - Post a link to any "Blocking" issue that may need a hotfix to the RC in the Release room, with the **#blocking** tag. If the issue is security related or contains confidential information, post the link in the Confidential Bugs private channel. Blocking issues are considered to be security issues, data loss issues, and issues that break core functionality or significantly impact aesthetics.
    - Daily triage of hotfix candidates and decide on whether and when to cut next RC or final
6. PM:
    - Queue an item for Release Update meeting to discuss worst bug
    - Update the meta issue:
        - Post comments to the meta issue with approved fixes for the next RCs
        - Download links and testing server links to the RCs
    - Post screenshot and links to final tickets for next RC to the Release Discussion room
    - Update Changelog “Known Issues” section with any significant issues that were found and not fixed for the final release
7. Dev:
    - PRs for hotfixes made to release branch
    - Review PRs made from release branch and merge changes into both the release branch and master
8. QA:
    - Test RC fixes as they come in on CI servers
<<<<<<< HEAD
8. Build:
=======
9. Build: 
>>>>>>> c863bd88
    - Verify with Release Manager before cutting any new RCs (approved fixes should be merged)
    - Push next RC to acceptance and announce in Town Square with new RC link
10. PM:
    - Test the new RC to verify fixes merged to the release branch work
    - Post in Release Channel after testing

### G. (T-minus 5 working days) Release Candidate Testing Finished

1. Release Manager:
    - Post this checklist in Release channel
    - Verify all items in the last posted release checklist are complete, if not alert the release manager
2. Team:
    - Finish assigned areas of the Release Candidate Testing Spreadsheet
    - Continue triaging hotfix candidates and decide on whether and when to cut next RC or final
    - If no blocking issues are found, PM, Dev and Ops signs off on the release
3. PM:
    - Check that known issues section of Changelog is updated
    - Check that the contributors section of Changelog is updated (including contributors from all repos)
    - Check that if there is a security fix, the Changelog contains a note mentioning the severity level of the issue, recommending upgrade, and thanking the security researcher (see security process doc for example)
4. Marketing:
    - Finish draft of blog post for mattermost.com and send for marketing lead to review
        - Upgrade should be recommended if there are security fixes in this version, with a note thanking the security researcher
    - Finish drafts of all art work (screenshots, GIFs and twitter banners) used for the blog post and send to marketing lead for review

### H. (T-minus 2 working days) Release Build Cut

The final release is cut. If an urgent and important issue needs to be addressed between major releases, a bug fix release (e.g. 1.1.1) may be created.

1. Release Manager:
    - Post this checklist in Release channel
    - Verify all items in the last posted release checklist are complete, if not alert the release manager
2. Build:
<<<<<<< HEAD
    - Tags a new release (e.g. 1.1.0) and runs an official build which should be essentially identical to the last RC
    - Posts SHA key and md5 sum of the final build to release channel
=======
    - Tags a new release (e.g. 1.1.0) and runs an official build which should be essentially identical to the last RC 
    - Posts SHA key, md5 sum and GPG signatures of the final build to release channel
>>>>>>> c863bd88
    - Post in Release Discussion with links to the EE and Team Edition bits
3. PM:
    - Close GitHub meta ticket for the release
    - Submit GitLab MR to take next Mattermost version in the Omnibus (see [example](https://gitlab.com/gitlab-org/omnibus-gitlab/merge_requests/998)):
        - Include changes to Mattermost version number ([`default_version`](https://gitlab.com/gitlab-org/omnibus-gitlab/blob/master/config/software/mattermost.rb#L20)) and md5 sum of the final TE build ([`source md5`](https://gitlab.com/jasonblais/omnibus-gitlab/blob/master/config/software/mattermost.rb#L23)) in  [`config/software/mattermost.rb`](https://gitlab.com/gitlab-org/omnibus-gitlab/blob/master/config/software/mattermost.rb)
        - Include a summary of updates in Team Edition that are relevant to GitLab
    - Check Security Issues spreadsheet and confirm disclosure text
    - Check the security researcher was added to the [Responsible Disclosure Policy](https://www.mattermost.org/responsible-disclosure-policy/) page
    - Confirm link to security updates appears in blog post if there are security updates in this release, with a note thanking the security researcher
4. Logistics:
    - Update the [Mattermost server download page](https://www.mattermost.org/download/) with the links to the EE and TE bits
      - Test the download links before and after updating the page
    - Contact owners of [community installers](http://www.mattermost.org/installation/) or submit PRs to update install version number
        - For Puppet, Heroku and Ansible Playbook, post to Installers and Images channel announcing the new release. See [example](https://pre-release.mattermost.com/core/pl/5eh8fw3jaiyzzqoc6nfwfaioya).
        - For Chef Cookbook, open a new issue to announce the new release. See [example](https://github.com/verifi-inc/mattermost/issues/2).
        - For Yunohost, open a new pull request to update the version. See [example](https://github.com/kemenaran/mattermost_ynh/pull/11).
        - For OpenShift, open a new pull request to update the version. See [example](https://github.com/goern/mattermost-openshift/pull/13).
    - Update [MVP page](https://www.mattermost.org/mvp/) with the most valuable contributor of the release
    - Submit PR to update [/mattermost-docker](https://github.com/mattermost/mattermost-docker/commit/782129450e9577a8966e5ddea18a1a4cdecdfd7f) image to latest release
5. Docs:
    - Add the download links, SHA key and md5 sum to [upgrade guide](http://docs.mattermost.com/administration/upgrade.html#version-archive)
    - Finalize docs
      - If reviews are not complete, hold a 30 minute doc review meeting with PMs and anyone else who has changed or reviewed docs this release and wants to join
      - Merge the docs release branch to master and verify all changes on docs.mattermost.com once the build is up
      - Submit a correction PR for any incorrect formatting or other errors missed during the initial review
6. Marketing:
    - Finish draft of animated GIF (for Twitter announcement, MailChimp and blog post) made up of top announcements
    - Finish draft of MailChimp email blast and Twitter announcement and send for marketing lead to review. Once reviewed, schedule for 08:00 PST on the date of marketing announcement
    - **Note:** If the release contains a security update, also draft a Mailchimp email blast for the [Security Bulletin mailing list](http://eepurl.com/cAl5Rv)
    - Finalize blog post for mattermost.com and set timer for 08:00 PST on the day of release
    - Turn on CrazyEgg for blog post page
    - Find [www-gitlab-com merge request](https://gitlab.com/gitlab-com/www-gitlab-com/merge_requests) for latest GitLab release blog post and make request for adding GitLab Mattermost update (see [example request](https://gitlab.com/gitlab-com/www-gitlab-com/merge_requests/2910#note_14096885), [example update](https://about.gitlab.com/2016/07/22/gitlab-8-10-released/#gitlab-mattermost-32)). Post to Release Discussion channel with link to request.
    - Update [feature list](https://about.mattermost.com/pricing/) on mattermost.com with relevant new features

If a bug fix release is required, run through the following steps:

1. PM:
    - Schedule a team Release Update meeting every day until the dot release is complete
    - Post links to approved tickets for next dot release RC to the Release Discussion channel
    - Make a post in Town Square announcing the dot release. [See example](https://pre-release.mattermost.com/core/pl/4aippek8yp8a3nex9anen5rjoc)
    - Update the GitHub meta issue:
        - Change the title to "Mattermost vx.x.x - RCx", where `vx.x.x` is the version number of the dot release
        - Post a comment to the meta issue with approved fixes for the next RC of the dot release
        - Post download links and testing server links for the next RC when it's cut
    - Update Changelog:
        - Start a WIP PR for the dot release changelog and commit updates as new issues are fixed on the dot release RCs
        - Update “Known Issues” section with any significant issues that were found during RC testing and not fixed for the dot release
<<<<<<< HEAD
    - Push RC versions to acceptance and announce in Town Square with new RC link as they are cut
    - Test the new RC to verify fixes merged to the release branch work. Post in Release Discussion channel after testing
=======
>>>>>>> c863bd88
2. Dev:
    - PRs for hotfixes are made to release branch
    - Review PRs made from release branch and merge changes into both the release branch and master
3. Build:
    - Verify with Release Manager before cutting any new dot release RCs (approved fixes should be merged)
    - Push dot release RC's to CI servers, pre-release and GitLab Mattermost.
4. QA:
    - Test the new RC to verify fixes merged to the release branch work. Post in Release Discussion channel after testing 

Once final dot release build is ready to cut:

1. Build:  
    - Tag a new release (e.g. 1.1.1) and run an official build  
    - Update CI servers, pre-release and GitLab Mattermost to the final version    
2. PM:
    - Update [Mattermost pricing page](https://about.mattermost.com/pricing/) if anything has changed
    - Merge the Changelog PR with notes on patch releases (see [example entry](https://docs.mattermost.com/administration/changelog.html#release-v3-5.1))
    - Submit GitLab MR to update the version number and MD5 hash to the dot release version. [See example](https://gitlab.com/gitlab-org/omnibus-gitlab/merge_requests/1127)
      - [Test the upgrade](https://docs.google.com/document/d/1mbeu2XXwCpbz3qz7y_6yDIYBToyY2nW0NFZq9Gdei1E/edit#heading=h.ncq9ltn04isg) once the MR is merged and the package is released to the GitLab package server
3. QA:  
    - Verifies each of the issues in the patch release are fixed
4. Docs:
    - Update the version archive in the [upgrade guide](https://github.com/mattermost/docs/blob/master/source/administration/upgrade.md)
    - Submit an MR to update [GitLab Mattermost documentation](https://docs.gitlab.com/omnibus/gitlab-mattermost/README.html)
5. Logistics:
    - Update [Mattermost server download page](https://mattermost.org/download) with the links to the EE and TE bits
      - Test the download links before and after updating the page
    - Update [mattermost-docker](https://github.com/mattermost/mattermost-docker) version
    - Contact owners of [community installers](http://www.mattermost.org/installation/) or submit PRs to update install version number
      - For Puppet, Heroku and Ansible Playbook, post to Installers and Images channel announcing the new release. See [example](https://pre-release.mattermost.com/core/pl/5eh8fw3jaiyzzqoc6nfwfaioya).
      - For Chef Cookbook, open a new issue to announce the new release. See [example](https://github.com/verifi-inc/mattermost/issues/2).
      - For Yunohost, open a new pull request to update the version. See [example](https://github.com/kemenaran/mattermost_ynh/pull/11).
      - For OpenShift, open a new pull request to update the version. See [example](https://github.com/goern/mattermost-openshift/pull/13).
6. Marketing:
    - Prepare [blog post](https://about.mattermost.com/mattermost-3-6-2/) for mattermost.com, MailChimp email blast, and [Twitter announcement](https://twitter.com/mattermosthq/status/827193482578112512), and send for marketing lead to review. Once reviewed, schedule for 08:00 PST on the day after dot release
      - **Note:** If the release contains a security update, also draft a Mailchimp email blast for the [Security Bulletin mailing list](http://eepurl.com/cAl5Rv)
      - Upgrade should be recommended if there are security fixes in the dot release version

### I. (T-minus 0 working days) Release Day

1. Release Manager:
    - Post this checklist in Release channel
    - Verify all items in the last posted release checklist are complete, if not alert the release manager
2. Logistics:
    - Post key dates for the next release in the header of the Release Discussion channel and remove links to RC candidates and testing spreadsheet
    - For the next release, create the following team meetings. If they conflict with existing meetings, check with meeting owner to reschedule or reschedule the release meeting
        - PM Release Update meeting on T-15 at 7:30am San Francisco time
        - Major Feature Complete Meeting on T-12 at 10:00am San Francisco time
        - Judgment Day Meeting on T-10 at 10:00am San Francisco time
        - Code Complete Meeting on T-8 at 10:00am San Francisco time
        - Team-wide Triage each weekday starting at T-8 and ending at T-2 at 9:00am San Francisco time, with optional attendance
        - Release Update each weekday starting at T-7 and ending at T-2 at 10:00am San Francisco time
    - Add “Release Retrospective” item to next team meeting in place of Kaizen/User Issues, asking each core team member to give a letter grade (and brief explanation) for:
        - Release Quality
        - Release Process
        - Testing Process
    - Close the release in Jira
    - Prepare tickets for the next release,  with a corresponding vX.X prefix
        - [Creating final release candidate](https://mattermost.atlassian.net/browse/PLT-2198)
        - [Test Gitlab Omnibus RC install of Mattermost](https://mattermost.atlassian.net/browse/PLT-2197)
        - [Test upgrade](https://mattermost.atlassian.net/browse/PLT-3940) to latest release based on [upgrade guide](http://docs.mattermost.com/administration/upgrade.html#upgrade-guide)
        - Test upgrade from Team Edition to Enterprise Edition
        - [RC Build Testing for core team](https://mattermost.atlassian.net/browse/PLT-2208)
        - [Upgrade gitlab.mattermost.com to RC1](https://mattermost.atlassian.net/browse/PLT-3116)
        - [Push final build to gitlab.mattermost.com](https://mattermost.atlassian.net/browse/PLT-3117)
        - [Cut build and set up RC1 servers, including a note to check for all XXX items](https://mattermost.atlassian.net/browse/PLT-3937)
3. Docs:
    - Create a new branch on docs for the next release - `vX.X-documentation`
        - Submit a PR for changelog against the `vX.X-documentation` branch and add a `Work in Progress` label for it
        - Submit a PR to change version number in `docs/source/conf.py` against the `vX.X-documentation` branch
4. Build
    - Put CI servers and translation server back onto master
    - Update [ci-linux-mysql-prev](https://ci-linux-mysql-prev.mattermost.com) to the final release version
5. Dev:
    - Delete RCs after final version is shipped    
    - Check if any libraries need to be updated for the next release, and if so bring up in weekly team meeting
    - Test the GitLab RC containing the Mattermost final bits
    - Confirm gitlab.mattermost.com is updated to final build
6. Marketing:
    - Confirm marketing has been posted (animated GIFs, screenshots, mail announcement, tweets, blog posts)
    - Update @mattermosthq Twitter profile with the next release date
    - Prepare retweet of GitLab release tweet ([see example here](https://pre-release.mattermost.com/core/pl/k7wchwj5mtrhucj6don96yx3sc))

### J. (T-plus 5 working days) Release Updates
1. Release Manager:
    - Post this checklist in Release channel
    - Verify all items in the last posted release checklist are complete, if not alert the release manager
2. Logistics:
    - Confirm the Security Researchers list on the [Responsible Disclosure Policy](https://www.mattermost.org/responsible-disclosure-policy/) is up to date
    - Review "Community Installers" and update version numbers if there are any discrepancies https://www.mattermost.org/installation/ (move this to ops eventually)
3. Leads:
    - Update [company roadmap at mattermost.com](https://about.mattermost.com/direction/)
4. Build:
    - Put pre-release back on master

### K. (T-plus 10 working days) Security Updates
1. PM:
    - Post [Mattermost Security Updates](https://about.mattermost.com/security-updates/) after reviewing with security lead
      - If a dot release is shipping with security fixes, do not post new details until T-plus 10 working days from the dot release ship date
    - Update Security Issues spreadsheet with issue number from posted update (e.g. v3.2.0.1)

## Templates

Templates for GitLab announcement proposal
```
Proposed update for new version of [Mattermost](https://gitlab.com/gitlab-org/omnibus-gitlab/issues/1241).

## GitLab Mattermost 2.2

[Mattermost 2.2](http://www.mattermost.org/mattermost-2-2-threaded-messages-and-more/) ships in GitLab 8.7 with threaded messages, French translation, new themes, new Trello and IRC support, plus many more new benefits.

This version also includes security updates and [upgrade from earlier versions]((http://doc.gitlab.com/omnibus/gitlab-mattermost/)) is recommended.
```




## Release Numbering

Mattermost numbers its stable releases based on the following format:  
  `[Version Number].[Major Build Number].[Minor Build Number]`

Version Number:
- Indicates a major system release (e.g. 1.x.x, 2.x.x)

Major Build Number:
- Indicates significant new functionality, (e.g. 0.5.x, 0.6.x, 0.7.x)

Minor Build Number:
- Indicates a bug fix or security release (e.g. 1.2.5, 1.2.6)<|MERGE_RESOLUTION|>--- conflicted
+++ resolved
@@ -1,10 +1,6 @@
 # Release Process
 
-<<<<<<< HEAD
-Mattermost core team works on a bi-monthly release process, with a new version shipping on the 16th of each alternate month in [binary form](http://docs.mattermost.com/administration/upgrade.html#mattermost-team-edition).
-=======
 Mattermost core team works on a monthly release process, with a new version shipping on the 16th of each month in [binary form](http://docs.mattermost.com/administration/upgrade.html#mattermost-team-edition). 
->>>>>>> c863bd88
 
 This document outlines the development process for the Mattermost core team, which draws from what we find works best for us from Agile, Scrum and Software Development Lifecycle approaches.
 
@@ -91,13 +87,9 @@
     - Meet to discuss release update and finalize which major features will be in or out for the release
 5. PM:
     - Based on discussion, create tickets for features that need to be turned on or off for the release
-<<<<<<< HEAD
     - Backlog is reviewed and tickets that won’t make it are moved to next release
     - Post a link to Release Discussion room for query of [remaining tickets in this release](https://mattermost.atlassian.net/issues/?filter=11102)
     - Update Changelog PR based on what's in/out of the release
-=======
-    - Update Changelog PR based on what's in/out of the release 
->>>>>>> c863bd88
     - Create meta issue for release in GitHub (see [example](https://github.com/mattermost/platform/issues/3702))
 6. Marketing:
     - Begins to draft blog post, tweet, and email for the release announcement
@@ -171,11 +163,7 @@
     - Review PRs made from release branch and merge changes into both the release branch and master
 8. QA:
     - Test RC fixes as they come in on CI servers
-<<<<<<< HEAD
-8. Build:
-=======
 9. Build: 
->>>>>>> c863bd88
     - Verify with Release Manager before cutting any new RCs (approved fixes should be merged)
     - Push next RC to acceptance and announce in Town Square with new RC link
 10. PM:
@@ -208,13 +196,8 @@
     - Post this checklist in Release channel
     - Verify all items in the last posted release checklist are complete, if not alert the release manager
 2. Build:
-<<<<<<< HEAD
-    - Tags a new release (e.g. 1.1.0) and runs an official build which should be essentially identical to the last RC
-    - Posts SHA key and md5 sum of the final build to release channel
-=======
     - Tags a new release (e.g. 1.1.0) and runs an official build which should be essentially identical to the last RC 
     - Posts SHA key, md5 sum and GPG signatures of the final build to release channel
->>>>>>> c863bd88
     - Post in Release Discussion with links to the EE and Team Edition bits
 3. PM:
     - Close GitHub meta ticket for the release
@@ -262,11 +245,8 @@
     - Update Changelog:
         - Start a WIP PR for the dot release changelog and commit updates as new issues are fixed on the dot release RCs
         - Update “Known Issues” section with any significant issues that were found during RC testing and not fixed for the dot release
-<<<<<<< HEAD
     - Push RC versions to acceptance and announce in Town Square with new RC link as they are cut
     - Test the new RC to verify fixes merged to the release branch work. Post in Release Discussion channel after testing
-=======
->>>>>>> c863bd88
 2. Dev:
     - PRs for hotfixes are made to release branch
     - Review PRs made from release branch and merge changes into both the release branch and master
