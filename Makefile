# Minimal makefile for Sphinx documentation
#
.PHONY: Makefile help python-deps linkcheck livehtml python-deps test compass-icons

# Check Make version (we need at least GNU Make 3.82). Fortunately,
# 'undefine' directive has been introduced exactly in GNU Make 3.82.
ifeq ($(filter undefine,$(.FEATURES)),)
$(error Unsupported Make version. \
    The build system does not work properly with GNU Make $(MAKE_VERSION), \
    please use GNU Make 3.82 or above.)
endif

#
# You can set these variables from the command line, and also
# from the environment for the last three.
SOURCEDIR       = source
BUILDDIR        = build
SPHINXOPTS      ?= -j auto
SPHINXBUILD     ?= pipenv run sphinx-build
SPHINXAUTOBUILD ?= pipenv run sphinx-autobuild
AUTOBUILDOPTS   ?= -D=html_baseurl=http://127.0.0.1:8000

ifeq ($(OS),Windows_NT)
SHELL=C:\Windows\system32\cmd.exe
.SHELLFLAGS=/C
WARNINGSFILE=$(BUILDDIR)\warnings.log
else
WARNINGSFILE=$(BUILDDIR)/warnings.log
endif

# If we're not on Windows, check to see if 'mm_url_path_prefix' is included in SPHINXOPTS.
# If it is included, extract the PR ID from the prefix and set the html_baseurl config
# option to the preview environment.
ifneq ($(OS),Windows_NT)
ifeq ($(findstring mm_url_path_prefix,$(SPHINXOPTS)),mm_url_path_prefix)
PATH_PREFIX = $(shell echo "$(SPHINXOPTS)" | grep -Eo 'mm_url_path_prefix=\/([0-9]+)' | cut -d / -f 2)
SPHINXOPTS2 = $(SPHINXOPTS) -D html_baseurl=http://mattermost-docs-preview-pulls.s3-website-us-east-1.amazonaws.com/$(PATH_PREFIX)
else
SPHINXOPTS2 = $(SPHINXOPTS)
endif
endif

# Put it first so that "make" without argument is like "make help".
help:
	@$(SPHINXBUILD) -M help "$(SOURCEDIR)" "$(BUILDDIR)" $(SPHINXOPTS) $(O)

# Install necessary dependencies for the CI build pipeline.
# NOTE: if the version of Python used to build the docs changes, update the `pipenv` command below accordingly.
python-deps:
	pip install pipenv==2024.1.0
	pipenv install --dev --clear --deploy --python 3.12

test:
	pipenv run pytest

# Run `make livehtml` to start sphinx-autobuild.
livehtml:
ifeq ($(OS),Windows_NT)
	@IF NOT EXIST $(BUILDDIR) MD $(BUILDDIR)
	@$(SPHINXAUTOBUILD) "$(SOURCEDIR)" "$(BUILDDIR)\html" -d "$(BUILDDIR)\doctrees" $(SPHINXOPTS) $(AUTOBUILDOPTS) $(O)
else
	@mkdir -p "$(BUILDDIR)"
	@$(SPHINXAUTOBUILD) "$(SOURCEDIR)" "$(BUILDDIR)/html" -d "$(BUILDDIR)/doctrees" $(SPHINXOPTS) $(AUTOBUILDOPTS) $(O)
endif

# Run `make linkcheck` to check external links
# Overriding `exclude_patterns` configuration to exclude
# directories or files not included in the documentation
linkcheck:
ifeq ($(OS),Windows_NT)
<<<<<<< HEAD
	@IF NOT EXIST $(BUILDDIR) MD $(BUILDDIR)
	@$(SPHINXBUILD) -M $@ -D exclude_patterns=archive\*,process\* "$(SOURCEDIR)" "$(BUILDDIR)" $(SPHINXOPTS) $(O) -w "$(WARNINGSFILE)" 2>NUL
=======
	@CMD /C IF NOT EXIST $(BUILDDIR) MD $(BUILDDIR)
	@CMD /C $(SPHINXBUILD) -M $@ "$(SOURCEDIR)" "$(BUILDDIR)" $(SPHINXOPTS) $(O) -w "$(WARNINGSFILE)" 2>NUL
>>>>>>> a9b39c31
else
	@mkdir -p "$(BUILDDIR)"
	@$(SPHINXBUILD) -M $@ "$(SOURCEDIR)" "$(BUILDDIR)" $(SPHINXOPTS) $(O) 2>>"$(WARNINGSFILE)"
endif

# Download the latest Compass Icon assets.
compass-icons:
ifeq ($(OS),Windows_NT)
	@IF NOT EXIST source/_static/css MD source/_static/css
	@IF NOT EXIST source/_static/font MD source/_static/font
else
	@mkdir -p source/_static/css
	@mkdir -p source/_static/font
endif
	curl --no-progress-meter -o source/_static/css/compass-icons.css https://mattermost.github.io/compass-icons/css/compass-icons.css
	curl --no-progress-meter -o "source/_static/font/compass-icons.#1" "https://mattermost.github.io/compass-icons/font/compass-icons.{eot,woff2,woff,ttf,svg}"

# Catch-all target: route all unknown targets to Sphinx using the new
# "make mode" option.  $(O) is meant as a shortcut for $(SPHINXOPTS).
%: Makefile
ifeq ($(OS),Windows_NT)
	@IF NOT EXIST $(BUILDDIR) MD $(BUILDDIR)
	@$(SPHINXBUILD) -M $@ "$(SOURCEDIR)" "$(BUILDDIR)" $(SPHINXOPTS) $(O) -w "$(WARNINGSFILE)" 2>NUL
else
	@mkdir -p "$(BUILDDIR)"
	@$(SPHINXBUILD) -M $@ "$(SOURCEDIR)" "$(BUILDDIR)" $(SPHINXOPTS2) $(O) 2>>"$(WARNINGSFILE)"
endif<|MERGE_RESOLUTION|>--- conflicted
+++ resolved
@@ -42,7 +42,11 @@
 
 # Put it first so that "make" without argument is like "make help".
 help:
+ifeq ($(OS),Windows_NT)
+	@CMD /C $(SPHINXBUILD) -M help "$(SOURCEDIR)" "$(BUILDDIR)" $(SPHINXOPTS) $(O)
+else
 	@$(SPHINXBUILD) -M help "$(SOURCEDIR)" "$(BUILDDIR)" $(SPHINXOPTS) $(O)
+endif
 
 # Install necessary dependencies for the CI build pipeline.
 # NOTE: if the version of Python used to build the docs changes, update the `pipenv` command below accordingly.
@@ -68,16 +72,11 @@
 # directories or files not included in the documentation
 linkcheck:
 ifeq ($(OS),Windows_NT)
-<<<<<<< HEAD
 	@IF NOT EXIST $(BUILDDIR) MD $(BUILDDIR)
 	@$(SPHINXBUILD) -M $@ -D exclude_patterns=archive\*,process\* "$(SOURCEDIR)" "$(BUILDDIR)" $(SPHINXOPTS) $(O) -w "$(WARNINGSFILE)" 2>NUL
-=======
-	@CMD /C IF NOT EXIST $(BUILDDIR) MD $(BUILDDIR)
-	@CMD /C $(SPHINXBUILD) -M $@ "$(SOURCEDIR)" "$(BUILDDIR)" $(SPHINXOPTS) $(O) -w "$(WARNINGSFILE)" 2>NUL
->>>>>>> a9b39c31
 else
 	@mkdir -p "$(BUILDDIR)"
-	@$(SPHINXBUILD) -M $@ "$(SOURCEDIR)" "$(BUILDDIR)" $(SPHINXOPTS) $(O) 2>>"$(WARNINGSFILE)"
+	@$(SPHINXBUILD) -M $@ -D exclude_patterns=archive/*,process/* "$(SOURCEDIR)" "$(BUILDDIR)" $(SPHINXOPTS) $(O) 2>>"$(WARNINGSFILE)"
 endif
 
 # Download the latest Compass Icon assets.
