--- conflicted
+++ resolved
@@ -60,11 +60,7 @@
 
         if [ -n "${existing}" ]
         then
-<<<<<<< HEAD
-            replicas[${deployment}]=$(kubectl ${namespace} get configmap "${script_name}" -o template --template={{.data.${app}}})
-=======
-            replicas[${deployment}]=$(kubectl get configmap "${script_name}" -o template --template="{{ index .data \"${deployment}\" }}")
->>>>>>> 94430bf5
+            replicas[${deployment}]=$(kubectl ${namespace} get configmap "${script_name}" -o template --template="{{ index .data \"${deployment}\" }}")
         else
             count=$(echo "${info}" | cut -d, -f2)
             replicas[${deployment}]=${count}
