{{- if .Values.enabled -}}
apiVersion: apps/v1beta2
kind: Deployment
metadata:
  name: {{ template "fullname" . }}
  namespace: {{ $.Release.Namespace }}
  labels:
{{ include "gitlab.standardLabels" . | indent 4 }}
spec:
  replicas: {{ .Values.replicas }}
  selector:
    matchLabels:
      app: {{ template "name" . }}
      release: {{ .Release.Name }}
  template:
    metadata:
      labels:
        app: {{ template "name" . }}
        release: {{ .Release.Name }}
      annotations:
        checksum/configmap: {{ include (print $.Template.BasePath "/configmap.yaml") . | sha256sum }}
<<<<<<< HEAD
      {{- range $key, $value := .Values.annotations }}
        {{ $key }}: {{ $value | quote }}
      {{- end }}
=======
        cluster-autoscaler.kubernetes.io/safe-to-evict: "true"
>>>>>>> 8f3e2b13
    spec:
      securityContext:
        runAsUser: 1000
        fsGroup: 1000
      {{- if eq (default .Values.global.antiAffinity .Values.antiAffinity) "hard" }}
      affinity:
        podAntiAffinity:
          requiredDuringSchedulingIgnoredDuringExecution:
            - topologyKey: "kubernetes.io/hostname"
              labelSelector:
                matchLabels:
                  app: {{ template "name" . }}
                  release: {{ .Release.Name }}
      {{- else if eq (default .Values.global.antiAffinity .Values.antiAffinity) "soft" }}
      affinity:
        podAntiAffinity:
          preferredDuringSchedulingIgnoredDuringExecution:
          - weight: 1
            podAffinityTerm:
              topologyKey: kubernetes.io/hostname
              labelSelector:
                matchLabels:
                  app: {{ template "name" . }}
                  release: {{ .Release.Name }}
      {{- end }}
      initContainers:
{{ include "gitlab.certificates.initContainer" . | indent 8 }}
        - name: configure
          image: {{ .Values.init.image }}:{{ .Values.init.tag}}
          imagePullPolicy: {{ .Values.init.pullPolicy }}
          command: ["sh", "/config/configure"]
          volumeMounts:
            - name: registry-secrets
              mountPath: /config
            - name: registry-server-config
              mountPath: /registry
          resources:
{{ toYaml .Values.init.resources | indent 12 }}
{{- include "pullsecrets" .Values.image | indent 6}}
      containers:
        - name: registry
          image: "{{ .Values.image.repository }}:{{ .Values.image.tag }}"
          imagePullPolicy: {{ default "" .Values.image.pullPolicy | quote }}
          volumeMounts:
          - name: registry-server-config
            mountPath: /etc/docker/registry/
            readOnly: true
{{ include "gitlab.certificates.volumeMount" . | indent 10 }}
          resources:
{{ toYaml .Values.resources | indent 12 }}
      volumes:
      - name: registry-server-config
        emptyDir:
          medium: "Memory"
      - name: registry-secrets
        projected:
          sources:
          - configMap:
              name: {{ template "fullname" . }}
          - secret:
              name: {{ template "gitlab.registry.certificate.secret" . }}
              items:
                  - key: registry-auth.crt
                    path: certificate.crt
          - secret:
              name: {{ template "gitlab.registry.httpSecret.secret" . }}
              items:
                - key: {{ template "gitlab.registry.httpSecret.key" . }}
                  path: httpSecret
          {{- if .Values.global.minio.enabled }}
          - secret:
              name: {{ template "gitlab.minio.credentials.secret" . }}
          {{- end }}
          {{- if .Values.storage.secret }}
          - secret:
              name: {{ .Values.storage.secret }}
              items:
                - key: {{ default "config" .Values.storage.key }}
                  path: storage/config
                {{- if .Values.storage.extraKey }}
                - key: {{ .Values.storage.extraKey }}
                  path: storage/{{ .Values.storage.extraKey }}
                {{- end }}
          {{- end }}
{{ include "gitlab.certificates.volumes" . | indent 6 }}
{{- end -}}<|MERGE_RESOLUTION|>--- conflicted
+++ resolved
@@ -19,13 +19,10 @@
         release: {{ .Release.Name }}
       annotations:
         checksum/configmap: {{ include (print $.Template.BasePath "/configmap.yaml") . | sha256sum }}
-<<<<<<< HEAD
+        cluster-autoscaler.kubernetes.io/safe-to-evict: "true"
       {{- range $key, $value := .Values.annotations }}
         {{ $key }}: {{ $value | quote }}
       {{- end }}
-=======
-        cluster-autoscaler.kubernetes.io/safe-to-evict: "true"
->>>>>>> 8f3e2b13
     spec:
       securityContext:
         runAsUser: 1000
