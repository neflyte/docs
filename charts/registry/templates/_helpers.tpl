{{/* vim: set filetype=mustache: */}}

{{/*
Return the registry authEndpoint
Defaults to the globally set gitlabHostname if an authEndpoint hasn't been provided
to the chart
*/}}
{{- define "registry.authEndpoint" -}}
{{- if .Values.authEndpoint -}}
{{- .Values.authEndpoint -}}
{{- else -}}
{{- template "gitlabUrl" . -}}
{{- end -}}
{{- end -}}

{{/*
Returns the hostname.
If the hostname is set in `global.hosts.registry.name`, that will be returned,
otherwise the hostname will be assembed using `minio` as the prefix, and the `assembleHost` function.
*/}}
{{- define "registryHost" -}}
{{- coalesce .Values.global.hosts.registry.name (include "assembleHost"  (dict "name" "registry" "context" . )) -}}
{{- end -}}

{{/*
Returns the secret name for the Secret containing the TLS certificate and key.
Uses `ingress.tls.secretName` first and falls back to `global.ingress.tls.secretName`
if there is a shared tls secret for all ingresses.
*/}}
{{- define "registryTLSSecret" -}}
{{- $defaultName := (dict "secretName" "") -}}
{{- if .Values.global.ingress.configureCertmanager -}}
{{- $_ := set $defaultName "secretName" (printf "%s-registry-tls" .Release.Name) -}}
{{- end -}}
{{- pluck "secretName" .Values.ingress.tls .Values.global.ingress.tls $defaultName | first -}}
{{- end -}}

{{/*
Returns the registry Url, ex: `http://registry.example.local`
If `global.hosts.https` or `global.hosts.registry.https` is true, it uses https, otherwise http.
Calls into the `registryHost` function for the hostname part of the url.
*/}}
{{- define "registryUrl" -}}
{{- if or .Values.global.hosts.https .Values.global.hosts.registry.https -}}
{{-   printf "https://%s" (include "registryHost" .) -}}
{{- else -}}
{{-   printf "http://%s" (include "registryHost" .) -}}
{{- end -}}
{{- end -}}

{{/*
Returns the minio hostname.
If the hostname is set in `global.hosts.minio.name`, that will be returned,
otherwise the hostname will be assembed using `minio` as the prefix, and the `assembleHost` function.
*/}}
{{- define "minioHost" -}}
{{- coalesce .Values.global.hosts.minio.name (include "assembleHost"  (dict "name" "minio" "context" . )) -}}
{{- end -}}

{{/*
Returns the minio Url, ex: `http://minio.example.local`
If `global.hosts.https` or `global.hosts.minio.https` is true, it uses https, otherwise http.
Calls into the `minioHost` function for the hostname part of the url.
*/}}
{{- define "minioUrl" -}}
{{- if or .Values.global.hosts.https .Values.global.hosts.minio.https -}}
{{-   printf "https://%s" (include "minioHost" .) -}}
{{- else -}}
{{-   printf "http://%s" (include "minioHost" .) -}}
{{- end -}}
<<<<<<< HEAD
=======
{{- end -}}

{{/*
Returns the secret name for the Secret containing the registry TLS certificate and key.
*/}}
{{- define "registryTLSSecret" -}}
{{- $fullname := include "fullname" . -}}
{{- if coalesce .Values.ingress.acme .Values.global.ingress.acme | default false -}}
{{- printf "%s-acme-tls" $fullname -}}
{{- else -}}
{{- default "" (coalesce .Values.ingress.tls.secretName .Values.global.ingress.tls.secretName) -}}
{{- end -}}
{{- end -}}

{{/*
Returns the nginx ingress class
*/}}
{{- define "registry.ingressclass" -}}
{{- pluck "class" .Values.global.ingress (dict "class" (printf "%s-nginx" .Release.Name)) | first -}}
>>>>>>> 41d010ce
{{- end -}}<|MERGE_RESOLUTION|>--- conflicted
+++ resolved
@@ -68,8 +68,6 @@
 {{- else -}}
 {{-   printf "http://%s" (include "minioHost" .) -}}
 {{- end -}}
-<<<<<<< HEAD
-=======
 {{- end -}}
 
 {{/*
@@ -89,5 +87,4 @@
 */}}
 {{- define "registry.ingressclass" -}}
 {{- pluck "class" .Values.global.ingress (dict "class" (printf "%s-nginx" .Release.Name)) | first -}}
->>>>>>> 41d010ce
 {{- end -}}