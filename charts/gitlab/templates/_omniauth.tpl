{{- define "gitlab.appConfig.omniauth.configuration" -}}
{{ with $.Values.global.appConfig }}
omniauth:
  enabled: {{ .omniauth.enabled }}
  {{- if .omniauth.autoSignInWithProvider }}
  auto_sign_in_with_provider: {{ .omniauth.autoSignInWithProvider | quote }}
<<<<<<< HEAD
=======
  {{- end }}
>>>>>>> 5ce16f3d
  sync_profile_from_provider: {{ toJson .omniauth.syncProfileFromProvider }}
  sync_profile_attributes: {{ toJson .omniauth.syncProfileAttributes }}
  allow_single_sign_on: {{ toJson .omniauth.allowSingleSignOn }}
  block_auto_created_users: {{ .omniauth.blockAutoCreatedUsers }}
  auto_link_ldap_user: {{ .omniauth.autoLinkLdapUser }}
  auto_link_saml_user: {{ .omniauth.autoLinkSamlUser }}
  external_providers: {{ .omniauth.externalProviders }}
  {{- if .omniauth.providers }}
  providers:
  {{-   range $index, $entry := .omniauth.providers }}
    - <%= YAML.load_file({{ printf "/etc/gitlab/omniauth/%s/%s" $entry.secret (default "provider" $entry.key) | quote }}).to_json() %>
  {{-   end }}
  {{- end }}
{{- end -}}
{{- end -}}{{/* "gitlab.appConfig.omniauth.configuration" */}}

{{- define "gitlab.appConfig.omniauth.mountSecrets" -}}
{{- with $.Values.global.appConfig -}}
{{- if .omniauth.providers }}
{{-   range $index, $entry := .omniauth.providers }}
- secret:
    name: {{ $entry.secret }}
    items:
      - key: {{ default "provider" $entry.key }}
        path: {{ printf "omniauth/%s/%s" $entry.secret (default "provider" $entry.key) | quote }}
{{-   end }}
{{- end -}}
{{- end -}}
{{- end -}}{{/* "gitlab.appConfig.omniauth.mountSecrets" */}}<|MERGE_RESOLUTION|>--- conflicted
+++ resolved
@@ -4,10 +4,7 @@
   enabled: {{ .omniauth.enabled }}
   {{- if .omniauth.autoSignInWithProvider }}
   auto_sign_in_with_provider: {{ .omniauth.autoSignInWithProvider | quote }}
-<<<<<<< HEAD
-=======
   {{- end }}
->>>>>>> 5ce16f3d
   sync_profile_from_provider: {{ toJson .omniauth.syncProfileFromProvider }}
   sync_profile_attributes: {{ toJson .omniauth.syncProfileAttributes }}
   allow_single_sign_on: {{ toJson .omniauth.allowSingleSignOn }}
