{{- define "gitlab.appConfig.gitaly" -}}
gitaly:
  client_path: /home/git/gitaly/bin
  token: "<%= File.read('/etc/gitlab/gitaly/gitaly_token') %>"
{{- end -}}

{{- define "gitlab.appConfig.repositories" -}}
repositories:
  storages: # You must have at least a `default` storage path.
{{ include "gitlab.gitaly.storages" . | indent 4 }}
{{- end -}}

<<<<<<< HEAD
{{- define "gitlab.appConfig.extra" -}}
extra:
  google_analytics_id: {{ .extra.googleAnalyticsId | quote }}
  piwik_url: {{ .extra.piwikUrl | quote }}
  piwik_site_id: {{ .extra.piwikSiteId | quote }}
=======
{{- define "gitlab.appConfig.incoming_email" -}}
incoming_email:
  enabled: {{ eq .incomingEmail.enabled true }}
  address: {{ .incomingEmail.address | quote }}
>>>>>>> bb4cd7e6
{{- end -}}<|MERGE_RESOLUTION|>--- conflicted
+++ resolved
@@ -10,16 +10,15 @@
 {{ include "gitlab.gitaly.storages" . | indent 4 }}
 {{- end -}}
 
-<<<<<<< HEAD
+{{- define "gitlab.appConfig.incoming_email" -}}
+incoming_email:
+  enabled: {{ eq .incomingEmail.enabled true }}
+  address: {{ .incomingEmail.address | quote }}
+{{- end -}}
+
 {{- define "gitlab.appConfig.extra" -}}
 extra:
   google_analytics_id: {{ .extra.googleAnalyticsId | quote }}
   piwik_url: {{ .extra.piwikUrl | quote }}
   piwik_site_id: {{ .extra.piwikSiteId | quote }}
-=======
-{{- define "gitlab.appConfig.incoming_email" -}}
-incoming_email:
-  enabled: {{ eq .incomingEmail.enabled true }}
-  address: {{ .incomingEmail.address | quote }}
->>>>>>> bb4cd7e6
 {{- end -}}