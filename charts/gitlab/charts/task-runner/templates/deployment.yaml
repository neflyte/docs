--- conflicted
+++ resolved
@@ -41,15 +41,12 @@
           args:
             - /bin/bash
             - -c
-<<<<<<< HEAD
             - cp /etc/gitlab/.s3cfg $HOME/.s3cfg && while sleep 3600; do :; done # alpine sleep has no infinity
           image: {{ .Values.image.repository }}:{{ coalesce .Values.image.tag (include "gitlab.versionTag" . ) }}
-          imagePullPolicy: {{ .Values.image.pullPolicy }}
-=======
+          {{ template "gitlab.imagePullPolicy" . }}
             - while sleep 3600; do :; done # alpine sleep has no infinity
           image: "{{ .Values.image.repository }}:{{ coalesce .Values.image.tag (include "gitlab.versionTag" . ) }}"
           {{ template "gitlab.imagePullPolicy" . }}
->>>>>>> 77c5493e
           env:
             - name: BACKUP_BUCKET_NAME
               value: {{ .Values.backups.bucketName }}
