--- conflicted
+++ resolved
@@ -1,12 +1,7 @@
 image:
   repository: registry.gitlab.com/gitlab-org/build/cng/gitlab-task-runner-ee
-<<<<<<< HEAD
-  tag: latest
+  pullSecrets: []
   # pullPolicy: IfNotPresent
-=======
-  pullPolicy: Always
->>>>>>> 2913e011
-  pullSecrets: []
   # tag: latest
 enabled: false
 railsSecrets:
