{{- if .Values.enabled -}}
apiVersion: v1
kind: ConfigMap
metadata:
  name: {{ template "fullname" . }}
  namespace: {{ $.Release.Namespace }}
  labels:
{{ include "gitlab.standardLabels" . | indent 4 }}
data:
  installation_type: |
    gitlab-helm-chart
  database.yml.erb: |
    production:
      adapter: postgresql
      encoding: unicode
      database: {{ template "gitlab.psql.database"  . }}
      pool: 10
      username: {{ template "gitlab.psql.username" . }}
      password: <%= File.read("/etc/gitlab/postgres/psql-password") %>
      host: {{ template "gitlab.psql.host" . }}
      port: {{ template "gitlab.psql.port" . }}
      # load_balancing:
      #   hosts:
      #     - host1.example.com
      #     - host2.example.com
  smtp_settings.rb: |
{{ include "gitlab.smtp_settings" . | indent 4 }}
  resque.yml.erb: |
    production:
      # Redis (single instance)
      url: {{ template "gitlab.redis.scheme" . }}://:<%= File.read("/etc/gitlab/redis/password") %>@{{ template "gitlab.redis.host" . }}:{{ template "gitlab.redis.port" . }}
  gitlab.yml.erb: |
    production: &base
      gitlab:
        host: {{ template "gitlab.gitlab.hostname" . }}
        https: {{ hasPrefix "https://" (include "gitlab.gitlab.url" .) }}
        {{- with .Values.global.hosts.ssh }}
        ssh_host: {{ . | quote }}
        {{- end }}
        {{- with .Values.global.appConfig }}
        impersonation_enabled: {{ .enableImpersonation }}
        usage_ping_enabled: {{ eq .enableUsagePing true }}
        default_can_create_group: {{ eq .defaultCanCreateGroup true }}
        username_changing_enabled: {{ eq .usernameChangingEnabled true }}
        issue_closing_pattern: {{ .issueClosingPattern | quote }}
        default_theme: {{ .defaultTheme }}
        {{- include "gitlab.appConfig.defaultProjectsFeatures.configuration" $ | nindent 8 }}
        webhook_timeout: {{ .webhookTimeout }}
        {{- end }}
        trusted_proxies:
        {{- if .Values.trusted_proxies }}
{{ toYaml .Values.trusted_proxies | indent 10 }}
        {{- end }}
        time_zone: {{ .Values.global.time_zone | quote }}
        email_from: {{ template "gitlab.email.from" . }}
        email_display_name: {{ .Values.global.email.display_name | quote }}
        email_reply_to: {{ template "gitlab.email.reply_to" . }}
        email_subject_suffix: {{ .Values.global.email.subject_suffix | quote }}
      {{- with .Values.global.appConfig }}
      {{- if eq .incomingEmail.enabled true }}
{{ include "gitlab.appConfig.incoming_email" . | indent 6 }}
      {{- end }}
      gravatar:
        plain_url: {{ .gravatar.plainUrl }}
        ssl_url: {{ .gravatar.sslUrl }}
{{ include "gitlab.appConfig.extra" . | indent 6 }}
      {{- end }}
      {{- include "gitlab.appConfig.objectStorage.configuration" (dict "name" "artifacts" "config" $.Values.global.appConfig.artifacts "context" $) | nindent 6 }}
      {{- include "gitlab.appConfig.objectStorage.configuration" (dict "name" "lfs" "config" $.Values.global.appConfig.lfs "context" $) | nindent 6 }}
      {{- include "gitlab.appConfig.objectStorage.configuration" (dict "name" "uploads" "config" $.Values.global.appConfig.uploads "context" $) | nindent 6 }}
      {{- include "gitlab.appConfig.objectStorage.configuration" (dict "name" "packages" "config" $.Values.global.appConfig.packages "context" $) | nindent 6 }}
      {{- include "gitlab.appConfig.pseudonymizer.configuration" $ | nindent 6 }}
      pages:
        enabled: false
      mattermost:
        enabled: false
      gravatar:
      {{- if .Values.cron_jobs }}
      cron_jobs:
{{ toYaml .Values.cron_jobs | indent 8 }}
      {{- end }}
      ## Registry Integration
      {{- include "gitlab.appConfig.registry.configuration" $ | nindent 6 }}
      gitlab_ci:
      {{- include "gitlab.appConfig.ldap.configuration" $ | nindent 6 }}
      {{- include "gitlab.appConfig.omniauth.configuration" $ | nindent 6 }}
      kerberos:
        enabled: false
      shared:
{{ include "gitlab.appConfig.gitaly" . | indent 6 }}
{{ include "gitlab.appConfig.repositories" . | indent 6 }}
      backup:
        path: "tmp/backups"   # Relative paths are relative to Rails.root (default: tmp/backups/)
{{ include "gitlab.appConfig.shell" . | indent 6 }}
      workhorse:
      git:
        bin_path: /usr/bin/git
      webpack:
      monitoring:
        ip_whitelist:
          - 127.0.0.0/8
        sidekiq_exporter:
{{- if .Values.metrics.enabled }}
          enabled: true
          address: 0.0.0.0
          port: {{ .Values.metrics.port }}
{{- end }}
<<<<<<< HEAD
      extra:
        {{- if .Values.extra }}
{{ toYaml .Values.extra | indent 8 }}
        {{- end }}
=======
      rack_attack:
        git_basic_auth:
          {{- if .Values.rack_attack.git_basic_auth.enabled }}
{{ toYaml .Values.rack_attack.git_basic_auth | indent 10 }}
          {{- end }}
>>>>>>> b5880545
  configure: |
      set -e
      config_dir="/init-secrets"
      secret_dir="/sidekiq-secrets"

      for secret in redis gitaly registry postgres rails-secrets ; do
        mkdir -p "${secret_dir}/${secret}"
        cp -v -r "${config_dir}/${secret}/." "${secret_dir}/${secret}/"
      done
      if [ -e "${config_dir}/minio" ]; then
        mkdir -p "${secret_dir}/minio"
        cp -v -r "${config_dir}/minio/." "${secret_dir}/minio/"
      fi
      if [ -e "${config_dir}/objectstorage" ]; then
        mkdir -p "${secret_dir}/objectstorage"
        cp -v -r "${config_dir}/objectstorage/." "${secret_dir}/objectstorage/"
      fi
      if [ -e "${config_dir}/ldap" ]; then
        mkdir -p "${secret_dir}/ldap"
        cp -v -r "${config_dir}/ldap/." "${secret_dir}/ldap/"
      fi
      if [ -e "${config_dir}/omniauth" ]; then
        mkdir -p "${secret_dir}/omniauth"
        cp -v -r "${config_dir}/omniauth/." "${secret_dir}/omniauth/"
      fi
      if [ -e "${config_dir}/smtp/smtp-password" ]; then
        mkdir -p "${secret_dir}/smtp"
        cp -v -r "${config_dir}/smtp/smtp-password" "${secret_dir}/smtp/"
      fi
# Leave this here - This line denotes end of block to the parser.
{{- end }}<|MERGE_RESOLUTION|>--- conflicted
+++ resolved
@@ -105,18 +105,6 @@
           address: 0.0.0.0
           port: {{ .Values.metrics.port }}
 {{- end }}
-<<<<<<< HEAD
-      extra:
-        {{- if .Values.extra }}
-{{ toYaml .Values.extra | indent 8 }}
-        {{- end }}
-=======
-      rack_attack:
-        git_basic_auth:
-          {{- if .Values.rack_attack.git_basic_auth.enabled }}
-{{ toYaml .Values.rack_attack.git_basic_auth | indent 10 }}
-          {{- end }}
->>>>>>> b5880545
   configure: |
       set -e
       config_dir="/init-secrets"
