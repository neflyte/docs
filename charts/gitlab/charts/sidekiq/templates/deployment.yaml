--- conflicted
+++ resolved
@@ -4,12 +4,7 @@
 {{- $releaseName := .Release.Name -}}
 {{- $releaseService := .Release.Service -}}
 {{- $fullname := printf "%s-%s" $releaseName $name | trunc 63 | trimSuffix "-" -}}
-<<<<<<< HEAD
-{{- $image := printf "%s:%s" .Values.image.repository .Values.image.tag -}}
-=======
 {{- $image := printf "%s:%s" .Values.image.repository (coalesce .Values.image.tag (include "gitlab.versionTag" . )) -}}
-{{- $imagePullPolicy := .Values.imagePullPolicy -}}
->>>>>>> 2913e011
 {{- $concurrency := .Values.concurrency -}}
 {{- $timeout := .Values.timeout -}}
 {{- $resources := .Values.resources -}}
