--- conflicted
+++ resolved
@@ -18,13 +18,10 @@
         release: {{ .Release.Name }}
       annotations:
         checksum/config: {{ include (print $.Template.BasePath "/configmap.yml") . | sha256sum }}
-<<<<<<< HEAD
+        cluster-autoscaler.kubernetes.io/safe-to-evict: "true"
       {{- range $key, $value := .Values.annotations }}
         {{ $key }}: {{ $value | quote }}
       {{- end }}
-=======
-        cluster-autoscaler.kubernetes.io/safe-to-evict: "true"
->>>>>>> 8f3e2b13
     spec:
       initContainers:
 {{ include "gitlab.certificates.initContainer" . | indent 8 }}
