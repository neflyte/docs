{{- if .Values.enabled -}}
apiVersion: extensions/v1beta1
kind: Deployment
metadata:
  name: {{ template "fullname" . }}
  labels:
    app: {{ template "name" . }}
    chart: {{ .Chart.Name }}-{{ .Chart.Version | replace "+" "_" }}
    release: {{ .Release.Name }}
    heritage: {{ .Release.Service }}
spec:
  replicas: {{ .Values.replicaCount }}
  template:
    metadata:
      labels:
        app: {{ template "name" . }}
        release: {{ .Release.Name }}
      annotations:
        checksum/config: {{ include (print $.Template.BasePath "/configmap.yml") . | sha256sum }}
    spec:
      initContainers:
        - name: configure
          command: ['sh', '/config/configure']
          image: busybox
          volumeMounts:
          - name: shell-config
            mountPath: /config
            readOnly: true
          - name: shell-init-secrets
            mountPath: /init-config
            readOnly: true
          - name: shell-secrets
            mountPath: /init-secrets
            readOnly: false
      securityContext:
        runAsUser: 1000
        fsGroup: 1000
<<<<<<< HEAD
      {{- if eq (default .Values.global.antiAffinity .Values.antiAffinity) "hard" }}
      affinity:
        podAntiAffinity:
          requiredDuringSchedulingIgnoredDuringExecution:
            - topologyKey: "kubernetes.io/hostname"
              labelSelector:
                matchLabels:
                  app: {{ template "name" . }}
                  release: {{ .Release.Name }}
      {{- else if eq (default .Values.global.antiAffinity .Values.antiAffinity) "soft" }}
      affinity:
        podAntiAffinity:
          preferredDuringSchedulingIgnoredDuringExecution:
          - weight: 1
            podAffinityTerm:
              topologyKey: kubernetes.io/hostname
              labelSelector:
                matchLabels:
                  app: {{ template "name" . }}
                  release: {{ .Release.Name }}
      {{- end }}
=======
{{- include "pullsecrets" .Values.image | indent 6}}
>>>>>>> 5fdddfd0
      containers:
        - name: {{ .Chart.Name }}
          image: "{{ .Values.image.repository }}:{{ .Values.image.tag }}"
          imagePullPolicy: {{ .Values.image.pullPolicy }}
          ports:
            - containerPort: {{ .Values.service.internalPort }}
              name: ssh
          env:
            - name: GITALY_FEATURE_DEFAULT_ON
              value: "1"
            - name: CONFIG_TEMPLATE_DIRECTORY
              value: '/etc/gitlab-shell'
            - name: CONFIG_DIRECTORY
              value: '/srv/gitlab-shell'
            - name: KEYS_DIRECTORY
              value: '/etc/gitlab-secrets/ssh'
          volumeMounts:
            - name: shell-config
              mountPath: '/etc/gitlab-shell'
            - name: shell-secrets
              mountPath: '/etc/gitlab-secrets'
              readOnly: true
          livenessProbe:
            exec:
              command:
              - /scripts/healthcheck
            initialDelaySeconds: 10
            timeoutSeconds: 3
            periodSeconds: 10
          # readinessProbe:
          #   httpGet:
          #     path: /
          #     port: {{ .Values.service.internalPort }}
          resources:
{{ toYaml .Values.resources | indent 12 }}
      volumes:
      - name: shell-config
        configMap:
          name: {{ template "fullname" . }}
      - name: shell-init-secrets
        projected:
          defaultMode: 0440
          sources:
            - secret:
                name: {{ .Values.hostKeys.secret }}
            - secret:
                name: {{ .Values.authToken.secret }}
                items:
                  - key: {{ .Values.authToken.key }}
                    path: shell/.gitlab_shell_secret
            - secret:
                name: {{ coalesce .Values.redis.password.secret .Values.global.redis.password.secret }}
                items:
                  - key: {{ coalesce .Values.redis.password.key .Values.global.redis.password.key }}
                    path: redis/password
      # Actual config dirs that will be used in the container
      - name: shell-secrets
        emptyDir:
          medium: "Memory"
    {{- if .Values.nodeSelector }}
      nodeSelector:
{{ toYaml .Values.nodeSelector | indent 8 }}
    {{- end }}
{{- end }}<|MERGE_RESOLUTION|>--- conflicted
+++ resolved
@@ -35,7 +35,7 @@
       securityContext:
         runAsUser: 1000
         fsGroup: 1000
-<<<<<<< HEAD
+{{- include "pullsecrets" .Values.image | indent 6}}
       {{- if eq (default .Values.global.antiAffinity .Values.antiAffinity) "hard" }}
       affinity:
         podAntiAffinity:
@@ -57,9 +57,6 @@
                   app: {{ template "name" . }}
                   release: {{ .Release.Name }}
       {{- end }}
-=======
-{{- include "pullsecrets" .Values.image | indent 6}}
->>>>>>> 5fdddfd0
       containers:
         - name: {{ .Chart.Name }}
           image: "{{ .Values.image.repository }}:{{ .Values.image.tag }}"
