---
apiVersion: v1
name: gitlab-shell
<<<<<<< HEAD
version: 0.2.0
appVersion: 7.1.4
=======
version: 0.1.0
appVersion: master
description: sshd for Gitlab
keywords:
- gitlab
- sshd
- ssh
home: https://about.gitlab.com/
icon: https://gitlab.com/gitlab-com/gitlab-artwork/raw/master/logo/logo-square.svg
sources:
- https://gitlab.com/charts/gitlab/tree/master/charts/gitlab/charts/gitlab-shell
- https://gitlab.com/gitlab-org/build/CNG/tree/master/gitlab-shell
maintainers:
- name: GitLab Inc.
  email: support@gitlab.com
>>>>>>> e4530314
<|MERGE_RESOLUTION|>--- conflicted
+++ resolved
@@ -1,12 +1,8 @@
 ---
 apiVersion: v1
 name: gitlab-shell
-<<<<<<< HEAD
 version: 0.2.0
 appVersion: 7.1.4
-=======
-version: 0.1.0
-appVersion: master
 description: sshd for Gitlab
 keywords:
 - gitlab
@@ -19,5 +15,4 @@
 - https://gitlab.com/gitlab-org/build/CNG/tree/master/gitlab-shell
 maintainers:
 - name: GitLab Inc.
-  email: support@gitlab.com
->>>>>>> e4530314
+  email: support@gitlab.com