--- conflicted
+++ resolved
@@ -42,7 +42,7 @@
       securityContext:
         runAsUser: 1000
         fsGroup: 1000
-<<<<<<< HEAD
+{{- include "pullsecrets" .Values.image | indent 6}}
       {{- if eq (default .Values.global.antiAffinity .Values.antiAffinity) "hard" }}
       affinity:
         podAntiAffinity:
@@ -64,9 +64,6 @@
                   app: {{ template "name" . }}
                   release: {{ .Release.Name }}
       {{- end }}
-=======
-{{- include "pullsecrets" .Values.image | indent 6}}
->>>>>>> 5fdddfd0
       containers:
         - name: {{ .Chart.Name }}
           image: "{{ .Values.image.repository }}:{{ .Values.image.tag }}"
