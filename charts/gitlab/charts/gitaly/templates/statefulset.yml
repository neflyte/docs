{{- if .Values.enabled -}}
apiVersion: apps/v1beta2
kind: StatefulSet
metadata:
  name: {{ template "fullname" . }}
  labels:
    app: {{ template "name" . }}
    chart: {{ .Chart.Name }}-{{ .Chart.Version | replace "+" "_" }}
    release: {{ .Release.Name }}
    heritage: {{ .Release.Service }}
spec:
  selector:
    matchLabels:
      app: {{ template "name" . }}
      release: {{ .Release.Name }}
  serviceName: {{ template "fullname" . }}
  replicas: 1
  podManagementPolicy: Parallel
  template:
    metadata:
      labels:
        app: {{ template "name" . }}
        release: {{ .Release.Name }}
      annotations:
        checksum/config: {{ include (print $.Template.BasePath "/configmap.yml") . | sha256sum }}
    spec:
      terminationGracePeriodSeconds: 30
      initContainers:
        - name: configure
          command: ['sh', '/config/configure']
          image: busybox
          volumeMounts:
          - name: gitaly-config
            mountPath: /config
            readOnly: true
          - name: init-gitaly-secrets
            mountPath: /init-config
            readOnly: true
          - name: gitaly-secrets
            mountPath: /init-secrets
            readOnly: false
      securityContext:
        runAsUser: 1000
        fsGroup: 1000
{{- include "pullsecrets" .Values.image | indent 6}}
      {{- if eq (default .Values.global.antiAffinity .Values.antiAffinity) "hard" }}
      affinity:
        podAntiAffinity:
          requiredDuringSchedulingIgnoredDuringExecution:
            - topologyKey: "kubernetes.io/hostname"
              labelSelector:
                matchLabels:
                  app: {{ template "name" . }}
                  release: {{ .Release.Name }}
      {{- else if eq (default .Values.global.antiAffinity .Values.antiAffinity) "soft" }}
      affinity:
        podAntiAffinity:
          preferredDuringSchedulingIgnoredDuringExecution:
          - weight: 1
            podAffinityTerm:
              topologyKey: kubernetes.io/hostname
              labelSelector:
                matchLabels:
                  app: {{ template "name" . }}
                  release: {{ .Release.Name }}
      {{- end }}
      containers:
        - name: {{ .Chart.Name }}
<<<<<<< HEAD
          image: "{{ .Values.image.repository }}:{{ .Values.image.tag }}"
          {{ template "gitlab.imagePullPolicy" . }}
=======
          image: "{{ .Values.image.repository }}:{{ coalesce .Values.image.tag (include "gitlab.parseAppVersion" .Chart.AppVersion) }}"
          imagePullPolicy: {{ .Values.image.pullPolicy }}
>>>>>>> 2913e011
          ports:
            - containerPort: {{ .Values.service.internalPort }}
           {{- if .Values.metrics.enabled }}
            - containerPort: {{ .Values.metrics.metricsPort }}
           {{- end }}
          env:
            - name: CONFIG_TEMPLATE_DIRECTORY
              value: '/etc/gitaly/templates'
            - name: CONFIG_DIRECTORY
              value: '/etc/gitaly'
            - name: GITALY_CONFIG_FILE
              value: '/etc/gitaly/config.toml'
            {{- if .Values.metrics.enabled }}
            - name: GITALY_PROMETHEUS_LISTEN_ADDR
              value: ':{{ .Values.metrics.metricsPort }}'
            {{- end }}
            - name: POD_NAME
              valueFrom:
                fieldRef:
                  fieldPath: metadata.name
          volumeMounts:
            - name: gitaly-config
              mountPath: '/etc/gitaly/templates'
            - name: gitaly-secrets
              mountPath: '/etc/gitlab-secrets'
              readOnly: true
            - name: repo-data
              mountPath: '/home/git/repositories'
              {{- if and .Values.persistence.enabled .Values.persistence.subPath }}
              subPath: "{{ .Values.persistence.subPath }}"
              {{- end }}
          livenessProbe:
            exec:
              command:
              - /scripts/healthcheck
            initialDelaySeconds: 30
            timeoutSeconds: 3
            periodSeconds: 10
          readinessProbe:
            exec:
              command:
              - /scripts/healthcheck
            initialDelaySeconds: 10
            timeoutSeconds: 3
            periodSeconds: 10
          resources:
{{ toYaml .Values.resources | indent 12 }}
      volumes:
      - name: gitaly-config
        configMap:
          name: {{ template "fullname" . }}
      {{- if not .Values.persistence.enabled }}
      - name: repo-data
        emptyDir: {}
      {{- end }}
      - name: gitaly-secrets
        emptyDir:
          medium: "Memory"
      - name: init-gitaly-secrets
        projected:
          defaultMode: 0440
          sources:
          - secret:
              name: {{ coalesce .Values.authToken.secret .Values.global.gitaly.authToken.secret "gitaly-secret" }}
              items:
                - key: {{ coalesce .Values.authToken.key .Values.global.gitaly.authToken.key "token" }}
                  path: "gitaly_token"
          - secret:
              name: {{ .Values.shell.authToken.secret }}
              items:
                - key: {{ .Values.shell.authToken.key }}
                  path: ".gitlab_shell_secret"
          - secret:
              name: {{ coalesce .Values.redis.password.secret .Values.global.redis.password.secret }}
              items:
                - key: {{ coalesce .Values.redis.password.key .Values.global.redis.password.key }}
                  path: redis_password
    {{- if .Values.nodeSelector }}
      nodeSelector:
{{ toYaml .Values.nodeSelector | indent 8 }}
    {{- end -}}
  {{- if .Values.persistence.enabled }}
  volumeClaimTemplates:
    - metadata:
        name: repo-data
        labels:
          app: {{ template "name" . }}
          chart: {{ .Chart.Name }}-{{ .Chart.Version | replace "+" "_" }}
          release: {{ .Release.Name }}
          heritage: {{ .Release.Service }}
      spec:
        accessModes:
          - {{ .Values.persistence.accessMode | quote }}
        resources:
          requests:
            storage: {{ .Values.persistence.size | quote }}
      {{- if .Values.persistence.storageClass }}
      {{- if (eq "-" .Values.persistence.storageClass) }}
        storageClassName: ""
      {{- else }}
        storageClassName: "{{ .Values.persistence.storageClass }}"
      {{- end -}}
      {{- end }}
        selector:
      {{- if .Values.persistence.matchLabels }}
          matchLabels:
      {{ toYaml .Values.persistence.matchLabels | indent 6 }}
      {{- end -}}
      {{- if .Values.persistence.matchExpressions }}
          matchExpressions:
      {{ toYaml .Values.persistence.matchExpressions | indent 6 }}
      {{- end -}}
  {{- end }}
{{ end }}<|MERGE_RESOLUTION|>--- conflicted
+++ resolved
@@ -66,13 +66,8 @@
       {{- end }}
       containers:
         - name: {{ .Chart.Name }}
-<<<<<<< HEAD
-          image: "{{ .Values.image.repository }}:{{ .Values.image.tag }}"
+          image: "{{ .Values.image.repository }}:{{ coalesce .Values.image.tag (include "gitlab.parseAppVersion" .Chart.AppVersion) }}"
           {{ template "gitlab.imagePullPolicy" . }}
-=======
-          image: "{{ .Values.image.repository }}:{{ coalesce .Values.image.tag (include "gitlab.parseAppVersion" .Chart.AppVersion) }}"
-          imagePullPolicy: {{ .Values.image.pullPolicy }}
->>>>>>> 2913e011
           ports:
             - containerPort: {{ .Values.service.internalPort }}
            {{- if .Values.metrics.enabled }}
