{{- if .Values.enabled -}}
apiVersion: v1
kind: Service
metadata:
  name: {{ template "fullname" . }}
  labels:
    app: {{ template "name" . }}
    chart: {{ .Chart.Name }}-{{ .Chart.Version | replace "+" "_" }}
    release: {{ .Release.Name }}
    heritage: {{ .Release.Service }}
  {{- if .Values.metrics.enabled }}
  annotations:
    prometheus.io/scrape: "true"
    prometheus.io/port: "{{ .Values.metrics.metricsPort }}"
  {{- end }}
spec:
  type: {{ .Values.service.type }}
  clusterIP: "None"
  ports:
    - port: {{ .Values.service.externalPort }}
<<<<<<< HEAD
=======
      targetPort: {{ .Values.service.internalPort }}
      protocol: TCP
      name: {{ .Values.service.name }}
   {{- if .Values.metrics.enabled }}
    - port: {{ .Values.metrics.metricsPort }}
      targetPort: {{ .Values.metrics.metricsPort }}
      protocol: TCP
      name: {{ .Values.service.name }}-metrics
   {{- end }}
>>>>>>> 7de298ca
  selector:
    app: {{ template "name" . }}
    release: {{ .Release.Name }}
{{- end }}<|MERGE_RESOLUTION|>--- conflicted
+++ resolved
@@ -18,18 +18,9 @@
   clusterIP: "None"
   ports:
     - port: {{ .Values.service.externalPort }}
-<<<<<<< HEAD
-=======
-      targetPort: {{ .Values.service.internalPort }}
-      protocol: TCP
-      name: {{ .Values.service.name }}
    {{- if .Values.metrics.enabled }}
     - port: {{ .Values.metrics.metricsPort }}
-      targetPort: {{ .Values.metrics.metricsPort }}
-      protocol: TCP
-      name: {{ .Values.service.name }}-metrics
    {{- end }}
->>>>>>> 7de298ca
   selector:
     app: {{ template "name" . }}
     release: {{ .Release.Name }}
