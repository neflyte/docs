---
apiVersion: v1
name: gitaly
<<<<<<< HEAD
version: 0.2.0
appVersion: 0.105.0
=======
version: 0.1.0
appVersion: master
description: Git RPC service for handling all the git calls made by GitLab
keywords:
- gitlab
- gitaly
home: https://about.gitlab.com/
icon: https://gitlab.com/gitlab-com/gitlab-artwork/raw/master/logo/logo-square.svg
sources:
- https://gitlab.com/charts/gitlab/tree/master/charts/gitlab/charts/gitaly
- https://gitlab.com/gitlab-org/build/CNG/tree/master/gitaly
maintainers:
- name: GitLab Inc.
  email: support@gitlab.com
>>>>>>> e4530314
<|MERGE_RESOLUTION|>--- conflicted
+++ resolved
@@ -1,12 +1,8 @@
 ---
 apiVersion: v1
 name: gitaly
-<<<<<<< HEAD
 version: 0.2.0
 appVersion: 0.105.0
-=======
-version: 0.1.0
-appVersion: master
 description: Git RPC service for handling all the git calls made by GitLab
 keywords:
 - gitlab
@@ -18,5 +14,4 @@
 - https://gitlab.com/gitlab-org/build/CNG/tree/master/gitaly
 maintainers:
 - name: GitLab Inc.
-  email: support@gitlab.com
->>>>>>> e4530314
+  email: support@gitlab.com