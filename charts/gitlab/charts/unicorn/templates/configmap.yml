{{- if .Values.enabled -}}
apiVersion: v1
kind: ConfigMap
metadata:
  name: {{ template "fullname" . }}
  namespace: {{ $.Release.Namespace }}
  labels:
{{ include "gitlab.standardLabels" . | indent 4 }}
data:
  installation_type: |
    gitlab-helm-chart
  database.yml.erb: |
    production:
      adapter: postgresql
      encoding: unicode
      database: {{ template "gitlab.psql.database" . }}
      pool: 10
      username: {{ template "gitlab.psql.username" . }}
      password: <%= File.read("/etc/gitlab/postgres/psql-password") %>
      host: {{ template "gitlab.psql.host" . }}
      port: {{ template "gitlab.psql.port" . }}
      # load_balancing:
      #   hosts:
      #     - host1.example.com
      #     - host2.example.com
  smtp_settings.rb: |
{{ include "gitlab.smtp_settings" . | indent 4 }}
  resque.yml.erb: |
    production:
      # Redis (single instance)
      url: {{ template "gitlab.redis.scheme" . }}://:<%= File.read("/etc/gitlab/redis/password") %>@{{ template "gitlab.redis.host" . }}:{{ template "gitlab.redis.port" . }}
  unicorn.rb: |
    worker_processes {{ .Values.workerProcesses }}
    working_directory "/srv/gitlab"
    listen "0.0.0.0:{{ .Values.service.internalPort }}", :tcp_nopush => true
    timeout {{ .Values.workerTimeout }}
    pid "/home/git/unicorn.pid"
    preload_app true

    before_fork do |server, worker|
      old_pid = "#{server.config[:pid]}.oldbin"
      if old_pid != server.pid
        begin
          sig = (worker.nr + 1) >= server.worker_processes ? :QUIT : :TTOU
          Process.kill(sig, File.read(old_pid).to_i)
        rescue Errno::ENOENT, Errno::ESRCH
        end
      end

      ActiveRecord::Base.connection.disconnect! if defined?(ActiveRecord::Base)
    end

    after_fork do |server, worker|
      ActiveRecord::Base.establish_connection if defined?(ActiveRecord::Base)
      defined?(::Prometheus::Client.reinitialize_on_pid_change) && Prometheus::Client.reinitialize_on_pid_change
    end

    ENV['GITLAB_UNICORN_MEMORY_MIN'] = (400 * 1 << 20).to_s
    ENV['GITLAB_UNICORN_MEMORY_MAX'] = (650 * 1 << 20).to_s

  gitlab.yml.erb: |
    production: &base
      gitlab:
        host: {{ template "gitlab.gitlab.hostname" . }}
        https: {{ hasPrefix "https://" (include "gitlab.gitlab.url" .) }}
        {{- with .Values.global.hosts.ssh }}
        ssh_host: {{ . | quote }}
        {{- end }}
        {{- with .Values.global.appConfig }}
        impersonation_enabled: {{ .enableImpersonation }}
        usage_ping_enabled: {{ eq .enableUsagePing true }}
        default_can_create_group: {{ eq .defaultCanCreateGroup true }}
        username_changing_enabled: {{ eq .usernameChangingEnabled true }}
        issue_closing_pattern: {{ .issueClosingPattern | quote }}
        default_theme: {{ .defaultTheme }}
        {{- include "gitlab.appConfig.defaultProjectsFeatures.configuration" $ | nindent 8 }}
        webhook_timeout: {{ .webhookTimeout }}
        {{- end }}
        trusted_proxies:
        {{- if .Values.trusted_proxies }}
{{ toYaml .Values.trusted_proxies | indent 10 }}
        {{- end }}
        time_zone: {{ .Values.global.time_zone | quote }}
        email_from: {{ template "gitlab.email.from" . }}
        email_display_name: {{ .Values.global.email.display_name | quote }}
        email_reply_to: {{ template "gitlab.email.reply_to" . }}
        email_subject_suffix: {{ .Values.global.email.subject_suffix | quote }}
      {{- with .Values.global.appConfig }}
      {{- if eq .incomingEmail.enabled true }}
{{ include "gitlab.appConfig.incoming_email" . | indent 6 }}
      {{- end }}
      gravatar:
        plain_url: {{ .gravatar.plainUrl }}
        ssl_url: {{ .gravatar.sslUrl }}
{{ include "gitlab.appConfig.extra" . | indent 6 }}
      {{- end }}
      {{- include "gitlab.appConfig.objectStorage.configuration" (dict "name" "artifacts" "config" $.Values.global.appConfig.artifacts "context" $) | nindent 6 }}
      {{- include "gitlab.appConfig.objectStorage.configuration" (dict "name" "lfs" "config" $.Values.global.appConfig.lfs "context" $) | nindent 6 }}
      {{- include "gitlab.appConfig.objectStorage.configuration" (dict "name" "uploads" "config" $.Values.global.appConfig.uploads "context" $) | nindent 6 }}
      {{- include "gitlab.appConfig.objectStorage.configuration" (dict "name" "packages" "config" $.Values.global.appConfig.packages "context" $) | nindent 6 }}
      pages:
        enabled: false
      mattermost:
        enabled: false
      gravatar:
      gitlab_ci:
      {{- include "gitlab.appConfig.ldap.configuration" $ | nindent 6 }}
      {{- include "gitlab.appConfig.omniauth.configuration" $ | nindent 6 }}
      kerberos:
        enabled: false
      shared:
{{ include "gitlab.appConfig.gitaly" . | indent 6 }}
{{ include "gitlab.appConfig.repositories" . | indent 6 }}
      backup:
        path: "tmp/backups"   # Relative paths are relative to Rails.root (default: tmp/backups/)
{{ include "gitlab.appConfig.shell" . | indent 6 }}
{{ include "gitlab.appConfig.shell.ssh_port" . | indent 8 }}
{{ include "gitlab.appConfig.shell.secret_file" . | indent 8 }}
      workhorse:
        secret_file: /etc/gitlab/gitlab-workhorse/secret
      git:
        bin_path: /usr/bin/git
      webpack:
      monitoring:
        ip_whitelist:
          - 0.0.0.0/0
        sidekiq_exporter:
<<<<<<< HEAD
      extra:
        {{- if .Values.extra }}
{{ toYaml .Values.extra | indent 8 }}
        {{- end }}
{{ include "gitlab.appConfig.rackAttack" . | indent 6 }}
=======
      rack_attack:
        git_basic_auth:
          {{- if .Values.rack_attack.git_basic_auth.enabled }}
{{ toYaml .Values.rack_attack.git_basic_auth | indent 10 }}
          {{- end }}
>>>>>>> b5880545
      ## Registry Integration
      {{- include "gitlab.appConfig.registry.configuration" $ | nindent 6 }}
  configure: |
      set -e
      config_dir="/init-config"
      secret_dir="/init-secrets-unicorn"

      for secret in redis shell gitaly registry postgres rails-secrets gitlab-workhorse ; do
        mkdir -p "${secret_dir}/${secret}"
        cp -v -r "${config_dir}/${secret}/." "${secret_dir}/${secret}/"
      done
      if [ -e "${config_dir}/minio" ]; then
        mkdir -p "${secret_dir}/minio"
        cp -v -r "${config_dir}/minio/." "${secret_dir}/minio/"
      fi
      if [ -e "${config_dir}/objectstorage" ]; then
        mkdir -p "${secret_dir}/objectstorage"
        cp -v -r "${config_dir}/objectstorage/." "${secret_dir}/objectstorage/"
      fi
      if [ -e "${config_dir}/ldap" ]; then
        mkdir -p "${secret_dir}/ldap"
        cp -v -r "${config_dir}/ldap/." "${secret_dir}/ldap/"
      fi
      if [ -e "${config_dir}/omniauth" ]; then
        mkdir -p "${secret_dir}/omniauth"
        cp -v -r "${config_dir}/omniauth/." "${secret_dir}/omniauth/"
      fi
      if [ -e "${config_dir}/smtp/smtp-password" ]; then
        mkdir -p "${secret_dir}/smtp"
        cp -v -r "${config_dir}/smtp/smtp-password" "${secret_dir}/smtp/"
      fi
---
apiVersion: v1
kind: ConfigMap
metadata:
  name: {{.Release.Name }}-workhorse-config
  namespace: {{ $.Release.Namespace }}
  labels:
{{ include "gitlab.standardLabels" . | indent 4 }}
data:
  installation_type: |
    gitlab-helm-chart
  workhorse-config.toml.erb: |
    [redis]
    URL = "{{ template "gitlab.redis.scheme" . }}://{{ template "gitlab.redis.host" . }}:{{ template "gitlab.redis.port" . }}"
    Password = "<%= File.read("/etc/gitlab/redis/password") %>"
  configure: |
      set -e
      mkdir -p /init-secrets-workhorse/gitlab-workhorse
      cp /init-config/gitlab-workhorse/secret /init-secrets-workhorse/gitlab-workhorse/secret
      mkdir -p /init-secrets-workhorse/redis
      cp /init-config/redis/password /init-secrets-workhorse/redis/
# Leave this here - This line denotes end of block to the parser.
{{- end }}<|MERGE_RESOLUTION|>--- conflicted
+++ resolved
@@ -125,19 +125,7 @@
         ip_whitelist:
           - 0.0.0.0/0
         sidekiq_exporter:
-<<<<<<< HEAD
-      extra:
-        {{- if .Values.extra }}
-{{ toYaml .Values.extra | indent 8 }}
-        {{- end }}
 {{ include "gitlab.appConfig.rackAttack" . | indent 6 }}
-=======
-      rack_attack:
-        git_basic_auth:
-          {{- if .Values.rack_attack.git_basic_auth.enabled }}
-{{ toYaml .Values.rack_attack.git_basic_auth | indent 10 }}
-          {{- end }}
->>>>>>> b5880545
       ## Registry Integration
       {{- include "gitlab.appConfig.registry.configuration" $ | nindent 6 }}
   configure: |
