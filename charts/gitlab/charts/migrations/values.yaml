--- conflicted
+++ resolved
@@ -3,13 +3,8 @@
 # Declare variables to be passed into your templates.
 image:
   repository: registry.gitlab.com/gitlab-org/build/cng/gitlab-rails-ee
-<<<<<<< HEAD
-  tag: latest
+  pullSecrets: []
   # pullPolicy: IfNotPresent
-=======
-  pullPolicy: Always
->>>>>>> 2913e011
-  pullSecrets: []
   # tag: latest
 enabled: true
 # initialRootPassword: password
