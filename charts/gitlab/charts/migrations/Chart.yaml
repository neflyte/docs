---
apiVersion: v1
name: migrations
<<<<<<< HEAD
version: 0.2.0
appVersion: 11.0.0-rc8
=======
version: 0.1.0
appVersion: master
description: Database migrations and other versioning tasks for upgrading Gitlab
keywords:
- gitlab
home: https://about.gitlab.com/
icon: https://gitlab.com/gitlab-com/gitlab-artwork/raw/master/logo/logo-square.svg
sources:
- https://gitlab.com/charts/gitlab/tree/master/charts/gitlab/charts/migrations
- https://gitlab.com/gitlab-org/build/CNG/tree/master/gitlab-rails
maintainers:
- name: GitLab Inc.
  email: support@gitlab.com
>>>>>>> e4530314
<|MERGE_RESOLUTION|>--- conflicted
+++ resolved
@@ -1,12 +1,8 @@
 ---
 apiVersion: v1
 name: migrations
-<<<<<<< HEAD
 version: 0.2.0
 appVersion: 11.0.0-rc8
-=======
-version: 0.1.0
-appVersion: master
 description: Database migrations and other versioning tasks for upgrading Gitlab
 keywords:
 - gitlab
@@ -17,5 +13,4 @@
 - https://gitlab.com/gitlab-org/build/CNG/tree/master/gitlab-rails
 maintainers:
 - name: GitLab Inc.
-  email: support@gitlab.com
->>>>>>> e4530314
+  email: support@gitlab.com