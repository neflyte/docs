--- conflicted
+++ resolved
@@ -1,13 +1,8 @@
 ---
 apiVersion: v1
 name: gitlab-exporter
-<<<<<<< HEAD
-version: 3.1.0
+version: 3.1.1
 appVersion: 6.1.0
-=======
-version: 3.1.1
-appVersion: 6.0.0
->>>>>>> a7427721
 description: Exporter for GitLab Prometheus metrics (e.g. CI, pull mirrors)
 keywords:
 - gitlab
