--- conflicted
+++ resolved
@@ -83,11 +83,7 @@
 
 1. [Create backup tarball](https://docs.gitlab.com/ee/raketasks/backup_restore.html#creating-a-backup-of-the-gitlab-system)
 
-<<<<<<< HEAD
    ```sh
-=======
-   ```
->>>>>>> a5bbe381
    sudo gitlab-rake gitlab:backup:create
    ```
 
