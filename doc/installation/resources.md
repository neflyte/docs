--- conflicted
+++ resolved
@@ -18,19 +18,11 @@
 
 To create a static IP run the following gcloud command:
 
-<<<<<<< HEAD
-`gcloud compute addresses create ${CLUSTER_NAME}-external-ip --region $REGION`
+`gcloud compute addresses create ${CLUSTER_NAME}-external-ip --region $REGION --project $PROJECT`
 
 To get the address of the newly created IP run the following gcloud command:
 
-`gcloud compute addresses describe ${CLUSTER_NAME}-external-ip --region $REGION --format='value(address)'`
-=======
-`gcloud compute addresses create $EXTERNAL_IP_NAME --region $REGION --project $PROJECT`
-
-To get the address of the newly created IP run the following gcloud command:
-
-`gcloud compute addresses describe $EXTERNAL_IP_NAME --region $REGION --project $PROJECT --format='value(address)'`
->>>>>>> d28d6c4b
+`gcloud compute addresses describe ${CLUSTER_NAME}-external-ip --region $REGION --project $PROJECT --format='value(address)'`
 
 We will use this IP to bind with a DNS name in the next section.
 
