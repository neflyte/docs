# Installation command line options

The tables below contain all the possible charts configurations that can be supplied
to the `helm install` command using the `--set` flags.

## Basic configuration

| Parameter                                      | Description                                                                                 | Default                                       |
|------------------------------------------------|---------------------------------------------------------------------------------------------|-----------------------------------------------|
| `gitlab.migrations.initialRootPassword.key`    | Key pointing to the root account password in the migrations secret                          | `password`                                    |
| `gitlab.migrations.initialRootPassword.secret` | Global name of the secret containing the root account password                              | `{Release.Name}-gitlab-initial-root-password` |
| `global.application.create`                    | Create an [Application resource](https://github.com/kubernetes-sigs/application) for GitLab | `false`                                       |
| `global.edition`                               | The edition of GitLab to install. Enterprise Edition (ee) or Community Edition (ce)         | `ee`                                          |
| `global.hosts.domain`                          | Domain name that will be used for all publicly exposed services                             | Required                                      |
| `global.hosts.externalIP`                      | Static IP to assign to NGINX Ingress controller                                             | Required                                      |
| `global.hosts.ssh`                             | Domain name that will be used for Git SSH access                                            | `gitlab.{global.hosts.domain}`                |
| `global.imagePullPolicy`                       | Set a default imagePullPolicy for all charts                                                | `IfNotPresent`                                |
| `global.minio.enabled`                         | MinIO enable flag                                                                           | `true`                                        |
| `global.psql.host`                             | Global hostname of an external psql, overrides subcharts' psql configuration                | _Uses in-cluster non-production PostgreSQL_   |
| `global.psql.password.key`                     | Key pointing to the psql password in the psql secret                                        | _Uses in-cluster non-production PostgreSQL_   |
| `global.psql.password.secret`                  | Global name of the secret containing the psql password                                      | _Uses in-cluster non-production PostgreSQL_   |
| `global.registry.bucket`                       | registry bucket name                                                                        | `registry`                                    |
| `global.service.annotations`                   | Annotations to add to every `Service`                                                       | {}                                            |
| `global.time_zone`                             | Global time zone                                                                            | UTC                                           |

## TLS configuration

| Parameter                               | Description                                                       | Default |
|-----------------------------------------|-------------------------------------------------------------------|---------|
| `certmanager-issuer.email`              | Email for Let's Encrypt account                                   | false   |
| `gitlab.unicorn.ingress.tls.secretName` | Existing `Secret` containing TLS certificate and key for GitLab   | _none_  |
| `global.hosts.https`                    | Serve over https                                                  | true    |
| `global.ingress.configureCertmanager`   | Configure cert-manager to get certificates from Let's Encrypt     | true    |
| `global.ingress.tls.secretName`         | Existing `Secret` containing wildcard TLS certificate and key     | _none_  |
| `minio.ingress.tls.secretName`          | Existing `Secret` containing TLS certificate and key for MinIO    | _none_  |
| `registry.ingress.tls.secretName`       | Existing `Secret` containing TLS certificate and key for registry | _none_  |

## Outgoing Email configuration

| Parameter                         | Description                                                                             | Default               |
|-----------------------------------|-----------------------------------------------------------------------------------------|-----------------------|
| `global.email.display_name`       | Name that appears as the sender for emails from GitLab                                  | `GitLab`              |
| `global.email.from`               | Email address that appears as the sender for emails from GitLab                         | `gitlab@example.com`  |
| `global.email.reply_to`           | Reply-to email listed in emails from GitLab                                             | `noreply@example.com` |
| `global.email.subject_suffix`     | Suffix on the subject of all outgoing email from GitLab                                 | ""                    |
| `global.smtp.address`             | Hostname or IP of the remote mail server                                                | `smtp.mailgun.org`    |
| `global.smtp.authentication`      | Type of SMTP authentication ("plain", "login", "cram_md5", or "" for no authentication) | `plain`               |
| `global.smtp.domain`              | Optional HELO domain for SMTP                                                           | ""                    |
| `global.smtp.enabled`             | Enable outgoing email                                                                   | false                 |
| `global.smtp.openssl_verify_mode` | TLS verification mode ("none", "peer", or "ssl/tls")                                    | `peer`                |
| `global.smtp.password.key`        | Key in `global.smtp.password.secret` that contains the SMTP password                    | `password`            |
| `global.smtp.password.secret`     | Name of a `Secret` containing the SMTP password                                         | ""                    |
| `global.smtp.port`                | Port for SMTP                                                                           | `2525`                |
| `global.smtp.starttls_auto`       | Use STARTTLS if enabled on the mail server                                              | false                 |
| `global.smtp.tls`                 | Enables SMTP/TLS (SMTPS: SMTP over direct TLS connection)                               | _none_                |
| `global.smtp.user_name`           | Username for SMTP authentication https                                                  | ""                    |

## Incoming Email configuration

| Parameter                                        | Description                                                                                            | Default    |
|--------------------------------------------------|--------------------------------------------------------------------------------------------------------|------------|
| `global.appConfig.incomingEmail.address`         | The email address to reference the item being replied to (example: `gitlab-incoming+%{key}@gmail.com`) | empty      |
| `global.appConfig.incomingEmail.enabled`         | Enable incoming email                                                                                  | false      |
| `global.appConfig.incomingEmail.host`            | Host for IMAP                                                                                          | empty      |
| `global.appConfig.incomingEmail.idleTimeout`     | The IDLE command timeout                                                                               | `60`       |
| `global.appConfig.incomingEmail.mailbox`         | Mailbox where incoming mail will end up.                                                               | `inbox`    |
| `global.appConfig.incomingEmail.password.key`    | Key in `global.appConfig.incomingEmail.password.secret` that contains the IMAP password                | `password` |
| `global.appConfig.incomingEmail.password.secret` | Name of a `Secret` containing the IMAP password                                                        | empty      |
| `global.appConfig.incomingEmail.port`            | Port for IMAP                                                                                          | `993`      |
| `global.appConfig.incomingEmail.ssl`             | Whether IMAP server uses SSL                                                                           | true       |
| `global.appConfig.incomingEmail.startTls`        | Whether IMAP server uses StartTLS                                                                      | false      |
| `global.appConfig.incomingEmail.user`            | Username for IMAP authentication                                                                       | empty      |

## Default Project Features configuration

| Parameter                                                    | Description                               | Default |
|--------------------------------------------------------------|-------------------------------------------|---------|
| `global.appConfig.defaultProjectsFeatures.builds`            | Enable project builds                     | true    |
| `global.appConfig.defaultProjectsFeatures.containerRegistry` | Enable container registy project features | true    |
| `global.appConfig.defaultProjectsFeatures.issues`            | Enable project issues                     | true    |
| `global.appConfig.defaultProjectsFeatures.mergeRequests`     | Enable project merge requests             | true    |
| `global.appConfig.defaultProjectsFeatures.snippets`          | Enable project snippets                   | true    |
| `global.appConfig.defaultProjectsFeatures.wiki`              | Enable project wikis                      | true    |

## GitLab Shell

| Parameter                | Description                              | Default |
|--------------------------|------------------------------------------|---------|
| `global.shell.authToken` | Secret containing shared secret          |         |
| `global.shell.hostKeys`  | Secret containing SSH host keys          |         |
| `global.shell.port`      | Port number to expose on Ingress for SSH |         |

## RBAC Settings

| Parameter                              | Description                           | Default |
|----------------------------------------|---------------------------------------|---------|
| `certmanager.rbac.create`              | Create and use RBAC resources         | true    |
| `gitlab-runner.rbac.create`            | Create and use RBAC resources         | true    |
| `nginx-ingress.rbac.create`            | Create and use default RBAC resources | false   |
| `nginx-ingress.rbac.createClusterRole` | Create and use Cluster role           | false   |
| `nginx-ingress.rbac.createRole`        | Create and use namespaced role        | true    |
| `prometheus.rbac.create`               | Create and use RBAC resources         | true    |

## Advanced NGINX Ingress configuration

Prefix NGINX Ingress values with `nginx-ingress`. For example, set the controller image tag using `nginx-ingress.controller.image.tag`.

See [`nginx-ingress` chart](../charts/nginx/index.md).

## Advanced in-cluster Redis configuration

| Parameter                            | Description                                 | Default         |
|--------------------------------------|---------------------------------------------|-----------------|
| `redis.enabled`                      | Enable flag for the chart                   | true            |
| `redis.image.pullPolicy`             | Redis image pull policy                     | `IfNotPresent`  |
| `redis.image.repository`             | Redis image repository                      | `redis`         |
| `redis.image.tag`                    | Redis image tag                             | `3.2.5`         |
| `redis.loglevel`                     | Log verbosity                               | `notice`        |
| `redis.persistence.accessMode`       | Redis access mode                           | `ReadWriteOnce` |
| `redis.persistence.enabled`          | Enable persistence flag                     | true            |
| `redis.persistence.matchExpressions` | Label-expression matches to bind            |                 |
| `redis.persistence.matchLabels`      | Label-value matches to bind                 |                 |
| `redis.persistence.size`             | Size of volume needed for Redis persistence | `5Gi`           |
| `redis.persistence.storageClass`     | storageClassName for provisioning           |                 |
| `redis.persistence.subPath`          | Subpath to mount persistence volume at      |                 |
| `redis.persistence.volumeName`       | Existing persistent volume name             |                 |
| `redis.replicas`                     | Number of replicas                          | `1`             |
| `redis.service.annotations`          | Annotations to add to the `Service`         | {}              |
| `redis.service.clusterIP`            | Cluster IP                                  | `0.0.0.0`       |
| `redis.service.externalPort`         | Redis internal port                         | `6379`          |
| `redis.service.internalPort`         | Redis exposed port                          | `6379`          |
| `redis.service.name`                 | Redis service name                          | `redis`         |
| `redis.service.type`                 | Redis service type                          | `ClusterIP`     |
| `redis.tcpKeepalive`                 | Keep alive in seconds                       | `300`           |
| `redis.timeout`                      | Timeout in seconds                          | `60`            |

## Advanced registry configuration

<<<<<<< HEAD
| Parameter                                    | Description                         | Default              |
| ---                                          | ---                                 | ---                  |
| registry.enabled                             | Enable docker registry              | true                 |
| registry.httpSecret                          | Https secret                        |                      |
| registry.authEndpoint                        | Auth endpoint                       | Undefined by default |
| registry.tokenService                        | JWT token service                   | container_registry   |
| registry.tokenIssuer                         | JWT token issuer                    | gitlab-issuer        |
| registry.replicas                            | Number of replicas                  | 1                    |
| registry.minio.bucket                        | Minio registry bucket name          | registry             |
| registry.service.annotations                 | Annotations to add to the `Service` | {}                   |

## Advanced minio configuration

| Parameter                                    | Description                         | Default                      |
| ---                                          | ---                                 | ---                          |
| minio.image                                  | Minio image                         | minio/minio                  |
| minio.imageTag                               | Minio image tag                     | RELEASE.2017-12-28T01-21-00Z |
| minio.imagePullPolicy                        | Minio image pull policy             | Always                       |
| minio.mountPath                              | Minio config file mount path        | /export                      |
| minio.replicas                               | Minio number of replicas            | 4                            |
| minio.persistence.enabled                    | Minio enable persistence flag       | true                         |
| minio.persistence.accessMode                 | Minio persistence access mode       | ReadWriteOnce                |
| minio.persistence.size                       | Minio persistence volume size       | 10Gi                         |
| minio.persistence.subPath                    | Minio persistence volume mount path |                              |
| minio.persistence.storageClass               | Minio storageClassName for provisioning |                          |
| minio.persistence.volumeName                 | Minio existing persistent volume name   |                          |
| minio.persistence.matchLabels                | Minio label-value matches to bind       |                          |
| minio.persistence.matchExpressions           | Minio label-expression matches to bind  |                          |
| minio.serviceType                            | Minio service type                  | ClusterIP                    |
| minio.servicePort                            | Minio service port                  | 9000                         |
| minio.service.annotations                    | Annotations to add to the `Service` | {}                           |
| minio.resources.requests.memory              | Minio minimum memory requested      | 256Mi                        |
| minio.resources.requests.cpu                 | Minio minimum cpu requested         | 250m                         |
| minio.defaultBuckets                         | Minio default buckets               | `[{"name": "registry"}]`     |
| minio.minioConfig.region                     | Minio region                        | us-east-1                    |
| minio.minioConfig.browser                    | Minio browser flag                  | on                           |
| minio.minioConfig.domain                     | Minio domain                        |                              |

## Advanced gitlab configuration

| Parameter                                           | Description                                    | Default                                                    |
| ---                                                 | ---                                            | ---                                                        |
| gitlab.gitaly.image.repository                      | Gitaly image repository                        | registry.gitlab.com/gitlab-org/build/cng/gitaly            |
| gitlab.gitaly.image.tag                             | Gitaly image tag                               | latest                                                     |
| gitlab.gitaly.image.pullPolicy                      | Gitaly image pull policy                       | Always                                                     |
| gitlab.gitaly.service.name                          | Gitaly service name                            | gitaly                                                     |
| gitlab.gitaly.service.type                          | Gitaly service type                            | ClusterIP                                                  |
| gitlab.gitaly.service.externalPort                  | Gitaly service exposed port                    | 8075                                                       |
| gitlab.gitaly.service.internalPort                  | Gitaly internal port                           | 8075                                                       |
| gitlab.gitaly.service.annotations                   | Annotations to add to the `Service`            | {}                                                         |
| gitlab.gitaly.enabled                               | Gitaly enable flag                             | true                                                       |
| gitlab.gitaly.serviceName                           | Gitaly service name                            | gitaly                                                     |
| gitlab.gitaly.authToken.secret                      | Gitaly secret name                             | {.Release.Name}-gitaly-secret                              |
| gitlab.gitaly.authToken.key                         | Key to gitaly token in the secret              | token                                                      |
| gitlab.gitaly.shell.authToken.secret                | Shell secret                                   | {Release.Name}-gitlab-shell-secret                         |
| gitlab.gitaly.shell.authToken.key                   | Shell key                                      | secret                                                     |
| gitlab.gitaly.persistence.enabled                   | Gitaly enable persistence flag                 | true                                                       |
| gitlab.gitaly.persistence.accessMode                | Gitaly persistence access mode                 | ReadWriteOnce                                              |
| gitlab.gitaly.persistence.size                      | Gitaly persistence volume size                 | 50Gi                                                       |
| gitlab.gitaly.persistence.subPath                   | Gitaly persistence volume mount path           |                                                            |
| gitlab.gitaly.persistence.storageClass              | storageClassName for provisioning              |                                                            |
| gitlab.gitaly.persistence.volumeName                | Existing persistent volume name                |                                                            |
| gitlab.gitaly.persistence.matchLabels               | Label-value matches to bind                    |                                                            |
| gitlab.gitaly.persistence.matchExpressions          | Label-expression matches to bind               |                                                            |
| gitlab.gitaly.securityContext.runAsUser             | User ID under which the pod should be started  | 1000                                                       |
| gitlab.gitaly.securityContext.fsGroup               | Group ID under which the pod should be started | 1000                                                       |
| gitlab.gitlab-shell.replicaCount                    | Shell replicas                                 | 1                                                          |
| gitlab.gitlab-shell.image.repository                | Shell image repository                         | registry.gitlab.com/gitlab-org/build/cng/gitlab-shell      |
| gitlab.gitlab-shell.image.tag                       | Shell image tag                                | latest                                                     |
| gitlab.gitlab-shell.image.pullPolicy                | Shell image pull policy                        | Always                                                     |
| gitlab.gitlab-shell.service.name                    | Shell service name                             | gitlab-shell                                               |
| gitlab.gitlab-shell.service.type                    | Shell service type                             | ClusterIP                                                  |
| gitlab.gitlab-shell.service.externalPort            | Shell exposed port                             | 22                                                         |
| gitlab.gitlab-shell.service.internalPort            | Shell internal port                            | 22                                                         |
| gitlab.gitlab-shell.service.annotations             | Annotations to add to the `Service`            | {}                                                         |
| gitlab.gitlab-shell.enabled                         | Shell enable flag                              | true                                                       |
| gitlab.gitlab-shell.authToken.secret                | Shell auth secret                              | {Release.Name}-gitlab-shell-secret                         |
| gitlab.gitlab-shell.authToken.key                   | Shell auth secret key                          | secret                                                     |
| gitlab.gitlab-shell.unicorn.serviceName             | Unicorn service name                           | unicorn                                                    |
| gitlab.gitlab-shell.redis.serviceName               | Redis service name                             | redis                                                      |
| gitlab.sidekiq.image.repository                     | Sidekiq image repository                       | registry.gitlab.com/gitlab-org/build/cng/gitlab-sidekiq-ee |
| gitlab.sidekiq.image.tag                            | Sidekiq image tag                              | latest                                                     |
| gitlab.sidekiq.image.pullPolicy                     | Sidekiq image pull policy                      | Always                                                     |
| gitlab.sidekiq.enabled                              | Sidekiq enabled flag                           | true                                                       |
| gitlab.sidekiq.redis.serviceName                    | Redis service name                             | redis                                                      |
| gitlab.sidekiq.psql.password.secret                 | psql password secret                           | gitlab-postgres                                            |
| gitlab.sidekiq.psql.password.key                    | key to psql password in psql secret            | psql-password                                              |
| gitlab.sidekiq.gitaly.serviceName                   | gitaly service name                            | gitaly                                                     |
| gitlab.sidekiq.gitaly.authToken.secret              | gitaly secret                                  | {.Release.Name}-gitaly-secret                              |
| gitlab.sidekiq.gitaly.authToken.key                 | key to gitaly token in gitaly secret           | token                                                      |
| gitlab.sidekiq.replicas                             | Sidekiq replicas                               | 1                                                          |
| gitlab.sidekiq.concurrency                          | Sidekiq default concurrency                    | 10                                                         |
| gitlab.sidekiq.timeout                              | Sidekiq job timeout                            | 5                                                          |
| gitlab.sidekiq.resources.requests.cpu               | Sidekiq minimum needed cpu                     | 100m                                                       |
| gitlab.sidekiq.resources.requests.memory            | Sidekiq minimum needed memory                  | 600M                                                       |
| gitlab.task-runner.enabled                          | Task runner enabled flag                       | true                                                       |
| gitlab.task-runner.image.repository                 | Task runner image repository                   | registry.gitlab.com/gitlab-org/build/cng/gitlab-task-runner-ee             |
| gitlab.task-runner.image.tag                        | Task runner image tag                          | latest                                                     |
| gitlab.task-runner.image.pullPolicy                 | Task runner image pull policy                  | IfNotPresent                                               |
| gitlab.task-runner.init.image                       | Task runner init image repository              | busybox                                                    |
| gitlab.task-runner.init.tag                         | Task runner init image tag                     | latest                                                     |
| gitlab.task-runner.init.resources.requests.cpu      | Task runner init minimum needed cpu            | 50m                                                        |
| gitlab.task-runner.annotations                      | Annotations to add to the task runner          | {}                                                         |
| gitlab.task-runner.resources.requests.cpu           | Task runner minimum needed cpu                 | 50m                                                        |
| gitlab.task-runner.resources.requests.memory        | Task runner minimum needed memory              | 350M                                                       |
| gitlab.task-runner.persistence.enabled              | Task runner enable persistence flag            | false                                                      |
| gitlab.task-runner.persistence.accessMode           | Task runner persistence access mode            | ReadWriteOnce                                              |
| gitlab.task-runner.persistence.size                 | Task runner persistence volume size            | 10Gi                                                       |
| gitlab.task-runner.persistence.subPath              | Task runner persistence volume mount path      |                                                            |
| gitlab.task-runner.persistence.storageClass         | storageClassName for provisioning              |                                                            |
| gitlab.task-runner.persistence.volumeName           | Existing persistent volume name                |                                                            |
| gitlab.task-runner.persistence.matchLabels          | Label-value matches to bind                    |                                                            |
| gitlab.task-runner.persistence.matchExpressions     | Label-expression matches to bind               |                                                            |
| gitlab.task-runner.backups.cron.enabled             | Backup CronJob enabled flag                    | false                                                      |
| gitlab.task-runner.backups.cron.schedule            | Cron style schedule string                     | `0 1 * * *`                                                |
| gitlab.task-runner.backups.cron.extraArgs           | String of args to pass to the backup utility   |                                                            |
| gitlab.task-runner.backups.cron.resources.requests.cpu        | Backup cron minimum needed cpu              | 50m                                                 |
| gitlab.task-runner.backups.cron.resources.requests.memory     | Backup cron minimum needed memory           | 350M                                                |
| gitlab.task-runner.backups.cron.persistence.enabled           | Backup cron enable persistence flag         | false                                               |
| gitlab.task-runner.backups.cron.persistence.accessMode        | Backup cron persistence access mode         | ReadWriteOnce                                       |
| gitlab.task-runner.backups.cron.persistence.size              | Backup cron persistence volume size         | 10Gi                                                |
| gitlab.task-runner.backups.cron.persistence.subPath           | Backup cron persistence volume mount path   |                                                     |
| gitlab.task-runner.backups.cron.persistence.storageClass      | storageClassName for provisioning           |                                                     |
| gitlab.task-runner.backups.cron.persistence.volumeName        | Existing persistent volume name             |                                                     |
| gitlab.task-runner.backups.cron.persistence.matchLabels       | Label-value matches to bind                 |                                                     |
| gitlab.task-runner.backups.cron.persistence.matchExpressions  | Label-expression matches to bind            |                                                     |
| gitlab.task-runner.backups.objectStorage.backend           | Object storage provider to use (`s3` or `gcs`) | s3                                                         |
| gitlab.task-runner.backups.objectStorage.config            | Authentication information for object storage  | {}                                                         |
| gitlab.task-runner.backups.objectStorage.config.secret     | Object storage credentials secret              | ""                                                         |
| gitlab.task-runner.backups.objectStorage.config.key        | key containing credentials in secret           | ""                                                         |
| gitlab.task-runner.backups.objectStorage.config.gcpProject | GCP Project to use when backend is `gcs`       | ""                                                         |
| gitlab.unicorn.replicaCount                         | Unicorn number of replicas                     | 1                                                          |
| gitlab.unicorn.image.repository                     | Unicorn image repository                       | registry.gitlab.com/gitlab-org/build/cng/gitlab-unicorn-ee |
| gitlab.unicorn.image.tag                            | Unicorn image tag                              | latest                                                     |
| gitlab.unicorn.image.pullPolicy                     | Unicorn image pull policy                      | Always                                                     |
| gitlab.unicorn.service.name                         | Unicorn service name                           | unicorn                                                    |
| gitlab.unicorn.service.type                         | Unicorn service type                           | ClusterIP                                                  |
| gitlab.unicorn.service.externalPort                 | Unicorn exposed port                           | 8080                                                       |
| gitlab.unicorn.service.internalPort                 | Unicorn internal port                          | 8080                                                       |
| gitlab.unicorn.service.workhorseExternalPort        | Workhorse exposed port                         | 8181                                                       |
| gitlab.unicorn.service.workhorseInternalPort        | Workhorse internal port                        | 8181                                                       |
| gitlab.unicorn.service.annotations                  | Annotations to add to the `Service`            | {}                                                         |
| gitlab.unicorn.enabled                              | Unicorn enabled flag                           | true                                                       |
| gitlab.unicorn.workerProcesses                      | Unicorn number of workers                      | 2                                                          |
| gitlab.unicorn.workerTimeout                        | Unicorn worker timeout                         | 60                                                         |
| gitlab.unicorn.redis.serviceName                    | Redis service name                             | redis                                                      |
| gitlab.unicorn.psql.password.secret                 | psql secret name                               | gitlab-postgres                                            |
| gitlab.unicorn.psql.password.key                    | Key to psql password in psql secret            | psql-password                                              |
| gitlab.unicorn.shell.authToken.secret               | Shell token secret                             | {Release.Name}-gitlab-shell-secret                         |
| gitlab.unicorn.shell.authToken.key                  | Key to shell token in shell secret             | secret                                                     |
| gitlab.unicorn.gitaly.serviceName                   | Gitaly service name                            | gitaly                                                     |
| gitlab.unicorn.gitaly.authToken.secret              | Gitaly secret name                             | {.Release.Name}-gitaly-secret                              |
| gitlab.unicorn.gitaly.authToken.key                 | Key to gitaly token in gitaly secret           | token                                                      |
| gitlab.unicorn.registry.api.protocol                | Registry protocol                              | http                                                       |
| gitlab.unicorn.registry.api.serviceName             | Registry service name                          | registry                                                   |
| gitlab.unicorn.registry.api.port                    | Registry port                                  | 5000                                                       |
| gitlab.unicorn.registry.tokenIssuer                 | Registry token issuer                          | gitlab-issuer                                              |
| gitlab.unicorn.resources.requests.cpu               | Unicorn minimum cpu                            | 200m                                                       |
| gitlab.unicorn.resources.requests.memory            | Unicorn minimum memory                         | 1.4G                                                       |
| gitlab.unicorn.workhorse.image                      | Workhorse image repository                     | registry.gitlab.com/gitlab-org/build/cng/gitlab-workhorse-ee |
| gitlab.unicorn.workhorse.tag                        | Workhorse image tag                            |                                                            |
| gitlab.unicorn.workhorse.sentryDSN                  | DSN for Sentry instance for error reporting    | ""                                                         |
| gitlab.unicorn.workhorse.extraArgs                  | String of extra parameters for workhorse       | ""                                                         |
| gitlab.migrations.image.repository                  | Migrations image repository                    | registry.gitlab.com/gitlab-org/build/cng/gitlab-rails-ee   |
| gitlab.migrations.image.tag                         | Migrations image tag                           | latest                                                     |
| gitlab.migrations.image.pullPolicy                  | Migrations pull policy                         | Always                                                     |
| gitlab.migrations.enabled                           | Migrations enable flag                         | true                                                       |
| gitlab.migrations.redis.serviceName                 | Redis service name                             | redis                                                      |
| gitlab.migrations.psql.password.secret              | psql secret                                    | gitlab-postgres                                            |
| gitlab.migrations.psql.password.key                 | key to psql password in psql secret            | psql-password                                              |
| gitlab-runner.image                                 | runner image                                   | gitlab/gitlab-runner:alpine-v10.5.0                        |
| gitlab-runner.enabled                               |                                                | redis                                                      |
| gitlab-runner.imagePullPolicy                       | image pull policy                              | IfNotPresent                                               |
| gitlab-runner.unregisterRunners                     | unregister all runners before termination      | true                                                       |
| gitlab-runner.concurrent                            | number of concurrent jobs                      | 20                                                         |
| gitlab-runner.checkInterval                         | polling interval                               | 30s                                                        |
| gitlab-runner.rbac.create                           | whether to create rbac service account         | true                                                       |
| gitlab-runner.rbac.clusterWideAccess                | deploy containers of jobs cluster-wide         | false                                                      |
| gitlab-runner.rbac.serviceAccountName               | name of the rbac service account to create     | default                                                    |
| gitlab-runner.runners.image                         | default container image to use in builds       | ubuntu:16.04                                               |
| gitlab-runner.runners.imagePullSecrets              | imagePullSecrets                               | `[]`                                                       |
| gitlab-runner.runners.privileged                    | run in privieleged mode,needed for `dind`      | false                                                      |
| gitlab-runner.runners.namespace                     | namespace to run jobs in                       | default                                                    |
| gitlab-runner.runners.cache.cacheType               | cache type                                     | s3                                                         |
| gitlab-runner.runners.cache.s3BucketName.           | name of the bucket                             | runner-cache                                               |
| gitlab-runner.runners.cache.cacheShared             | share the cache between runners                | true                                                       |
| gitlab-runner.runners.cache.s3BucketLocation        | bucket region                                  | us-east-1                                                  |
| gitlab-runner.runners.cache.secretName              | secret to accesskey and secretkey from         | gitlab-minio                                               |
| gitlab-runner.runners.cache.s3CachePath             | path in the bucket                             | gitlab-runner                                              |
| gitlab-runner.runners.cache.s3CacheInsecure         | use http                                       | false                                                      |
| gitlab-runner.runners.builds.cpuLimit               | build container limit                          |                                                            |
| gitlab-runner.runners.build.memoryLimit             | build container limit                          |                                                            |
| gitlab-runner.runners.build.cpuRequests             | build container limit                          |                                                            |
| gitlab-runner.runners.build.memoryRequests          | build container limit                          |                                                            |
| gitlab-runner.runners.service.cpuLimit              | service container limit                        |                                                            |
| gitlab-runner.runners.service.memoryLimit           | service container limit                        |                                                            |
| gitlab-runner.runners.service.cpuRequests           | service container limit                        |                                                            |
| gitlab-runner.runners.service.memoryRequests        | service container limit                        |                                                            |
| gitlab-runner.resources.limits.memory               | runner resources                               |                                                            |
| gitlab-runner.resources.limits.cpu                  | runner resources                               |                                                            |
| gitlab-runner.resources.requests.memory             | runner resources                               |                                                            |
| gitlab-runner.resources.requests.cpu                | runner resources                               |                                                            |
=======
| Parameter                      | Description                         | Default              |
|--------------------------------|-------------------------------------|----------------------|
| `registry.authEndpoint`        | Auth endpoint                       | Undefined by default |
| `registry.enabled`             | Enable docker registry              | true                 |
| `registry.httpSecret`          | Https secret                        |                      |
| `registry.minio.bucket`        | MinIO registry bucket name          | `registry`           |
| `registry.replicas`            | Number of replicas                  | `1`                  |
| `registry.service.annotations` | Annotations to add to the `Service` | {}                   |
| `registry.tokenIssuer`         | JWT token issuer                    | `gitlab-issuer`      |
| `registry.tokenService`        | JWT token service                   | `container_registry` |

## Advanced MinIO configuration

| Parameter                            | Description                             | Default                        |
|--------------------------------------|-----------------------------------------|--------------------------------|
| `minio.defaultBuckets`               | MinIO default buckets                   | `[{"name": "registry"}]`       |
| `minio.image`                        | MinIO image                             | `minio/minio`                  |
| `minio.imagePullPolicy`              | MinIO image pull policy                 | `Always`                       |
| `minio.imageTag`                     | MinIO image tag                         | `RELEASE.2017-12-28T01-21-00Z` |
| `minio.minioConfig.browser`          | MinIO browser flag                      | `on`                           |
| `minio.minioConfig.domain`           | MinIO domain                            |                                |
| `minio.minioConfig.region`           | MinIO region                            | `us-east-1`                    |
| `minio.mountPath`                    | MinIO config file mount path            | `/export`                      |
| `minio.persistence.accessMode`       | MinIO persistence access mode           | `ReadWriteOnce`                |
| `minio.persistence.enabled`          | MinIO enable persistence flag           | true                           |
| `minio.persistence.matchExpressions` | MinIO label-expression matches to bind  |                                |
| `minio.persistence.matchLabels`      | MinIO label-value matches to bind       |                                |
| `minio.persistence.size`             | MinIO persistence volume size           | `10Gi`                         |
| `minio.persistence.storageClass`     | MinIO storageClassName for provisioning |                                |
| `minio.persistence.subPath`          | MinIO persistence volume mount path     |                                |
| `minio.persistence.volumeName`       | MinIO existing persistent volume name   |                                |
| `minio.replicas`                     | MinIO number of replicas                | `4`                            |
| `minio.resources.requests.cpu`       | MinIO minimum cpu requested             | `250m`                         |
| `minio.resources.requests.memory`    | MinIO minimum memory requested          | `256Mi`                        |
| `minio.service.annotations`          | Annotations to add to the `Service`     | {}                             |
| `minio.servicePort`                  | MinIO service port                      | `9000`                         |
| `minio.serviceType`                  | MinIO service type                      | `ClusterIP`                    |

## Advanced GitLab configuration

| Parameter                                                    | Description                                    | Default                                                          |
|--------------------------------------------------------------|------------------------------------------------|------------------------------------------------------------------|
| `gitlab-runner.checkInterval`                                | polling interval                               | `30s`                                                            |
| `gitlab-runner.concurrent`                                   | number of concurrent jobs                      | `20`                                                             |
| `gitlab-runner.enabled`                                      |                                                | `redis`                                                          |
| `gitlab-runner.image`                                        | runner image                                   | `gitlab/gitlab-runner:alpine-v10.5.0`                            |
| `gitlab-runner.imagePullPolicy`                              | image pull policy                              | `IfNotPresent`                                                   |
| `gitlab-runner.rbac.clusterWideAccess`                       | deploy containers of jobs cluster-wide         | false                                                            |
| `gitlab-runner.rbac.create`                                  | whether to create rbac service account         | true                                                             |
| `gitlab-runner.rbac.serviceAccountName`                      | name of the rbac service account to create     | `default`                                                        |
| `gitlab-runner.resources.limits.cpu`                         | runner resources                               |                                                                  |
| `gitlab-runner.resources.limits.memory`                      | runner resources                               |                                                                  |
| `gitlab-runner.resources.requests.cpu`                       | runner resources                               |                                                                  |
| `gitlab-runner.resources.requests.memory`                    | runner resources                               |                                                                  |
| `gitlab-runner.runners.build.cpuRequests`                    | build container limit                          |                                                                  |
| `gitlab-runner.runners.build.memoryLimit`                    | build container limit                          |                                                                  |
| `gitlab-runner.runners.build.memoryRequests`                 | build container limit                          |                                                                  |
| `gitlab-runner.runners.builds.cpuLimit`                      | build container limit                          |                                                                  |
| `gitlab-runner.runners.cache.cacheShared`                    | share the cache between runners                | true                                                             |
| `gitlab-runner.runners.cache.cacheType`                      | cache type                                     | `s3`                                                             |
| `gitlab-runner.runners.cache.s3BucketLocation`               | bucket region                                  | `us-east-1`                                                      |
| `gitlab-runner.runners.cache.s3BucketName`                   | name of the bucket                             | `runner-cache`                                                   |
| `gitlab-runner.runners.cache.s3CacheInsecure`                | use http                                       | false                                                            |
| `gitlab-runner.runners.cache.s3CachePath`                    | path in the bucket                             | `gitlab-runner`                                                  |
| `gitlab-runner.runners.cache.secretName`                     | secret to accesskey and secretkey from         | `gitlab-minio`                                                   |
| `gitlab-runner.runners.image`                                | default container image to use in builds       | `ubuntu:16.04`                                                   |
| `gitlab-runner.runners.imagePullSecrets`                     | imagePullSecrets                               | `[]`                                                             |
| `gitlab-runner.runners.namespace`                            | namespace to run jobs in                       | `default`                                                        |
| `gitlab-runner.runners.privileged`                           | run in privieleged mode,needed for `dind`      | false                                                            |
| `gitlab-runner.runners.service.cpuLimit`                     | service container limit                        |                                                                  |
| `gitlab-runner.runners.service.cpuRequests`                  | service container limit                        |                                                                  |
| `gitlab-runner.runners.service.memoryLimit`                  | service container limit                        |                                                                  |
| `gitlab-runner.runners.service.memoryRequests`               | service container limit                        |                                                                  |
| `gitlab-runner.unregisterRunners`                            | unregister all runners before termination      | true                                                             |
| `gitlab.gitaly.authToken.key`                                | Key to Gitaly token in the secret              | `token`                                                          |
| `gitlab.gitaly.authToken.secret`                             | Gitaly secret name                             | `{.Release.Name}-gitaly-secret`                                  |
| `gitlab.gitaly.enabled`                                      | Gitaly enable flag                             | true                                                             |
| `gitlab.gitaly.image.pullPolicy`                             | Gitaly image pull policy                       | `Always`                                                         |
| `gitlab.gitaly.image.repository`                             | Gitaly image repository                        | `registry.gitlab.com/gitlab-org/build/cng/gitaly`                |
| `gitlab.gitaly.image.tag`                                    | Gitaly image tag                               | `latest`                                                         |
| `gitlab.gitaly.persistence.accessMode`                       | Gitaly persistence access mode                 | `ReadWriteOnce`                                                  |
| `gitlab.gitaly.persistence.enabled`                          | Gitaly enable persistence flag                 | true                                                             |
| `gitlab.gitaly.persistence.matchExpressions`                 | Label-expression matches to bind               |                                                                  |
| `gitlab.gitaly.persistence.matchLabels`                      | Label-value matches to bind                    |                                                                  |
| `gitlab.gitaly.persistence.size`                             | Gitaly persistence volume size                 | `50Gi`                                                           |
| `gitlab.gitaly.persistence.storageClass`                     | storageClassName for provisioning              |                                                                  |
| `gitlab.gitaly.persistence.subPath`                          | Gitaly persistence volume mount path           |                                                                  |
| `gitlab.gitaly.persistence.volumeName`                       | Existing persistent volume name                |                                                                  |
| `gitlab.gitaly.securityContext.fsGroup`                      | Group ID under which the pod should be started | `1000`                                                           |
| `gitlab.gitaly.securityContext.runAsUser`                    | User ID under which the pod should be started  | `1000`                                                           |
| `gitlab.gitaly.service.annotations`                          | Annotations to add to the `Service`            | `{}`                                                             |
| `gitlab.gitaly.service.externalPort`                         | Gitaly service exposed port                    | `8075`                                                           |
| `gitlab.gitaly.service.internalPort`                         | Gitaly internal port                           | `8075`                                                           |
| `gitlab.gitaly.service.name`                                 | Gitaly service name                            | `gitaly`                                                         |
| `gitlab.gitaly.service.type`                                 | Gitaly service type                            | `ClusterIP`                                                      |
| `gitlab.gitaly.serviceName`                                  | Gitaly service name                            | `gitaly`                                                         |
| `gitlab.gitaly.shell.authToken.key`                          | Shell key                                      | `secret`                                                         |
| `gitlab.gitaly.shell.authToken.secret`                       | Shell secret                                   | `{Release.Name}-gitlab-shell-secret`                             |
| `gitlab.gitlab-shell.authToken.key`                          | Shell auth secret key                          | `secret`                                                         |
| `gitlab.gitlab-shell.authToken.secret`                       | Shell auth secret                              | `{Release.Name}-gitlab-shell-secret`                             |
| `gitlab.gitlab-shell.enabled`                                | Shell enable flag                              | true                                                             |
| `gitlab.gitlab-shell.image.pullPolicy`                       | Shell image pull policy                        | `Always`                                                         |
| `gitlab.gitlab-shell.image.repository`                       | Shell image repository                         | `registry.gitlab.com/gitlab-org/build/cng/gitlab-shell`          |
| `gitlab.gitlab-shell.image.tag`                              | Shell image tag                                | `latest`                                                         |
| `gitlab.gitlab-shell.redis.serviceName`                      | Redis service name                             | `redis`                                                          |
| `gitlab.gitlab-shell.replicaCount`                           | Shell replicas                                 | `1`                                                              |
| `gitlab.gitlab-shell.service.annotations`                    | Annotations to add to the `Service`            | {}                                                               |
| `gitlab.gitlab-shell.service.externalPort`                   | Shell exposed port                             | `22`                                                             |
| `gitlab.gitlab-shell.service.internalPort`                   | Shell internal port                            | `22`                                                             |
| `gitlab.gitlab-shell.service.name`                           | Shell service name                             | `gitlab-shell`                                                   |
| `gitlab.gitlab-shell.service.type`                           | Shell service type                             | `ClusterIP`                                                      |
| `gitlab.gitlab-shell.unicorn.serviceName`                    | Unicorn service name                           | `unicorn`                                                        |
| `gitlab.migrations.enabled`                                  | Migrations enable flag                         | true                                                             |
| `gitlab.migrations.image.pullPolicy`                         | Migrations pull policy                         | `Always`                                                         |
| `gitlab.migrations.image.repository`                         | Migrations image repository                    | `registry.gitlab.com/gitlab-org/build/cng/gitlab-rails-ee`       |
| `gitlab.migrations.image.tag`                                | Migrations image tag                           | `latest`                                                         |
| `gitlab.migrations.psql.password.key`                        | key to psql password in psql secret            | `psql-password`                                                  |
| `gitlab.migrations.psql.password.secret`                     | psql secret                                    | `gitlab-postgres`                                                |
| `gitlab.migrations.redis.serviceName`                        | Redis service name                             | `redis`                                                          |
| `gitlab.sidekiq.concurrency`                                 | Sidekiq default concurrency                    | `10`                                                             |
| `gitlab.sidekiq.enabled`                                     | Sidekiq enabled flag                           | true                                                             |
| `gitlab.sidekiq.gitaly.authToken.key`                        | key to Gitaly token in Gitaly secret           | `token`                                                          |
| `gitlab.sidekiq.gitaly.authToken.secret`                     | Gitaly secret                                  | `{.Release.Name}-gitaly-secret`                                  |
| `gitlab.sidekiq.gitaly.serviceName`                          | Gitaly service name                            | `gitaly`                                                         |
| `gitlab.sidekiq.image.pullPolicy`                            | Sidekiq image pull policy                      | `Always`                                                         |
| `gitlab.sidekiq.image.repository`                            | Sidekiq image repository                       | `registry.gitlab.com/gitlab-org/build/cng/gitlab-sidekiq-ee`     |
| `gitlab.sidekiq.image.tag`                                   | Sidekiq image tag                              | `latest`                                                         |
| `gitlab.sidekiq.psql.password.key`                           | key to psql password in psql secret            | `psql-password`                                                  |
| `gitlab.sidekiq.psql.password.secret`                        | psql password secret                           | `gitlab-postgres`                                                |
| `gitlab.sidekiq.redis.serviceName`                           | Redis service name                             | `redis`                                                          |
| `gitlab.sidekiq.replicas`                                    | Sidekiq replicas                               | `1`                                                              |
| `gitlab.sidekiq.resources.requests.cpu`                      | Sidekiq minimum needed cpu                     | `100m`                                                           |
| `gitlab.sidekiq.resources.requests.memory`                   | Sidekiq minimum needed memory                  | `600M`                                                           |
| `gitlab.sidekiq.timeout`                                     | Sidekiq job timeout                            | `5`                                                              |
| `gitlab.task-runner.annotations`                             | Annotations to add to the task runner          | {}                                                               |
| `gitlab.task-runner.backups.objectStorage.backend`           | Object storage provider to use (`s3` or `gcs`) | `s3`                                                             |
| `gitlab.task-runner.backups.objectStorage.config.gcpProject` | GCP Project to use when backend is `gcs`       | ""                                                               |
| `gitlab.task-runner.backups.objectStorage.config.key`        | key containing credentials in secret           | ""                                                               |
| `gitlab.task-runner.backups.objectStorage.config.secret`     | Object storage credentials secret              | ""                                                               |
| `gitlab.task-runner.backups.objectStorage.config`            | Authentication information for object storage  | {}                                                               |
| `gitlab.task-runner.enabled`                                 | Task runner enabled flag                       | true                                                             |
| `gitlab.task-runner.image.pullPolicy`                        | Task runner image pull policy                  | `IfNotPresent`                                                   |
| `gitlab.task-runner.image.repository`                        | Task runner image repository                   | `registry.gitlab.com/gitlab-org/build/cng/gitlab-task-runner-ee` |
| `gitlab.task-runner.image.tag`                               | Task runner image tag                          | `latest`                                                         |
| `gitlab.task-runner.init.image`                              | Task runner init image repository              | `busybox`                                                        |
| `gitlab.task-runner.init.resources.requests.cpu`             | Task runner init minimum needed cpu            | `50m`                                                            |
| `gitlab.task-runner.init.tag`                                | Task runner init image tag                     | `latest`                                                         |
| `gitlab.unicorn.enabled`                                     | Unicorn enabled flag                           | true                                                             |
| `gitlab.unicorn.gitaly.authToken.key`                        | Key to Gitaly token in Gitaly secret           | `token`                                                          |
| `gitlab.unicorn.gitaly.authToken.secret`                     | Gitaly secret name                             | `{.Release.Name}-gitaly-secret`                                  |
| `gitlab.unicorn.gitaly.serviceName`                          | Gitaly service name                            | `gitaly`                                                         |
| `gitlab.unicorn.image.pullPolicy`                            | Unicorn image pull policy                      | `Always`                                                         |
| `gitlab.unicorn.image.repository`                            | Unicorn image repository                       | `registry.gitlab.com/gitlab-org/build/cng/gitlab-unicorn-ee`     |
| `gitlab.unicorn.image.tag`                                   | Unicorn image tag                              | `latest`                                                         |
| `gitlab.unicorn.psql.password.key`                           | Key to psql password in psql secret            | `psql-password`                                                  |
| `gitlab.unicorn.psql.password.secret`                        | psql secret name                               | `gitlab-postgres`                                                |
| `gitlab.unicorn.redis.serviceName`                           | Redis service name                             | `redis`                                                          |
| `gitlab.unicorn.registry.api.port`                           | Registry port                                  | `5000`                                                           |
| `gitlab.unicorn.registry.api.protocol`                       | Registry protocol                              | `http`                                                           |
| `gitlab.unicorn.registry.api.serviceName`                    | Registry service name                          | `registry`                                                       |
| `gitlab.unicorn.registry.tokenIssuer`                        | Registry token issuer                          | `gitlab-issuer`                                                  |
| `gitlab.unicorn.replicaCount`                                | Unicorn number of replicas                     | `1`                                                              |
| `gitlab.unicorn.resources.requests.cpu`                      | Unicorn minimum cpu                            | `200m`                                                           |
| `gitlab.unicorn.resources.requests.memory`                   | Unicorn minimum memory                         | `1.4G`                                                           |
| `gitlab.unicorn.service.annotations`                         | Annotations to add to the `Service`            | {}                                                               |
| `gitlab.unicorn.service.externalPort`                        | Unicorn exposed port                           | `8080`                                                           |
| `gitlab.unicorn.service.internalPort`                        | Unicorn internal port                          | `8080`                                                           |
| `gitlab.unicorn.service.name`                                | Unicorn service name                           | `unicorn`                                                        |
| `gitlab.unicorn.service.type`                                | Unicorn service type                           | `ClusterIP`                                                      |
| `gitlab.unicorn.service.workhorseExternalPort`               | Workhorse exposed port                         | `8181`                                                           |
| `gitlab.unicorn.service.workhorseInternalPort`               | Workhorse internal port                        | `8181`                                                           |
| `gitlab.unicorn.shell.authToken.key`                         | Key to shell token in shell secret             | `secret`                                                         |
| `gitlab.unicorn.shell.authToken.secret`                      | Shell token secret                             | `{Release.Name}-gitlab-shell-secret`                             |
| `gitlab.unicorn.workerProcesses`                             | Unicorn number of workers                      | `2`                                                              |
| `gitlab.unicorn.workerTimeout`                               | Unicorn worker timeout                         | `60`                                                             |
| `gitlab.unicorn.workhorse.extraArgs`                         | String of extra parameters for workhorse       | ""                                                               |
| `gitlab.unicorn.workhorse.image`                             | Workhorse image repository                     | `registry.gitlab.com/gitlab-org/build/cng/gitlab-workhorse-ee`   |
| `gitlab.unicorn.workhorse.sentryDSN`                         | DSN for Sentry instance for error reporting    | ""                                                               |
| `gitlab.unicorn.workhorse.tag`                               | Workhorse image tag                            |                                                                  |
>>>>>>> 2e9231cc

## External Charts

GitLab makes use of several other charts. These are [treated as parent-child relationships](https://helm.sh/docs/developing_charts/#chart-dependencies).
Ensure that any properties you wish to configure are provided as `chart-name.property`.

## Prometheus

Prefix Prometheus values with `prometheus`. For example, set the persistence
storage value using `prometheus.server.persistentVolume.size`.

Refer to the [Prometheus chart documentation](https://github.com/helm/charts/tree/master/stable/prometheus#configuration)
for the exhaustive list of configuration options.<|MERGE_RESOLUTION|>--- conflicted
+++ resolved
@@ -136,103 +136,141 @@
 
 ## Advanced registry configuration
 
-<<<<<<< HEAD
-| Parameter                                    | Description                         | Default              |
-| ---                                          | ---                                 | ---                  |
-| registry.enabled                             | Enable docker registry              | true                 |
-| registry.httpSecret                          | Https secret                        |                      |
-| registry.authEndpoint                        | Auth endpoint                       | Undefined by default |
-| registry.tokenService                        | JWT token service                   | container_registry   |
-| registry.tokenIssuer                         | JWT token issuer                    | gitlab-issuer        |
-| registry.replicas                            | Number of replicas                  | 1                    |
-| registry.minio.bucket                        | Minio registry bucket name          | registry             |
-| registry.service.annotations                 | Annotations to add to the `Service` | {}                   |
-
-## Advanced minio configuration
-
-| Parameter                                    | Description                         | Default                      |
-| ---                                          | ---                                 | ---                          |
-| minio.image                                  | Minio image                         | minio/minio                  |
-| minio.imageTag                               | Minio image tag                     | RELEASE.2017-12-28T01-21-00Z |
-| minio.imagePullPolicy                        | Minio image pull policy             | Always                       |
-| minio.mountPath                              | Minio config file mount path        | /export                      |
-| minio.replicas                               | Minio number of replicas            | 4                            |
-| minio.persistence.enabled                    | Minio enable persistence flag       | true                         |
-| minio.persistence.accessMode                 | Minio persistence access mode       | ReadWriteOnce                |
-| minio.persistence.size                       | Minio persistence volume size       | 10Gi                         |
-| minio.persistence.subPath                    | Minio persistence volume mount path |                              |
-| minio.persistence.storageClass               | Minio storageClassName for provisioning |                          |
-| minio.persistence.volumeName                 | Minio existing persistent volume name   |                          |
-| minio.persistence.matchLabels                | Minio label-value matches to bind       |                          |
-| minio.persistence.matchExpressions           | Minio label-expression matches to bind  |                          |
-| minio.serviceType                            | Minio service type                  | ClusterIP                    |
-| minio.servicePort                            | Minio service port                  | 9000                         |
-| minio.service.annotations                    | Annotations to add to the `Service` | {}                           |
-| minio.resources.requests.memory              | Minio minimum memory requested      | 256Mi                        |
-| minio.resources.requests.cpu                 | Minio minimum cpu requested         | 250m                         |
-| minio.defaultBuckets                         | Minio default buckets               | `[{"name": "registry"}]`     |
-| minio.minioConfig.region                     | Minio region                        | us-east-1                    |
-| minio.minioConfig.browser                    | Minio browser flag                  | on                           |
-| minio.minioConfig.domain                     | Minio domain                        |                              |
-
-## Advanced gitlab configuration
-
-| Parameter                                           | Description                                    | Default                                                    |
-| ---                                                 | ---                                            | ---                                                        |
-| gitlab.gitaly.image.repository                      | Gitaly image repository                        | registry.gitlab.com/gitlab-org/build/cng/gitaly            |
-| gitlab.gitaly.image.tag                             | Gitaly image tag                               | latest                                                     |
-| gitlab.gitaly.image.pullPolicy                      | Gitaly image pull policy                       | Always                                                     |
-| gitlab.gitaly.service.name                          | Gitaly service name                            | gitaly                                                     |
-| gitlab.gitaly.service.type                          | Gitaly service type                            | ClusterIP                                                  |
-| gitlab.gitaly.service.externalPort                  | Gitaly service exposed port                    | 8075                                                       |
-| gitlab.gitaly.service.internalPort                  | Gitaly internal port                           | 8075                                                       |
-| gitlab.gitaly.service.annotations                   | Annotations to add to the `Service`            | {}                                                         |
-| gitlab.gitaly.enabled                               | Gitaly enable flag                             | true                                                       |
-| gitlab.gitaly.serviceName                           | Gitaly service name                            | gitaly                                                     |
-| gitlab.gitaly.authToken.secret                      | Gitaly secret name                             | {.Release.Name}-gitaly-secret                              |
-| gitlab.gitaly.authToken.key                         | Key to gitaly token in the secret              | token                                                      |
-| gitlab.gitaly.shell.authToken.secret                | Shell secret                                   | {Release.Name}-gitlab-shell-secret                         |
-| gitlab.gitaly.shell.authToken.key                   | Shell key                                      | secret                                                     |
-| gitlab.gitaly.persistence.enabled                   | Gitaly enable persistence flag                 | true                                                       |
-| gitlab.gitaly.persistence.accessMode                | Gitaly persistence access mode                 | ReadWriteOnce                                              |
-| gitlab.gitaly.persistence.size                      | Gitaly persistence volume size                 | 50Gi                                                       |
-| gitlab.gitaly.persistence.subPath                   | Gitaly persistence volume mount path           |                                                            |
-| gitlab.gitaly.persistence.storageClass              | storageClassName for provisioning              |                                                            |
-| gitlab.gitaly.persistence.volumeName                | Existing persistent volume name                |                                                            |
-| gitlab.gitaly.persistence.matchLabels               | Label-value matches to bind                    |                                                            |
-| gitlab.gitaly.persistence.matchExpressions          | Label-expression matches to bind               |                                                            |
-| gitlab.gitaly.securityContext.runAsUser             | User ID under which the pod should be started  | 1000                                                       |
-| gitlab.gitaly.securityContext.fsGroup               | Group ID under which the pod should be started | 1000                                                       |
-| gitlab.gitlab-shell.replicaCount                    | Shell replicas                                 | 1                                                          |
-| gitlab.gitlab-shell.image.repository                | Shell image repository                         | registry.gitlab.com/gitlab-org/build/cng/gitlab-shell      |
-| gitlab.gitlab-shell.image.tag                       | Shell image tag                                | latest                                                     |
-| gitlab.gitlab-shell.image.pullPolicy                | Shell image pull policy                        | Always                                                     |
-| gitlab.gitlab-shell.service.name                    | Shell service name                             | gitlab-shell                                               |
-| gitlab.gitlab-shell.service.type                    | Shell service type                             | ClusterIP                                                  |
-| gitlab.gitlab-shell.service.externalPort            | Shell exposed port                             | 22                                                         |
-| gitlab.gitlab-shell.service.internalPort            | Shell internal port                            | 22                                                         |
-| gitlab.gitlab-shell.service.annotations             | Annotations to add to the `Service`            | {}                                                         |
-| gitlab.gitlab-shell.enabled                         | Shell enable flag                              | true                                                       |
-| gitlab.gitlab-shell.authToken.secret                | Shell auth secret                              | {Release.Name}-gitlab-shell-secret                         |
-| gitlab.gitlab-shell.authToken.key                   | Shell auth secret key                          | secret                                                     |
-| gitlab.gitlab-shell.unicorn.serviceName             | Unicorn service name                           | unicorn                                                    |
-| gitlab.gitlab-shell.redis.serviceName               | Redis service name                             | redis                                                      |
-| gitlab.sidekiq.image.repository                     | Sidekiq image repository                       | registry.gitlab.com/gitlab-org/build/cng/gitlab-sidekiq-ee |
-| gitlab.sidekiq.image.tag                            | Sidekiq image tag                              | latest                                                     |
-| gitlab.sidekiq.image.pullPolicy                     | Sidekiq image pull policy                      | Always                                                     |
-| gitlab.sidekiq.enabled                              | Sidekiq enabled flag                           | true                                                       |
-| gitlab.sidekiq.redis.serviceName                    | Redis service name                             | redis                                                      |
-| gitlab.sidekiq.psql.password.secret                 | psql password secret                           | gitlab-postgres                                            |
-| gitlab.sidekiq.psql.password.key                    | key to psql password in psql secret            | psql-password                                              |
-| gitlab.sidekiq.gitaly.serviceName                   | gitaly service name                            | gitaly                                                     |
-| gitlab.sidekiq.gitaly.authToken.secret              | gitaly secret                                  | {.Release.Name}-gitaly-secret                              |
-| gitlab.sidekiq.gitaly.authToken.key                 | key to gitaly token in gitaly secret           | token                                                      |
-| gitlab.sidekiq.replicas                             | Sidekiq replicas                               | 1                                                          |
-| gitlab.sidekiq.concurrency                          | Sidekiq default concurrency                    | 10                                                         |
-| gitlab.sidekiq.timeout                              | Sidekiq job timeout                            | 5                                                          |
-| gitlab.sidekiq.resources.requests.cpu               | Sidekiq minimum needed cpu                     | 100m                                                       |
-| gitlab.sidekiq.resources.requests.memory            | Sidekiq minimum needed memory                  | 600M                                                       |
-| gitlab.task-runner.enabled                          | Task runner enabled flag                       | true                                                       |
+| Parameter                      | Description                         | Default              |
+|--------------------------------|-------------------------------------|----------------------|
+| `registry.authEndpoint`        | Auth endpoint                       | Undefined by default |
+| `registry.enabled`             | Enable docker registry              | true                 |
+| `registry.httpSecret`          | Https secret                        |                      |
+| `registry.minio.bucket`        | MinIO registry bucket name          | `registry`           |
+| `registry.replicas`            | Number of replicas                  | `1`                  |
+| `registry.service.annotations` | Annotations to add to the `Service` | {}                   |
+| `registry.tokenIssuer`         | JWT token issuer                    | `gitlab-issuer`      |
+| `registry.tokenService`        | JWT token service                   | `container_registry` |
+
+## Advanced MinIO configuration
+
+| Parameter                            | Description                             | Default                        |
+|--------------------------------------|-----------------------------------------|--------------------------------|
+| `minio.defaultBuckets`               | MinIO default buckets                   | `[{"name": "registry"}]`       |
+| `minio.image`                        | MinIO image                             | `minio/minio`                  |
+| `minio.imagePullPolicy`              | MinIO image pull policy                 | `Always`                       |
+| `minio.imageTag`                     | MinIO image tag                         | `RELEASE.2017-12-28T01-21-00Z` |
+| `minio.minioConfig.browser`          | MinIO browser flag                      | `on`                           |
+| `minio.minioConfig.domain`           | MinIO domain                            |                                |
+| `minio.minioConfig.region`           | MinIO region                            | `us-east-1`                    |
+| `minio.mountPath`                    | MinIO config file mount path            | `/export`                      |
+| `minio.persistence.accessMode`       | MinIO persistence access mode           | `ReadWriteOnce`                |
+| `minio.persistence.enabled`          | MinIO enable persistence flag           | true                           |
+| `minio.persistence.matchExpressions` | MinIO label-expression matches to bind  |                                |
+| `minio.persistence.matchLabels`      | MinIO label-value matches to bind       |                                |
+| `minio.persistence.size`             | MinIO persistence volume size           | `10Gi`                         |
+| `minio.persistence.storageClass`     | MinIO storageClassName for provisioning |                                |
+| `minio.persistence.subPath`          | MinIO persistence volume mount path     |                                |
+| `minio.persistence.volumeName`       | MinIO existing persistent volume name   |                                |
+| `minio.replicas`                     | MinIO number of replicas                | `4`                            |
+| `minio.resources.requests.cpu`       | MinIO minimum cpu requested             | `250m`                         |
+| `minio.resources.requests.memory`    | MinIO minimum memory requested          | `256Mi`                        |
+| `minio.service.annotations`          | Annotations to add to the `Service`     | {}                             |
+| `minio.servicePort`                  | MinIO service port                      | `9000`                         |
+| `minio.serviceType`                  | MinIO service type                      | `ClusterIP`                    |
+
+## Advanced GitLab configuration
+
+| Parameter                                                    | Description                                    | Default                                                          |
+|--------------------------------------------------------------|------------------------------------------------|------------------------------------------------------------------|
+| `gitlab-runner.checkInterval`                                | polling interval                               | `30s`                                                            |
+| `gitlab-runner.concurrent`                                   | number of concurrent jobs                      | `20`                                                             |
+| `gitlab-runner.enabled`                                      |                                                | `redis`                                                          |
+| `gitlab-runner.image`                                        | runner image                                   | `gitlab/gitlab-runner:alpine-v10.5.0`                            |
+| `gitlab-runner.imagePullPolicy`                              | image pull policy                              | `IfNotPresent`                                                   |
+| `gitlab-runner.rbac.clusterWideAccess`                       | deploy containers of jobs cluster-wide         | false                                                            |
+| `gitlab-runner.rbac.create`                                  | whether to create rbac service account         | true                                                             |
+| `gitlab-runner.rbac.serviceAccountName`                      | name of the rbac service account to create     | `default`                                                        |
+| `gitlab-runner.resources.limits.cpu`                         | runner resources                               |                                                                  |
+| `gitlab-runner.resources.limits.memory`                      | runner resources                               |                                                                  |
+| `gitlab-runner.resources.requests.cpu`                       | runner resources                               |                                                                  |
+| `gitlab-runner.resources.requests.memory`                    | runner resources                               |                                                                  |
+| `gitlab-runner.runners.build.cpuRequests`                    | build container limit                          |                                                                  |
+| `gitlab-runner.runners.build.memoryLimit`                    | build container limit                          |                                                                  |
+| `gitlab-runner.runners.build.memoryRequests`                 | build container limit                          |                                                                  |
+| `gitlab-runner.runners.builds.cpuLimit`                      | build container limit                          |                                                                  |
+| `gitlab-runner.runners.cache.cacheShared`                    | share the cache between runners                | true                                                             |
+| `gitlab-runner.runners.cache.cacheType`                      | cache type                                     | `s3`                                                             |
+| `gitlab-runner.runners.cache.s3BucketLocation`               | bucket region                                  | `us-east-1`                                                      |
+| `gitlab-runner.runners.cache.s3BucketName`                   | name of the bucket                             | `runner-cache`                                                   |
+| `gitlab-runner.runners.cache.s3CacheInsecure`                | use http                                       | false                                                            |
+| `gitlab-runner.runners.cache.s3CachePath`                    | path in the bucket                             | `gitlab-runner`                                                  |
+| `gitlab-runner.runners.cache.secretName`                     | secret to accesskey and secretkey from         | `gitlab-minio`                                                   |
+| `gitlab-runner.runners.image`                                | default container image to use in builds       | `ubuntu:16.04`                                                   |
+| `gitlab-runner.runners.imagePullSecrets`                     | imagePullSecrets                               | `[]`                                                             |
+| `gitlab-runner.runners.namespace`                            | namespace to run jobs in                       | `default`                                                        |
+| `gitlab-runner.runners.privileged`                           | run in privieleged mode,needed for `dind`      | false                                                            |
+| `gitlab-runner.runners.service.cpuLimit`                     | service container limit                        |                                                                  |
+| `gitlab-runner.runners.service.cpuRequests`                  | service container limit                        |                                                                  |
+| `gitlab-runner.runners.service.memoryLimit`                  | service container limit                        |                                                                  |
+| `gitlab-runner.runners.service.memoryRequests`               | service container limit                        |                                                                  |
+| `gitlab-runner.unregisterRunners`                            | unregister all runners before termination      | true                                                             |
+| `gitlab.gitaly.authToken.key`                                | Key to Gitaly token in the secret              | `token`                                                          |
+| `gitlab.gitaly.authToken.secret`                             | Gitaly secret name                             | `{.Release.Name}-gitaly-secret`                                  |
+| `gitlab.gitaly.enabled`                                      | Gitaly enable flag                             | true                                                             |
+| `gitlab.gitaly.image.pullPolicy`                             | Gitaly image pull policy                       | `Always`                                                         |
+| `gitlab.gitaly.image.repository`                             | Gitaly image repository                        | `registry.gitlab.com/gitlab-org/build/cng/gitaly`                |
+| `gitlab.gitaly.image.tag`                                    | Gitaly image tag                               | `latest`                                                         |
+| `gitlab.gitaly.persistence.accessMode`                       | Gitaly persistence access mode                 | `ReadWriteOnce`                                                  |
+| `gitlab.gitaly.persistence.enabled`                          | Gitaly enable persistence flag                 | true                                                             |
+| `gitlab.gitaly.persistence.matchExpressions`                 | Label-expression matches to bind               |                                                                  |
+| `gitlab.gitaly.persistence.matchLabels`                      | Label-value matches to bind                    |                                                                  |
+| `gitlab.gitaly.persistence.size`                             | Gitaly persistence volume size                 | `50Gi`                                                           |
+| `gitlab.gitaly.persistence.storageClass`                     | storageClassName for provisioning              |                                                                  |
+| `gitlab.gitaly.persistence.subPath`                          | Gitaly persistence volume mount path           |                                                                  |
+| `gitlab.gitaly.persistence.volumeName`                       | Existing persistent volume name                |                                                                  |
+| `gitlab.gitaly.securityContext.fsGroup`                      | Group ID under which the pod should be started | `1000`                                                           |
+| `gitlab.gitaly.securityContext.runAsUser`                    | User ID under which the pod should be started  | `1000`                                                           |
+| `gitlab.gitaly.service.annotations`                          | Annotations to add to the `Service`            | `{}`                                                             |
+| `gitlab.gitaly.service.externalPort`                         | Gitaly service exposed port                    | `8075`                                                           |
+| `gitlab.gitaly.service.internalPort`                         | Gitaly internal port                           | `8075`                                                           |
+| `gitlab.gitaly.service.name`                                 | Gitaly service name                            | `gitaly`                                                         |
+| `gitlab.gitaly.service.type`                                 | Gitaly service type                            | `ClusterIP`                                                      |
+| `gitlab.gitaly.serviceName`                                  | Gitaly service name                            | `gitaly`                                                         |
+| `gitlab.gitaly.shell.authToken.key`                          | Shell key                                      | `secret`                                                         |
+| `gitlab.gitaly.shell.authToken.secret`                       | Shell secret                                   | `{Release.Name}-gitlab-shell-secret`                             |
+| `gitlab.gitlab-shell.authToken.key`                          | Shell auth secret key                          | `secret`                                                         |
+| `gitlab.gitlab-shell.authToken.secret`                       | Shell auth secret                              | `{Release.Name}-gitlab-shell-secret`                             |
+| `gitlab.gitlab-shell.enabled`                                | Shell enable flag                              | true                                                             |
+| `gitlab.gitlab-shell.image.pullPolicy`                       | Shell image pull policy                        | `Always`                                                         |
+| `gitlab.gitlab-shell.image.repository`                       | Shell image repository                         | `registry.gitlab.com/gitlab-org/build/cng/gitlab-shell`          |
+| `gitlab.gitlab-shell.image.tag`                              | Shell image tag                                | `latest`                                                         |
+| `gitlab.gitlab-shell.redis.serviceName`                      | Redis service name                             | `redis`                                                          |
+| `gitlab.gitlab-shell.replicaCount`                           | Shell replicas                                 | `1`                                                              |
+| `gitlab.gitlab-shell.service.annotations`                    | Annotations to add to the `Service`            | {}                                                               |
+| `gitlab.gitlab-shell.service.externalPort`                   | Shell exposed port                             | `22`                                                             |
+| `gitlab.gitlab-shell.service.internalPort`                   | Shell internal port                            | `22`                                                             |
+| `gitlab.gitlab-shell.service.name`                           | Shell service name                             | `gitlab-shell`                                                   |
+| `gitlab.gitlab-shell.service.type`                           | Shell service type                             | `ClusterIP`                                                      |
+| `gitlab.gitlab-shell.unicorn.serviceName`                    | Unicorn service name                           | `unicorn`                                                        |
+| `gitlab.migrations.enabled`                                  | Migrations enable flag                         | true                                                             |
+| `gitlab.migrations.image.pullPolicy`                         | Migrations pull policy                         | `Always`                                                         |
+| `gitlab.migrations.image.repository`                         | Migrations image repository                    | `registry.gitlab.com/gitlab-org/build/cng/gitlab-rails-ee`       |
+| `gitlab.migrations.image.tag`                                | Migrations image tag                           | `latest`                                                         |
+| `gitlab.migrations.psql.password.key`                        | key to psql password in psql secret            | `psql-password`                                                  |
+| `gitlab.migrations.psql.password.secret`                     | psql secret                                    | `gitlab-postgres`                                                |
+| `gitlab.migrations.redis.serviceName`                        | Redis service name                             | `redis`                                                          |
+| `gitlab.sidekiq.concurrency`                                 | Sidekiq default concurrency                    | `10`                                                             |
+| `gitlab.sidekiq.enabled`                                     | Sidekiq enabled flag                           | true                                                             |
+| `gitlab.sidekiq.gitaly.authToken.key`                        | key to Gitaly token in Gitaly secret           | `token`                                                          |
+| `gitlab.sidekiq.gitaly.authToken.secret`                     | Gitaly secret                                  | `{.Release.Name}-gitaly-secret`                                  |
+| `gitlab.sidekiq.gitaly.serviceName`                          | Gitaly service name                            | `gitaly`                                                         |
+| `gitlab.sidekiq.image.pullPolicy`                            | Sidekiq image pull policy                      | `Always`                                                         |
+| `gitlab.sidekiq.image.repository`                            | Sidekiq image repository                       | `registry.gitlab.com/gitlab-org/build/cng/gitlab-sidekiq-ee`     |
+| `gitlab.sidekiq.image.tag`                                   | Sidekiq image tag                              | `latest`                                                         |
+| `gitlab.sidekiq.psql.password.key`                           | key to psql password in psql secret            | `psql-password`                                                  |
+| `gitlab.sidekiq.psql.password.secret`                        | psql password secret                           | `gitlab-postgres`                                                |
+| `gitlab.sidekiq.redis.serviceName`                           | Redis service name                             | `redis`                                                          |
+| `gitlab.sidekiq.replicas`                                    | Sidekiq replicas                               | `1`                                                              |
+| `gitlab.sidekiq.resources.requests.cpu`                      | Sidekiq minimum needed cpu                     | `100m`                                                           |
+| `gitlab.sidekiq.resources.requests.memory`                   | Sidekiq minimum needed memory                  | `600M`                                                           |
+| `gitlab.sidekiq.timeout`                                     | Sidekiq job timeout                            | `5`                                                              |
+| `gitlab.task-runner.enabled`                                 | Task runner enabled flag                       | true                                                             |
 | gitlab.task-runner.image.repository                 | Task runner image repository                   | registry.gitlab.com/gitlab-org/build/cng/gitlab-task-runner-ee             |
 | gitlab.task-runner.image.tag                        | Task runner image tag                          | latest                                                     |
 | gitlab.task-runner.image.pullPolicy                 | Task runner image pull policy                  | IfNotPresent                                               |
@@ -339,187 +377,6 @@
 | gitlab-runner.resources.limits.cpu                  | runner resources                               |                                                            |
 | gitlab-runner.resources.requests.memory             | runner resources                               |                                                            |
 | gitlab-runner.resources.requests.cpu                | runner resources                               |                                                            |
-=======
-| Parameter                      | Description                         | Default              |
-|--------------------------------|-------------------------------------|----------------------|
-| `registry.authEndpoint`        | Auth endpoint                       | Undefined by default |
-| `registry.enabled`             | Enable docker registry              | true                 |
-| `registry.httpSecret`          | Https secret                        |                      |
-| `registry.minio.bucket`        | MinIO registry bucket name          | `registry`           |
-| `registry.replicas`            | Number of replicas                  | `1`                  |
-| `registry.service.annotations` | Annotations to add to the `Service` | {}                   |
-| `registry.tokenIssuer`         | JWT token issuer                    | `gitlab-issuer`      |
-| `registry.tokenService`        | JWT token service                   | `container_registry` |
-
-## Advanced MinIO configuration
-
-| Parameter                            | Description                             | Default                        |
-|--------------------------------------|-----------------------------------------|--------------------------------|
-| `minio.defaultBuckets`               | MinIO default buckets                   | `[{"name": "registry"}]`       |
-| `minio.image`                        | MinIO image                             | `minio/minio`                  |
-| `minio.imagePullPolicy`              | MinIO image pull policy                 | `Always`                       |
-| `minio.imageTag`                     | MinIO image tag                         | `RELEASE.2017-12-28T01-21-00Z` |
-| `minio.minioConfig.browser`          | MinIO browser flag                      | `on`                           |
-| `minio.minioConfig.domain`           | MinIO domain                            |                                |
-| `minio.minioConfig.region`           | MinIO region                            | `us-east-1`                    |
-| `minio.mountPath`                    | MinIO config file mount path            | `/export`                      |
-| `minio.persistence.accessMode`       | MinIO persistence access mode           | `ReadWriteOnce`                |
-| `minio.persistence.enabled`          | MinIO enable persistence flag           | true                           |
-| `minio.persistence.matchExpressions` | MinIO label-expression matches to bind  |                                |
-| `minio.persistence.matchLabels`      | MinIO label-value matches to bind       |                                |
-| `minio.persistence.size`             | MinIO persistence volume size           | `10Gi`                         |
-| `minio.persistence.storageClass`     | MinIO storageClassName for provisioning |                                |
-| `minio.persistence.subPath`          | MinIO persistence volume mount path     |                                |
-| `minio.persistence.volumeName`       | MinIO existing persistent volume name   |                                |
-| `minio.replicas`                     | MinIO number of replicas                | `4`                            |
-| `minio.resources.requests.cpu`       | MinIO minimum cpu requested             | `250m`                         |
-| `minio.resources.requests.memory`    | MinIO minimum memory requested          | `256Mi`                        |
-| `minio.service.annotations`          | Annotations to add to the `Service`     | {}                             |
-| `minio.servicePort`                  | MinIO service port                      | `9000`                         |
-| `minio.serviceType`                  | MinIO service type                      | `ClusterIP`                    |
-
-## Advanced GitLab configuration
-
-| Parameter                                                    | Description                                    | Default                                                          |
-|--------------------------------------------------------------|------------------------------------------------|------------------------------------------------------------------|
-| `gitlab-runner.checkInterval`                                | polling interval                               | `30s`                                                            |
-| `gitlab-runner.concurrent`                                   | number of concurrent jobs                      | `20`                                                             |
-| `gitlab-runner.enabled`                                      |                                                | `redis`                                                          |
-| `gitlab-runner.image`                                        | runner image                                   | `gitlab/gitlab-runner:alpine-v10.5.0`                            |
-| `gitlab-runner.imagePullPolicy`                              | image pull policy                              | `IfNotPresent`                                                   |
-| `gitlab-runner.rbac.clusterWideAccess`                       | deploy containers of jobs cluster-wide         | false                                                            |
-| `gitlab-runner.rbac.create`                                  | whether to create rbac service account         | true                                                             |
-| `gitlab-runner.rbac.serviceAccountName`                      | name of the rbac service account to create     | `default`                                                        |
-| `gitlab-runner.resources.limits.cpu`                         | runner resources                               |                                                                  |
-| `gitlab-runner.resources.limits.memory`                      | runner resources                               |                                                                  |
-| `gitlab-runner.resources.requests.cpu`                       | runner resources                               |                                                                  |
-| `gitlab-runner.resources.requests.memory`                    | runner resources                               |                                                                  |
-| `gitlab-runner.runners.build.cpuRequests`                    | build container limit                          |                                                                  |
-| `gitlab-runner.runners.build.memoryLimit`                    | build container limit                          |                                                                  |
-| `gitlab-runner.runners.build.memoryRequests`                 | build container limit                          |                                                                  |
-| `gitlab-runner.runners.builds.cpuLimit`                      | build container limit                          |                                                                  |
-| `gitlab-runner.runners.cache.cacheShared`                    | share the cache between runners                | true                                                             |
-| `gitlab-runner.runners.cache.cacheType`                      | cache type                                     | `s3`                                                             |
-| `gitlab-runner.runners.cache.s3BucketLocation`               | bucket region                                  | `us-east-1`                                                      |
-| `gitlab-runner.runners.cache.s3BucketName`                   | name of the bucket                             | `runner-cache`                                                   |
-| `gitlab-runner.runners.cache.s3CacheInsecure`                | use http                                       | false                                                            |
-| `gitlab-runner.runners.cache.s3CachePath`                    | path in the bucket                             | `gitlab-runner`                                                  |
-| `gitlab-runner.runners.cache.secretName`                     | secret to accesskey and secretkey from         | `gitlab-minio`                                                   |
-| `gitlab-runner.runners.image`                                | default container image to use in builds       | `ubuntu:16.04`                                                   |
-| `gitlab-runner.runners.imagePullSecrets`                     | imagePullSecrets                               | `[]`                                                             |
-| `gitlab-runner.runners.namespace`                            | namespace to run jobs in                       | `default`                                                        |
-| `gitlab-runner.runners.privileged`                           | run in privieleged mode,needed for `dind`      | false                                                            |
-| `gitlab-runner.runners.service.cpuLimit`                     | service container limit                        |                                                                  |
-| `gitlab-runner.runners.service.cpuRequests`                  | service container limit                        |                                                                  |
-| `gitlab-runner.runners.service.memoryLimit`                  | service container limit                        |                                                                  |
-| `gitlab-runner.runners.service.memoryRequests`               | service container limit                        |                                                                  |
-| `gitlab-runner.unregisterRunners`                            | unregister all runners before termination      | true                                                             |
-| `gitlab.gitaly.authToken.key`                                | Key to Gitaly token in the secret              | `token`                                                          |
-| `gitlab.gitaly.authToken.secret`                             | Gitaly secret name                             | `{.Release.Name}-gitaly-secret`                                  |
-| `gitlab.gitaly.enabled`                                      | Gitaly enable flag                             | true                                                             |
-| `gitlab.gitaly.image.pullPolicy`                             | Gitaly image pull policy                       | `Always`                                                         |
-| `gitlab.gitaly.image.repository`                             | Gitaly image repository                        | `registry.gitlab.com/gitlab-org/build/cng/gitaly`                |
-| `gitlab.gitaly.image.tag`                                    | Gitaly image tag                               | `latest`                                                         |
-| `gitlab.gitaly.persistence.accessMode`                       | Gitaly persistence access mode                 | `ReadWriteOnce`                                                  |
-| `gitlab.gitaly.persistence.enabled`                          | Gitaly enable persistence flag                 | true                                                             |
-| `gitlab.gitaly.persistence.matchExpressions`                 | Label-expression matches to bind               |                                                                  |
-| `gitlab.gitaly.persistence.matchLabels`                      | Label-value matches to bind                    |                                                                  |
-| `gitlab.gitaly.persistence.size`                             | Gitaly persistence volume size                 | `50Gi`                                                           |
-| `gitlab.gitaly.persistence.storageClass`                     | storageClassName for provisioning              |                                                                  |
-| `gitlab.gitaly.persistence.subPath`                          | Gitaly persistence volume mount path           |                                                                  |
-| `gitlab.gitaly.persistence.volumeName`                       | Existing persistent volume name                |                                                                  |
-| `gitlab.gitaly.securityContext.fsGroup`                      | Group ID under which the pod should be started | `1000`                                                           |
-| `gitlab.gitaly.securityContext.runAsUser`                    | User ID under which the pod should be started  | `1000`                                                           |
-| `gitlab.gitaly.service.annotations`                          | Annotations to add to the `Service`            | `{}`                                                             |
-| `gitlab.gitaly.service.externalPort`                         | Gitaly service exposed port                    | `8075`                                                           |
-| `gitlab.gitaly.service.internalPort`                         | Gitaly internal port                           | `8075`                                                           |
-| `gitlab.gitaly.service.name`                                 | Gitaly service name                            | `gitaly`                                                         |
-| `gitlab.gitaly.service.type`                                 | Gitaly service type                            | `ClusterIP`                                                      |
-| `gitlab.gitaly.serviceName`                                  | Gitaly service name                            | `gitaly`                                                         |
-| `gitlab.gitaly.shell.authToken.key`                          | Shell key                                      | `secret`                                                         |
-| `gitlab.gitaly.shell.authToken.secret`                       | Shell secret                                   | `{Release.Name}-gitlab-shell-secret`                             |
-| `gitlab.gitlab-shell.authToken.key`                          | Shell auth secret key                          | `secret`                                                         |
-| `gitlab.gitlab-shell.authToken.secret`                       | Shell auth secret                              | `{Release.Name}-gitlab-shell-secret`                             |
-| `gitlab.gitlab-shell.enabled`                                | Shell enable flag                              | true                                                             |
-| `gitlab.gitlab-shell.image.pullPolicy`                       | Shell image pull policy                        | `Always`                                                         |
-| `gitlab.gitlab-shell.image.repository`                       | Shell image repository                         | `registry.gitlab.com/gitlab-org/build/cng/gitlab-shell`          |
-| `gitlab.gitlab-shell.image.tag`                              | Shell image tag                                | `latest`                                                         |
-| `gitlab.gitlab-shell.redis.serviceName`                      | Redis service name                             | `redis`                                                          |
-| `gitlab.gitlab-shell.replicaCount`                           | Shell replicas                                 | `1`                                                              |
-| `gitlab.gitlab-shell.service.annotations`                    | Annotations to add to the `Service`            | {}                                                               |
-| `gitlab.gitlab-shell.service.externalPort`                   | Shell exposed port                             | `22`                                                             |
-| `gitlab.gitlab-shell.service.internalPort`                   | Shell internal port                            | `22`                                                             |
-| `gitlab.gitlab-shell.service.name`                           | Shell service name                             | `gitlab-shell`                                                   |
-| `gitlab.gitlab-shell.service.type`                           | Shell service type                             | `ClusterIP`                                                      |
-| `gitlab.gitlab-shell.unicorn.serviceName`                    | Unicorn service name                           | `unicorn`                                                        |
-| `gitlab.migrations.enabled`                                  | Migrations enable flag                         | true                                                             |
-| `gitlab.migrations.image.pullPolicy`                         | Migrations pull policy                         | `Always`                                                         |
-| `gitlab.migrations.image.repository`                         | Migrations image repository                    | `registry.gitlab.com/gitlab-org/build/cng/gitlab-rails-ee`       |
-| `gitlab.migrations.image.tag`                                | Migrations image tag                           | `latest`                                                         |
-| `gitlab.migrations.psql.password.key`                        | key to psql password in psql secret            | `psql-password`                                                  |
-| `gitlab.migrations.psql.password.secret`                     | psql secret                                    | `gitlab-postgres`                                                |
-| `gitlab.migrations.redis.serviceName`                        | Redis service name                             | `redis`                                                          |
-| `gitlab.sidekiq.concurrency`                                 | Sidekiq default concurrency                    | `10`                                                             |
-| `gitlab.sidekiq.enabled`                                     | Sidekiq enabled flag                           | true                                                             |
-| `gitlab.sidekiq.gitaly.authToken.key`                        | key to Gitaly token in Gitaly secret           | `token`                                                          |
-| `gitlab.sidekiq.gitaly.authToken.secret`                     | Gitaly secret                                  | `{.Release.Name}-gitaly-secret`                                  |
-| `gitlab.sidekiq.gitaly.serviceName`                          | Gitaly service name                            | `gitaly`                                                         |
-| `gitlab.sidekiq.image.pullPolicy`                            | Sidekiq image pull policy                      | `Always`                                                         |
-| `gitlab.sidekiq.image.repository`                            | Sidekiq image repository                       | `registry.gitlab.com/gitlab-org/build/cng/gitlab-sidekiq-ee`     |
-| `gitlab.sidekiq.image.tag`                                   | Sidekiq image tag                              | `latest`                                                         |
-| `gitlab.sidekiq.psql.password.key`                           | key to psql password in psql secret            | `psql-password`                                                  |
-| `gitlab.sidekiq.psql.password.secret`                        | psql password secret                           | `gitlab-postgres`                                                |
-| `gitlab.sidekiq.redis.serviceName`                           | Redis service name                             | `redis`                                                          |
-| `gitlab.sidekiq.replicas`                                    | Sidekiq replicas                               | `1`                                                              |
-| `gitlab.sidekiq.resources.requests.cpu`                      | Sidekiq minimum needed cpu                     | `100m`                                                           |
-| `gitlab.sidekiq.resources.requests.memory`                   | Sidekiq minimum needed memory                  | `600M`                                                           |
-| `gitlab.sidekiq.timeout`                                     | Sidekiq job timeout                            | `5`                                                              |
-| `gitlab.task-runner.annotations`                             | Annotations to add to the task runner          | {}                                                               |
-| `gitlab.task-runner.backups.objectStorage.backend`           | Object storage provider to use (`s3` or `gcs`) | `s3`                                                             |
-| `gitlab.task-runner.backups.objectStorage.config.gcpProject` | GCP Project to use when backend is `gcs`       | ""                                                               |
-| `gitlab.task-runner.backups.objectStorage.config.key`        | key containing credentials in secret           | ""                                                               |
-| `gitlab.task-runner.backups.objectStorage.config.secret`     | Object storage credentials secret              | ""                                                               |
-| `gitlab.task-runner.backups.objectStorage.config`            | Authentication information for object storage  | {}                                                               |
-| `gitlab.task-runner.enabled`                                 | Task runner enabled flag                       | true                                                             |
-| `gitlab.task-runner.image.pullPolicy`                        | Task runner image pull policy                  | `IfNotPresent`                                                   |
-| `gitlab.task-runner.image.repository`                        | Task runner image repository                   | `registry.gitlab.com/gitlab-org/build/cng/gitlab-task-runner-ee` |
-| `gitlab.task-runner.image.tag`                               | Task runner image tag                          | `latest`                                                         |
-| `gitlab.task-runner.init.image`                              | Task runner init image repository              | `busybox`                                                        |
-| `gitlab.task-runner.init.resources.requests.cpu`             | Task runner init minimum needed cpu            | `50m`                                                            |
-| `gitlab.task-runner.init.tag`                                | Task runner init image tag                     | `latest`                                                         |
-| `gitlab.unicorn.enabled`                                     | Unicorn enabled flag                           | true                                                             |
-| `gitlab.unicorn.gitaly.authToken.key`                        | Key to Gitaly token in Gitaly secret           | `token`                                                          |
-| `gitlab.unicorn.gitaly.authToken.secret`                     | Gitaly secret name                             | `{.Release.Name}-gitaly-secret`                                  |
-| `gitlab.unicorn.gitaly.serviceName`                          | Gitaly service name                            | `gitaly`                                                         |
-| `gitlab.unicorn.image.pullPolicy`                            | Unicorn image pull policy                      | `Always`                                                         |
-| `gitlab.unicorn.image.repository`                            | Unicorn image repository                       | `registry.gitlab.com/gitlab-org/build/cng/gitlab-unicorn-ee`     |
-| `gitlab.unicorn.image.tag`                                   | Unicorn image tag                              | `latest`                                                         |
-| `gitlab.unicorn.psql.password.key`                           | Key to psql password in psql secret            | `psql-password`                                                  |
-| `gitlab.unicorn.psql.password.secret`                        | psql secret name                               | `gitlab-postgres`                                                |
-| `gitlab.unicorn.redis.serviceName`                           | Redis service name                             | `redis`                                                          |
-| `gitlab.unicorn.registry.api.port`                           | Registry port                                  | `5000`                                                           |
-| `gitlab.unicorn.registry.api.protocol`                       | Registry protocol                              | `http`                                                           |
-| `gitlab.unicorn.registry.api.serviceName`                    | Registry service name                          | `registry`                                                       |
-| `gitlab.unicorn.registry.tokenIssuer`                        | Registry token issuer                          | `gitlab-issuer`                                                  |
-| `gitlab.unicorn.replicaCount`                                | Unicorn number of replicas                     | `1`                                                              |
-| `gitlab.unicorn.resources.requests.cpu`                      | Unicorn minimum cpu                            | `200m`                                                           |
-| `gitlab.unicorn.resources.requests.memory`                   | Unicorn minimum memory                         | `1.4G`                                                           |
-| `gitlab.unicorn.service.annotations`                         | Annotations to add to the `Service`            | {}                                                               |
-| `gitlab.unicorn.service.externalPort`                        | Unicorn exposed port                           | `8080`                                                           |
-| `gitlab.unicorn.service.internalPort`                        | Unicorn internal port                          | `8080`                                                           |
-| `gitlab.unicorn.service.name`                                | Unicorn service name                           | `unicorn`                                                        |
-| `gitlab.unicorn.service.type`                                | Unicorn service type                           | `ClusterIP`                                                      |
-| `gitlab.unicorn.service.workhorseExternalPort`               | Workhorse exposed port                         | `8181`                                                           |
-| `gitlab.unicorn.service.workhorseInternalPort`               | Workhorse internal port                        | `8181`                                                           |
-| `gitlab.unicorn.shell.authToken.key`                         | Key to shell token in shell secret             | `secret`                                                         |
-| `gitlab.unicorn.shell.authToken.secret`                      | Shell token secret                             | `{Release.Name}-gitlab-shell-secret`                             |
-| `gitlab.unicorn.workerProcesses`                             | Unicorn number of workers                      | `2`                                                              |
-| `gitlab.unicorn.workerTimeout`                               | Unicorn worker timeout                         | `60`                                                             |
-| `gitlab.unicorn.workhorse.extraArgs`                         | String of extra parameters for workhorse       | ""                                                               |
-| `gitlab.unicorn.workhorse.image`                             | Workhorse image repository                     | `registry.gitlab.com/gitlab-org/build/cng/gitlab-workhorse-ee`   |
-| `gitlab.unicorn.workhorse.sentryDSN`                         | DSN for Sentry instance for error reporting    | ""                                                               |
-| `gitlab.unicorn.workhorse.tag`                               | Workhorse image tag                            |                                                                  |
->>>>>>> 2e9231cc
 
 ## External Charts
 
