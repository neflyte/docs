--- conflicted
+++ resolved
@@ -16,7 +16,6 @@
 
 Table below contains all the possible charts configurations that can be supplied to `helm install` command using the `--set` flags
 
-<<<<<<< HEAD
 | Parameter                        | Description                                    | Default                                          |
 | ---                              | ---                                            | ---                                              |
 | replicaCount                     | Unicorn number of replicas                     | 1                                                |
@@ -24,6 +23,8 @@
 | image.tag                        | Unicorn image tag                              |                                                  |
 | image.pullPolicy                 | Unicorn image pull policy                      | Always                                           |
 | image.pullSecrets                | Secrets for the image repository               |                                                  |
+| init.image                       | initContainer image                            | busybox                                          |
+| init.tag                         | initContainer image tag                        | latest                                           |
 | service.name                     | Unicorn service name                           | unicorn                                          |
 | service.type                     | Unicorn service type                           | ClusterIP                                        |
 | service.externalPort             | Unicorn exposed port                           | 8080                                             |
@@ -75,59 +76,6 @@
 | extras.google_analytics_id       | Google Analytics Id for frontend               | nil                                              |
 | rack_attack.git_basic_auth       | See [GitLab documentation][rackattack] for details | {}                                           |
 | trusted_proxies                  | See [GitLab documentation][proxies] for details | []                                              |
-=======
-| Parameter                     | Description                                    | Default                                          |
-| ---                           | ---                                            | ---                                              |
-| replicaCount                  | Unicorn number of replicas                     | 1                                                |
-| image.repository              | Unicorn image repository                       | registry.gitlab.com/gitlab-org/build/cng/gitlab-unicorn-ee |
-| image.tag                     | Unicorn image tag                              |                                                  |
-| image.pullPolicy              | Unicorn image pull policy                      | Always                                           |
-| image.pullSecrets             | Secrets for the image repository               |                                                  |
-| init.image                    | initContainer image                            | busybox                                          |
-| init.tag                      | initContainer image tag                        | latest                                           |
-| service.name                  | Unicorn service name                           | unicorn                                          |
-| service.type                  | Unicorn service type                           | ClusterIP                                        |
-| service.externalPort          | Unicorn exposed port                           | 8080                                             |
-| service.internalPort          | Unicorn internal port                          | 8080                                             |
-| service.workhorseExternalPort | Workhorse exposed port                         | 8181                                             |
-| service.workhorseInternalPort | Workhorse internal port                        | 8181                                             |
-| enabled                       | Unicorn enabled flag                           | true                                             |
-| workerProcesses               | Unicorn number of workers                      | 2                                                |
-| workerTimeout                 | Unicorn worker timeout                         | 60                                               |
-| metrics.enabled               | Toggle Prometheus metrics exporter             | true                                             |
-| ldap.servers                  | LDAP user authentication servers               | nil                                              |
-| omniauth.providers            | Omniauth providers                             | nil                                              |
-| redis.serviceName             | Redis service name                             | redis                                            |
-| psql.password.secret          | psql secret name                               | gitlab-postgres                                  |
-| psql.password.key             | Key to psql password in psql secret            | psql-password                                    |
-| shell.authToken.secret        | Shell token secret                             | gitlab-shell-secret                              |
-| shell.authToken.key           | Key to shell token in shell secret             | secret                                           |
-| gitaly.serviceName            | Gitaly service name                            | gitaly                                           |
-| artifacts.enabled             | Enable artifacts storage                       | true                                             |
-| artifacts.proxy_download      | Proxy all artifacts downloads through GitLab   | true                                             |
-| artifacts.bucket              | Object storage bucket name                     | nil                                              |
-| artifacts.connection          | See [GitLab documentation][uplcon] for details | {}                                               |
-| lfs.enabled                   | Enable Git LFS storage                         | true                                             |
-| lfs.proxy_download            | Proxy all LFS downloads through GitLab         | true                                             |
-| lfs.bucket                    | Object storage bucket name                     | nil                                              |
-| lfs.connection                | See [GitLab documentation][lfscon] for details | {}                                               |
-| uploads.enabled               | Enable uploads storage                         | true                                             |
-| uploads.proxy_download        | Proxy all uploads downloads through GitLab     | true                                             |
-| uploads.bucket                | Object storage bucket name                     | nil                                              |
-| uploads.connection            | See [GitLab documentation][uplcon] for details | {}                                               |
-| minio.bucket                  | Name of storage bucket, when using Minio       | git-lfs                                          |
-| minio.serviceName             | Name of Minio service                          | minio-svc                                        |
-| minio.port                    | Port for Minio service                         | 9000                                             |
-| registry.api.protocol         | Registry protocol                              | http                                             |
-| registry.api.serviceName      | Registry service name                          | registry                                         |
-| registry.api.port             | Registry port                                  | 5000                                             |
-| registry.tokenIssuer          | Registry token issuer                          | gitlab-issuer                                    |
-| resources.requests.cpu        | Unicorn minimum cpu                            | 200m                                             |
-| resources.requests.memory     | Unicorn minimum memory                         | 1.4G                                             |
-| extras.google_analytics_id    | Google Analytics Id for frontend               | nil                                              |
-| rack_attack.git_basic_auth    | See [GitLab documentation][rackattack] for details | {}                                           |
-| trusted_proxies               | See [GitLab documentation][proxies] for details | []                                              |
->>>>>>> 18ec0c3b
 
 ## Chart configuration examples
 ### image.pullSecrets
