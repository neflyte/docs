--- conflicted
+++ resolved
@@ -18,34 +18,6 @@
 
 Table below contains all the possible charts configurations that can be supplied to `helm install` command using the `--set` flags
 
-<<<<<<< HEAD
-| Parameter                    | Description                            | Default                                  |
-| ---                          | ---                                    | ---                                      |
-| image.repository             | Gitaly image repository                | registry.com/gitlab-org/build/cng/gitaly |
-| internal.names[]             | Ordered names of statfulset storages   | - default                                |
-| external[].name              | name of external node storage          | - ""                                     |
-| external[].hostname          | hostname of external node              | - ""                                     |
-| external[].port              | port of external node                  | - ""                                     |
-| image.tag                    | Gitaly image tag                       | latest                                   |
-| image.pullPolicy             | Gitaly image pull policy               | Always                                   |
-| image.pullSecrets            | Secrets for the image repository       |                                          |
-| init.image                   | initContainer image                    | busybox                                  |
-| init.tag                     | initContainer image tag                | latest                                   |
-| service.name                 | Gitaly service name                    | gitaly                                   |
-| service.type                 | Gitaly service type                    | ClusterIP                                |
-| service.externalPort         | Gitaly service exposed port            | 8075                                     |
-| service.internalPort         | Gitaly internal port                   | 8075                                     |
-| enabled                      | Gitaly enable flag                     | true                                     |
-| serviceName                  | Gitaly service name                    | gitaly                                   |
-| persistence.enabled          | Gitaly enable persistence flag         | true                                     |
-| persistence.accessMode       | Gitaly persistence access mode         | ReadWriteOnce                            |
-| persistence.size             | Gitaly persistence volume size         | 50Gi                                     |
-| persistence.subPath          | Gitaly persistence volume mount path   |                                          |
-| persistence.storageClass     | storageClassName for provisioning      |                                          |
-| persistence.matchLabels      | Label-value matches to bind            |                                          |
-| persistence.matchExpressions | Label-expression matches to bind       |                                          |
-| annotations                  | Pod annotations                        |                                          |
-=======
 | Parameter                    | Description                              | Default                                  |
 | ---                          | ---                                      | ---                                      |
 | image.repository             | Gitaly image repository                  | registry.com/gitlab-org/build/cng/gitaly |
@@ -75,7 +47,7 @@
 | extraContainers              | List of extra containers to include      |                                          |
 | extraVolumes                 | List of extra volumes to create          |                                          |
 | extraVolumeMounts            | List of extra volumes mountes to do      |                                          |
->>>>>>> 31a683b0
+| annotations                  | Pod annotations                          |                                          |
 
 ## Chart configuration examples
 ### image.pullSecrets
