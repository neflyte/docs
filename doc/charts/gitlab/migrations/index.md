--- conflicted
+++ resolved
@@ -24,7 +24,6 @@
 
 Table below contains all the possible charts configurations that can be supplied to `helm install` command using the `--set` flags
 
-<<<<<<< HEAD
 | Parameter                   | Description                              | Default           |
 | --------------------------- | ---------------------------------------- | ----------------  |
 | `image.repository`          | Migrations image repository              | `registry.gitlab.com/gitlab-org/build/cng/gitlab-rails-ee` |
@@ -45,27 +44,7 @@
 | `extraContainers`           | List of extra containers to include      |                   |
 | `extraVolumes`              | List of extra volumes to create          |                   |
 | `extraVolumeMounts`         | List of extra volumes mountes to do      |                   |
-=======
-| Parameter               | Description                              | Default           |
-| ----------------------- | ---------------------------------------- | ----------------  |
-| `image.repository`      | Migrations image repository              | `registry.gitlab.com/gitlab-org/build/cng/gitlab-rails-ee` |
-| `image.tag`             | Migrations image tag                     |                   |
-| `image.pullPolicy`      | Migrations pull policy                   | `Always`          |
-| `image.pullSecrets`     | Secrets for the image repository         |                   |
-| `init.image.repository` | initContainer image                      |                   |
-| `init.image.tag`        | initContainer image tag                  |                   |
-| `enabled`               | Migrations enable flag                   | `true`            |
-| `tolerations`           | Toleration labels for pod assignment     | `[]`              |
-| `redis.serviceName`     | Redis service name                       | `redis`           |
-| `psql.serviceName`      | Name of Service providing PostgreSQL     | `release-postgresql` |
-| `psql.password.secret`  | psql secret                              | `gitlab-postgres` |
-| `psql.password.key`     | key to psql password in psql secret      | `psql-password`   |
-| `extraInitContainers`   | List of extra init containers to include |                   |
-| `extraContainers`       | List of extra containers to include      |                   |
-| `extraVolumes`          | List of extra volumes to create          |                   |
-| `extraVolumeMounts`     | List of extra volumes mountes to do      |                   |
-| `bootsnap.enabled`      | Enable the Bootsnap cache for Rails      | `true`            |
->>>>>>> 0851ca4c
+| `bootsnap.enabled`          | Enable the Bootsnap cache for Rails      | `true`            |
 
 ## Chart configuration examples
 
