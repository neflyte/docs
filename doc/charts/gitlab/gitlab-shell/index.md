--- conflicted
+++ resolved
@@ -18,26 +18,6 @@
 
 The `gitlab-shell` sub-chart provides a SSH server configured for Git SSH access to GitLab.
 
-<<<<<<< HEAD
-| Parameter             | Description                           | Default                                        |
-| ---                   | ---                                   | ---                                            |
-| replicaCount          | Shell replicas                        | 1                                              |
-| image.repository      | Shell image repository                | registry.com/gitlab-org/build/cng/gitlab-shell |
-| image.tag             | Shell image tag                       | latest                                         |
-| image.pullPolicy      | Shell image pull policy               | Always                                         |
-| image.pullSecrets     | Secrets for the image repository      |                                                |
-| init.image            | initContainer image                   | busybox                                        |
-| init.tag              | initContainer image tag               | latest                                         |
-| service.name          | Shell service name                    | gitlab-shell                                   |
-| service.type          | Shell service type                    | ClusterIP                                      |
-| service.externalPort  | Shell exposed port                    | 22                                             |
-| service.internalPort  | Shell internal port                   | 22                                             |
-| enabled               | Shell enable flag                     | true                                           |
-| unicorn.serviceName   | Unicorn service name                  | unicorn                                        |
-| redis.serviceName     | Redis service name                    | redis                                          |
-| annotations           | Pod annotations                       |                                                |
-
-=======
 | Parameter            | Description                              | Default                                        |
 | ---                  | ---                                      | ---                                            |
 | replicaCount         | Shell replicas                           | 1                                              |
@@ -58,7 +38,8 @@
 | extraContainers      | List of extra containers to include      |                                                |
 | extraVolumes         | List of extra volumes to create          |                                                |
 | extraVolumeMounts    | List of extra volumes mountes to do      |                                                |
->>>>>>> 31a683b0
+| annotations          | Pod annotations                          |                                                |
+
 ## Chart configuration examples
 ### image.pullSecrets
 `pullSecrets` allow you to authenticate to a private registry to pull images for a pod.
