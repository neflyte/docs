--- conflicted
+++ resolved
@@ -44,13 +44,8 @@
     readOnly:
       enabled: false
   image:
-<<<<<<< HEAD
-    tag: 'v2.7.7-gitlab'
+    tag: 'v2.8.0-gitlab'
     pullPolicy: IfNotPresent
-=======
-    tag: 'v2.8.0-gitlab'
-    pullPolicy: IfoNtPresent
->>>>>>> 3882cd71
   annotations:
   service:
     type: ClusterIP
