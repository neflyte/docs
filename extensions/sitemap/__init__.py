--- conflicted
+++ resolved
@@ -11,23 +11,6 @@
 # The above copyright notice and this permission notice shall be included in
 # all copies or substantial portions of the Software.
 
-<<<<<<< HEAD
-from pathlib import Path
-from typing import Any, Final, Optional
-from xml.etree import ElementTree
-
-from docutils import nodes
-from sphinx.application import Sphinx, BuildEnvironment
-from sphinx.errors import SphinxError
-from sphinx.util import logging
-from sphinx.util.console import bold, colorize  # type: ignore
-from sphinx.util.logging import SphinxLoggerAdapter
-
-
-# Sphinx logger
-logger: SphinxLoggerAdapter = logging.getLogger(__name__)
-LOG_PREFIX: Final[str] = "[sitemap]"
-=======
 import os
 import queue
 from multiprocessing import Manager
@@ -39,7 +22,6 @@
 from sphinx.util.logging import getLogger
 
 __version__ = "2.6.0"
->>>>>>> cf526dd4
 
 logger = getLogger(__name__)
 
@@ -68,31 +50,8 @@
         pass
 
     app.connect("builder-inited", record_builder_type)
-<<<<<<< HEAD
-    """
-    Merge collected document information from parallel readers (workers) when the `env-merge-info` event fires.
-    https://www.sphinx-doc.org/en/master/extdev/appapi.html#event-env-merge-info
-    """
-    app.connect("env-merge-info", env_merge_info)
-    """
-    Remove references to documents that no longer exist when the `env-purge-doc` event fires.
-    https://www.sphinx-doc.org/en/master/extdev/appapi.html#event-env-purge-doc
-    """
-    app.connect("env-purge-doc", env_purge_doc)
-    """
-    Write the sitemap when the `html-collect-pages` event fires.
-    https://www.sphinx-doc.org/en/master/extdev/appapi.html#event-html-collect-pages
-    """
-    app.connect("html-collect-pages", create_sitemap)
-    """
-    Create the sitemap link for a document when the `doctree-read` event fires.
-    https://www.sphinx-doc.org/en/master/extdev/event_callbacks.html#event-doctree-read
-    """
-    app.connect("doctree-read", doctree_read)
-=======
     app.connect("html-page-context", add_html_link)
     app.connect("build-finished", create_sitemap)
->>>>>>> cf526dd4
 
     return {
         "parallel_read_safe": True,
@@ -101,94 +60,7 @@
     }
 
 
-<<<<<<< HEAD
-def env_purge_doc(app: Sphinx, _: BuildEnvironment, docname: str):
-    """
-    Purge an existing document from the pickled document list.
-    This function is called when the Sphinx `env-purge-doc` event is fired.
-
-    :param app: The Sphinx instance
-    :param _: The Sphinx BuildEnvironment object; unused
-    :param docname: The name of the document to purge
-    """
-    logger.debug(f"{LOG_PREFIX} env_purge_doc: docname={docname}")
-    if hasattr(app.env, "sitemap_links"):
-        if docname in app.env.sitemap_links:
-            logger.debug(
-                f"{LOG_PREFIX} env_purge_doc: sitemap_links contains {docname}; removing it"
-            )
-            app.env.sitemap_links.pop(docname)
-
-
-def env_merge_info(
-    app: Sphinx, _: BuildEnvironment, docnames: list[str], other: BuildEnvironment
-):
-    """
-    Merge collected document names from parallel readers (workers) into the master Sphinx environment.
-    This function is called when the Sphinx `env-merge-info` event is fired.
-
-    :param app: The Sphinx Application instance
-    :param _: The master Sphinx BuildEnvironment object; unused
-    :param docnames: A list of the document names to merge
-    :param other: The Sphinx BuildEnvironment from the reader worker
-    """
-    # Create a `sitemap_links` attribute in the environment if it doesn't already exist
-    if not hasattr(app.env, "sitemap_links"):
-        app.env.sitemap_links = {}
-    # Add any links that were present in the reader worker's environment
-    if hasattr(other, "sitemap_links"):
-        for docname in docnames:
-            if docname in other.sitemap_links:
-                app.env.sitemap_links[docname] = f"{other.sitemap_links[docname]}"
-
-
-def doctree_read(app: Sphinx, doctree: nodes.document):
-    """
-    Create the sitemap link for a document after it has been read
-
-    :param app: The Sphinx Application instance
-    :param doctree: The parsed document tree; unused
-    """
-    # Create a `sitemap_links` attribute in the environment if it doesn't already exist
-    if not hasattr(app.env, "sitemap_links"):
-        logger.debug(f"{LOG_PREFIX} doctree_read: create app.env.sitemap_links")
-        app.env.sitemap_links = {}
-    # Determine if we're using a DirectoryHTMLBuilder or not
-    is_dictionary_builder: bool = False
-    if hasattr(app.env, "is_dictionary_builder"):
-        is_dictionary_builder = app.env.is_dictionary_builder
-    # Calculate the document link for this document and add it to the `sitemap_links` attribute in the environment
-    app.env.sitemap_links[app.env.docname] = calculate_link(
-        is_dictionary_builder, app.env.docname
-    )
-
-
-def calculate_link(is_dictionary_builder: bool, docname: str) -> str:
-    """
-    Calculate the resulting file name or directory page name from the supplied document name.
-    Both StandaloneHTMLBuilder and DirectoryHTMLBuilder builders are handled.
-
-    :param is_dictionary_builder: Whether or not this builder is an instance of DirectoryHTMLBuilder
-    :param docname: The name of the document to calculate the file name of
-    :return: The calculated file name or directory page name
-    """
-    if is_dictionary_builder:
-        if docname == "index":
-            # root of the entire website, a special case
-            directory_pagename = ""
-        elif docname.endswith("/index"):
-            # checking until / to avoid false positives like /funds-index
-            directory_pagename = docname[:-6] + "/"
-        else:
-            directory_pagename = docname + "/"
-        return directory_pagename
-    return f"{docname}.html"
-
-
-def get_locales(app: Sphinx) -> list[str]:
-=======
 def get_locales(app: Sphinx) -> List[str]:
->>>>>>> cf526dd4
     """
     Get a list of locales from the extension config or automatically detect based
     on Sphinx Application config.
@@ -197,41 +69,23 @@
     :return: A list of locales
     """
     # Manually configured list of locales
-<<<<<<< HEAD
-    if app.builder.config.sitemap_locales is not None:
-=======
     sitemap_locales: Optional[List[str]] = app.builder.config.sitemap_locales
     if sitemap_locales:
->>>>>>> cf526dd4
         # special value to add nothing -> use primary language only
-        if app.builder.config.sitemap_locales == [None]:
+        if sitemap_locales == [None]:
             return []
 
-<<<<<<< HEAD
-        return [
-            locale
-            for locale in app.builder.config.sitemap_locales
-            # skip primary language
-            if locale != app.builder.config.language
-        ]
-    # Or autodetect
-    locales: list[str] = []
-=======
         # otherwise, add each locale
         return [locale for locale in sitemap_locales]
 
     # Or autodetect locales
     locales = []
->>>>>>> cf526dd4
     for locale_dir in app.builder.config.locale_dirs:
-        locale_path: Path = Path(app.confdir) / locale_dir
-        if locale_path.is_dir():
-            for locale_subpath in locale_path.iterdir():
-                if not locale_subpath.is_dir():
-                    continue
-                locale_dir_locale: Path = Path(locale_dir) / locale_subpath.name
-                if locale_dir_locale.is_dir():
-                    locales.append(locale_dir_locale.name)
+        locale_dir = os.path.join(app.confdir, locale_dir)
+        if os.path.isdir(locale_dir):
+            for locale in os.listdir(locale_dir):
+                if os.path.isdir(os.path.join(locale_dir, locale)):
+                    locales.append(locale)
     return locales
 
 
@@ -243,12 +97,7 @@
     :param app: The Sphinx Application instance
     """
     # builder isn't initialized in the setup so we do it here
-<<<<<<< HEAD
-    # we rely on the class name, not the actual class, as it was moved 2.0.0
-    builder: Optional[Any] = getattr(app, "builder", None)
-=======
     builder = getattr(app, "builder", None)
->>>>>>> cf526dd4
     if builder is None:
         return
     builder.env.is_directory_builder = type(builder).__name__ == "DirectoryHTMLBuilder"
@@ -306,23 +155,6 @@
 
     :param app: The Sphinx Application instance
     """
-<<<<<<< HEAD
-    # Initialize the empty return list
-    return_list: list[tuple[str, dict[str, Any], str]] = []
-    # Retrieve the `site_url` config property
-    site_url: str = app.builder.config.site_url or app.builder.config.html_baseurl
-    if not site_url:
-        logger.error(
-            f"{LOG_PREFIX} create_sitemap: Neither html_baseurl nor site_url "
-            "are set in conf.py. Sitemap not built."
-        )
-        return return_list
-    site_url = site_url.rstrip("/") + "/"
-    # Retrieve the collected document links
-    if not hasattr(app.env, "sitemap_links") or app.env.sitemap_links == []:
-        logger.warning(
-            f"{LOG_PREFIX} create_sitemap: No pages generated for {app.config.sitemap_filename}"
-=======
     site_url = app.builder.config.site_url or app.builder.config.html_baseurl
     if site_url:
         site_url.rstrip("/") + "/"
@@ -331,7 +163,6 @@
             "sphinx-sitemap: html_baseurl is required in conf.py." "Sitemap not built.",
             type="sitemap",
             subtype="configuration",
->>>>>>> cf526dd4
         )
         return
 
@@ -344,33 +175,6 @@
         return
 
     ElementTree.register_namespace("xhtml", "http://www.w3.org/1999/xhtml")
-<<<<<<< HEAD
-    root: ElementTree.Element = ElementTree.Element(
-        "urlset", xmlns="http://www.sitemaps.org/schemas/sitemap/0.9"
-    )
-    # Get the list of locales to include
-    locales: list[str] = get_locales(app)
-    # Retrieve the `version` config property
-    version: str = ""
-    if app.builder.config.version:
-        version = f"{app.builder.config.version}/"
-    # Retrieve the `sitemap_url_scheme` config property
-    scheme: str = app.config.sitemap_url_scheme
-    # Retrieve the `language` config property
-    lang: str = ""
-    if app.builder.config.language:
-        lang = "{app.builder.config.language}/"
-    # Add each document link as a child of the root XML element
-    for link_key, link in app.env.sitemap_links.items():
-        # Create a new XML child element of the root element for this link
-        url: ElementTree.Element = ElementTree.SubElement(root, "url")
-        ElementTree.SubElement(url, "loc").text = (
-            f"{site_url}{scheme.format(lang=lang, version=version, link=link)}"
-        )
-        # Add a sub-element for each locale
-        for locale in locales:
-            locale_name = f"{locale}/"
-=======
 
     root = ElementTree.Element(
         "urlset", xmlns="http://www.sitemaps.org/schemas/sitemap/0.9"
@@ -402,35 +206,22 @@
 
         for lang in locales:
             lang = lang + "/"
->>>>>>> cf526dd4
             ElementTree.SubElement(
                 url,
                 "{http://www.w3.org/1999/xhtml}link",
                 rel="alternate",
                 hreflang=hreflang_formatter(lang.rstrip("/")),
-                href=f"{site_url}{scheme.format(lang=locale_name, version=version, link=link)}",
+                href=site_url + scheme.format(lang=lang, version=version, link=link),
             )
-<<<<<<< HEAD
-    # Determine the output filename of the sitemap and write the XML document to it
-    filename: Path = Path(app.outdir) / app.config.sitemap_filename
-    logger.info(bold("writing sitemap... "), nonl=True)
-=======
 
     filename = Path(app.outdir) / app.config.sitemap_filename
->>>>>>> cf526dd4
     ElementTree.ElementTree(root).write(
-        str(filename), xml_declaration=True, encoding="utf-8", method="xml"
+        filename, xml_declaration=True, encoding="utf-8", method="xml"
     )
-<<<<<<< HEAD
-    logger.info(f"done; generated sitemap in {str(filename)}")
-    # Return the empty list
-    return return_list
-=======
 
     logger.info(
         "sphinx-sitemap: %s was generated for URL %s in %s"
         % (app.config.sitemap_filename, site_url, filename),
         type="sitemap",
         subtype="information",
-    )
->>>>>>> cf526dd4
+    )